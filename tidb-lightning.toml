### tidb-lightning configuartion
[lightning]

# background profile for debuging ( 0 to disable )
pprof-port = 10089

# number of workers to restore tables (default to `runtime.NumCPU()`).
# worker-pool-size =

# logging
level = "info"
file = "lightning.log"
max-size = 128 # MB
max-days = 28
max-backups = 14

[tikv-importer]
addr = "127.0.0.1:8808"
# size of batch to import kv data into TiKV: xxx (GB)
batch-size = 200 # GB

[mydumper]
# block size of file reading
read-block-size = 4096 # Byte (default = 4 KB)
# split source data file into multiple region/chunk to execute restoring in parallel
region-min-size = 268435456 # Byte (default = 256 MB)
# mydumper local source data directory
data-source-dir = "/tmp/export-20180328-200751"

# configuration for tidb(pick one of them if has many tidb servers) and pd server.
[tidb]
host = "127.0.0.1"
port = 4000
user = "root"
password = ""
# table schema information is fetched from tidb via this status_port.
status_port = 10080
# PD Server of target cluster
pd-addr = "127.0.0.1:2379"
<<<<<<< HEAD
# PD Server of target cluster. One pd address is enough.
# Uncomment the following line if you want to set sql-mode. You can set it to empty string or any valid sql-mode value supported by tidb
# sql-mode = ""
=======
>>>>>>> e1bbf485
# lightning uses some code of tidb(used as library), and the flag controls it's log level.
log-level = "error"
# set tidb session variable to speed up checksum/analyze table.
distsql-scan-concurrency = 16

# post-restore provide some options which will be executed after all kv data has been imported into the tikv cluster.
# the execution order are(if set true): compact > checksum > analyze
[post-restore]
# if set true, compact will do compaction to tikv data.
compact = true
# if set true, checksum will do ADMIN CHECKSUM TABLE <table> for each table.
checksum = true
# if set true, analyze will do ANALYZE TABLE <table> for each table.
analyze = true<|MERGE_RESOLUTION|>--- conflicted
+++ resolved
@@ -37,12 +37,6 @@
 status_port = 10080
 # PD Server of target cluster
 pd-addr = "127.0.0.1:2379"
-<<<<<<< HEAD
-# PD Server of target cluster. One pd address is enough.
-# Uncomment the following line if you want to set sql-mode. You can set it to empty string or any valid sql-mode value supported by tidb
-# sql-mode = ""
-=======
->>>>>>> e1bbf485
 # lightning uses some code of tidb(used as library), and the flag controls it's log level.
 log-level = "error"
 # set tidb session variable to speed up checksum/analyze table.
