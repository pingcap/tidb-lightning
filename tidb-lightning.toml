--- conflicted
+++ resolved
@@ -23,18 +23,13 @@
 [data-source]
 # source-type can be "mydumper" or "csv".
 data-source-type = "mydumper"
-data-source-dir = "/Users/holys/code/src/github.com/pingcap/tidb-docker-compose"
+data-source-dir = "/tmp/export-20180328-200751"
 # block size of file reading
 read-block-size = 32768 # Byte (default = 32 KB)
 # split source data file into multiple region/chunk to execute restoring in parallel
 region-min-size = 268435456 # Byte (default = 256 MB)
-<<<<<<< HEAD
-=======
-# mydumper local source data directory
-data-source-dir = "/tmp/export-20180328-200751"
 # if no-schema is set true, lightning will get schema information from tidb-server directly without creating them.
 no-schema=false
->>>>>>> fad5d273
 
 # configuration for tidb server address(one is enough) and pd server address(one is enough).
 [tidb]
