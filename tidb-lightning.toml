--- conflicted
+++ resolved
@@ -22,7 +22,7 @@
 # split source data file into multiple region/chunk to execute restoring in parallel
 region-min-size = 268435456 # Byte (default = 256 MB)
 # mydumper local source data directory
-data-source-dir = ""
+data-source-dir = "/tmp/export-20180328-200751"
 
 # configuration for tidb(pick one of them if has many tidb servers) and pd server.
 [tidb]
@@ -30,13 +30,10 @@
 port = 4000
 user = "root"
 password = ""
-<<<<<<< HEAD
 # PD Server of target cluster
 pd-addr = "127.0.0.1:2379"
-=======
 # Uncomment the following line if you want to set sql-mode. You can set it to empty string or any valid sql-mode value supported by tidb
 # sql-mode = ""
->>>>>>> d032beb5
 
 
 # post-restore provide some options which will be executed after all kv data has been ingested into the tikv cluster.
