package config

import (
	"flag"
	"io/ioutil"
	"runtime"

	"github.com/BurntSushi/toml"
	"github.com/juju/errors"
	"github.com/pingcap/tidb-lightning/lightning/log"
)

type DBStore struct {
	Host                   string `toml:"host"`
	Port                   int    `toml:"port"`
	User                   string `toml:"user"`
	Psw                    string `toml:"password"`
<<<<<<< HEAD
	StatusPort             int    `toml:"status_port"`
=======
	StatusPort             int    `toml:"status-port"`
>>>>>>> aff81ade
	PdAddr                 string `toml:"pd-addr"`
	SQLMode                string `toml:"sql-mode"`
	LogLevel               string `toml:"log-level"`
	DistSQLScanConcurrency int    `toml:"distsql-scan-concurrency"`
}

type Config struct {
	*flag.FlagSet `json:"-"`

	App  Lightning `toml:"lightning"`
	TiDB DBStore   `toml:"tidb"`

	// not implemented yet.
	ProgressStore DBStore `toml:"progress-store"`

	DataSource   DataSource   `toml:"data-source"`
	TikvImporter TikvImporter `toml:"tikv-importer"`
	PostRestore  PostRestore  `toml:"post-restore"`

	// command line flags
	ConfigFile string
	DoCompact  bool
}

type Lightning struct {
	log.LogConfig
	ProfilePort    int `toml:"pprof-port"`
	WorkerPoolSize int `toml:"worker-pool-size"`
}

// PostRestore has some options which will be executed after kv restored.
type PostRestore struct {
	Compact  bool `toml:"compact"`
	Checksum bool `toml:"checksum"`
	Analyze  bool `toml:"analyze"`
}

type DataSource struct {
	SourceType    string `toml:"data-source-type"`
	SourceDir     string `toml:"data-source-dir"`
	ReadBlockSize int64  `toml:"read-block-size"`
	MinRegionSize int64  `toml:"region-min-size"`
}

type TikvImporter struct {
	Addr      string `toml:"addr"`
	BatchSize int64  `toml:"batch-size"`
}

func NewConfig() *Config {
	return &Config{
		App: Lightning{
			WorkerPoolSize: runtime.NumCPU(),
		},
		TiDB: DBStore{
			SQLMode:                "STRICT_TRANS_TABLES,NO_ENGINE_SUBSTITUTION",
			DistSQLScanConcurrency: 16,
		},
	}
}

func LoadConfig(args []string) (*Config, error) {
	cfg := NewConfig()

	cfg.FlagSet = flag.NewFlagSet("lightning", flag.ContinueOnError)
	fs := cfg.FlagSet

	fs.StringVar(&cfg.ConfigFile, "c", "tidb-lightning.toml", "tidb-lightning configuration file")
	fs.BoolVar(&cfg.DoCompact, "compact", false, "do manual compaction on the target cluster")

	if err := fs.Parse(args); err != nil {
		return nil, errors.Trace(err)
	}

	data, err := ioutil.ReadFile(cfg.ConfigFile)
	if err != nil {
		return nil, errors.Trace(err)
	}
	if err = toml.Unmarshal(data, cfg); err != nil {
		return nil, errors.Trace(err)
	}

	// handle mydumper
	if cfg.DataSource.MinRegionSize <= 0 {
		cfg.DataSource.MinRegionSize = DefaultMinRegionSize
	}
	if cfg.DataSource.ReadBlockSize <= 0 {
		cfg.DataSource.ReadBlockSize = DefaultReadBlockSize
	}

	// handle kv import
	if cfg.TikvImporter.BatchSize <= 0 {
		cfg.TikvImporter.BatchSize = KVMaxBatchSize
	}

	return cfg, nil
}<|MERGE_RESOLUTION|>--- conflicted
+++ resolved
@@ -15,11 +15,7 @@
 	Port                   int    `toml:"port"`
 	User                   string `toml:"user"`
 	Psw                    string `toml:"password"`
-<<<<<<< HEAD
-	StatusPort             int    `toml:"status_port"`
-=======
 	StatusPort             int    `toml:"status-port"`
->>>>>>> aff81ade
 	PdAddr                 string `toml:"pd-addr"`
 	SQLMode                string `toml:"sql-mode"`
 	LogLevel               string `toml:"log-level"`
