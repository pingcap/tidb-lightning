--- conflicted
+++ resolved
@@ -61,15 +61,10 @@
 
 type Lightning struct {
 	common.LogConfig
-<<<<<<< HEAD
-	WorkerPoolSize int `toml:"worker-pool-size" json:"worker-pool-size"`
-	ProfilePort    int `toml:"pprof-port" json:"pprof-port"`
-=======
 	WorkerPoolSize    int `toml:"worker-pool-size" json:"worker-pool-size"`
 	TableConcurrency  int `toml:"table-concurrency" json:"table-concurrency"`
 	RegionConcurrency int `toml:"region-concurrency" json:"region-concurrency"`
 	ProfilePort       int `toml:"pprof-port" json:"pprof-port"`
->>>>>>> 7ab5e549
 }
 
 // PostRestore has some options which will be executed after kv restored.
