// Copyright 2019 PingCAP, Inc.
//
// Licensed under the Apache License, Version 2.0 (the "License");
// you may not use this file except in compliance with the License.
// You may obtain a copy of the License at
//
//     http://www.apache.org/licenses/LICENSE-2.0
//
// Unless required by applicable law or agreed to in writing, software
// distributed under the License is distributed on an "AS IS" BASIS,
// See the License for the specific language governing permissions and
// limitations under the License.

package mydump

import (
	"io"
	"math"
	"os"
	"strings"

	"github.com/pingcap/errors"
	"github.com/pingcap/tidb-lightning/lightning/config"
	"github.com/pingcap/tidb-lightning/lightning/worker"
)

type TableRegion struct {
	EngineID int32

	DB    string
	Table string
	File  string

	Chunk Chunk
}

func (reg *TableRegion) RowIDMin() int64 {
	return reg.Chunk.PrevRowIDMax + 1
}
func (reg *TableRegion) Rows() int64 {
	return reg.Chunk.RowIDMax - reg.Chunk.PrevRowIDMax
}
func (reg *TableRegion) Offset() int64 {
	return reg.Chunk.Offset
}
func (reg *TableRegion) Size() int64 {
	return reg.Chunk.EndOffset - reg.Chunk.Offset
}

type regionSlice []*TableRegion

func (rs regionSlice) Len() int {
	return len(rs)
}
func (rs regionSlice) Swap(i, j int) {
	rs[i], rs[j] = rs[j], rs[i]
}
func (rs regionSlice) Less(i, j int) bool {
	if rs[i].File == rs[j].File {
		return rs[i].Chunk.Offset < rs[j].Chunk.Offset
	}
	return rs[i].File < rs[j].File
}

////////////////////////////////////////////////////////////////

func AllocateEngineIDs(
	filesRegions []*TableRegion,
	dataFileSizes []float64,
	batchSize float64,
	batchImportRatio float64,
	tableConcurrency float64,
) {
	totalDataFileSize := 0.0
	for _, dataFileSize := range dataFileSizes {
		totalDataFileSize += dataFileSize
	}

	// No need to batch if the size is too small :)
	if totalDataFileSize <= batchSize {
		return
	}

	curEngineID := int32(0)
	curEngineSize := 0.0
	curBatchSize := batchSize

	// import() step will not be concurrent.
	// If multiple Batch end times are close, it will result in multiple
	// Batch import serials. We need use a non-uniform batch size to create a pipeline effect.
	// Here we calculate the total number of engines, which is needed to compute the scale up
	//
	//     Total/B1 = 1/(1-R) * (N - 1/beta(N, R))
	//              ≲ N/(1-R)
	//
	// We use a simple brute force search since the search space is extremely small.
	ratio := totalDataFileSize * (1 - batchImportRatio) / batchSize
	n := math.Ceil(ratio)
	logGammaNPlusR, _ := math.Lgamma(n + batchImportRatio)
	logGammaN, _ := math.Lgamma(n)
	logGammaR, _ := math.Lgamma(batchImportRatio)
	invBetaNR := math.Exp(logGammaNPlusR - logGammaN - logGammaR) // 1/B(N, R) = Γ(N+R)/Γ(N)Γ(R)
	for {
		if n <= 0 || n > tableConcurrency {
			n = tableConcurrency
			break
		}
		realRatio := n - invBetaNR
		if realRatio >= ratio {
			// we don't have enough engines. reduce the batch size to keep the pipeline smooth.
			curBatchSize = totalDataFileSize * (1 - batchImportRatio) / realRatio
			break
		}
		invBetaNR *= 1 + batchImportRatio/n // Γ(X+1) = X * Γ(X)
		n += 1.0
	}

	for i, dataFileSize := range dataFileSizes {
		filesRegions[i].EngineID = curEngineID
		curEngineSize += dataFileSize

		if curEngineSize >= curBatchSize {
			curEngineSize = 0
			curEngineID++

			i := float64(curEngineID)
			// calculate the non-uniform batch size
			if i >= n {
				curBatchSize = batchSize
			} else {
				// B_(i+1) = B_i * (I/W/(N-i) + 1)
				curBatchSize *= batchImportRatio/(n-i) + 1.0
			}
		}
	}
}

func MakeTableRegions(
	meta *MDTableMeta,
	columns int,
	cfg *config.Config,
	ioWorkers *worker.Pool,
) ([]*TableRegion, error) {
	// Split files into regions
	filesRegions := make(regionSlice, 0, len(meta.DataFiles))
	dataFileSizes := make([]float64, 0, len(meta.DataFiles))
	prevRowIDMax := int64(0)
	for _, dataFile := range meta.DataFiles {
		dataFileInfo, err := os.Stat(dataFile)
		if err != nil {
			return nil, errors.Annotatef(err, "cannot stat %s", dataFile)
		}
		dataFileSize := dataFileInfo.Size()

		divisor := int64(columns)
		isCsvFile := strings.HasSuffix(strings.ToLower(dataFile), ".csv")
		if !isCsvFile {
			divisor += 2
		}
		// If a csv file is overlarge, we need to split it into mutiple regions.
		// Note: We can only split a csv file whose format is strict and header is empty.
		if isCsvFile && dataFileSize > cfg.Mydumper.MaxRegionSize && cfg.Mydumper.StrictFormat && !cfg.Mydumper.CSV.Header {
			var (
				regions      []*TableRegion
				subFileSizes []float64
			)
			prevRowIDMax, regions, subFileSizes, err = SplitLargeFile(meta, cfg, dataFile, dataFileSize, divisor, prevRowIDMax, ioWorkers)
			if err != nil {
				return nil, err
			}
			dataFileSizes = append(dataFileSizes, subFileSizes...)
			filesRegions = append(filesRegions, regions...)
			continue
		}
		rowIDMax := prevRowIDMax + dataFileSize/divisor
		filesRegions = append(filesRegions, &TableRegion{
			DB:    meta.DB,
			Table: meta.Name,
			File:  dataFile,
			Chunk: Chunk{
				Offset:       0,
				EndOffset:    dataFileSize,
				PrevRowIDMax: prevRowIDMax,
				RowIDMax:     rowIDMax,
			},
		})
		prevRowIDMax = rowIDMax
		dataFileSizes = append(dataFileSizes, float64(dataFileSize))
	}

	AllocateEngineIDs(filesRegions, dataFileSizes, float64(cfg.Mydumper.BatchSize), cfg.Mydumper.BatchImportRatio, float64(cfg.App.TableConcurrency))
	return filesRegions, nil
}

// SplitLargeFile splits a large csv file into multiple regions, the size of
// each regions is specified by `config.MaxRegionSize`.
// Note: We split the file coarsely, thus the format of csv file is needed to be
// strict.
// e.g.
// - CSV file with header is invalid
// - a complete tuple split into multiple lines is invalid
func SplitLargeFile(
	meta *MDTableMeta,
	cfg *config.Config,
	dataFilePath string,
	dataFileSize int64,
	divisor int64,
	prevRowIdxMax int64,
	ioWorker *worker.Pool,
) (prevRowIdMax int64, regions []*TableRegion, dataFileSizes []float64, err error) {
	maxRegionSize := cfg.Mydumper.MaxRegionSize
<<<<<<< HEAD
	dataFileSizes = make([]float64, 0, dataFileSize/maxRegionSize)
=======
	dataFileSizes = make([]float64, 0, dataFileSize/maxRegionSize+1)
>>>>>>> 3c8f4d7c
	startOffset, endOffset := int64(0), maxRegionSize
	for {
		curRowsCnt := (endOffset - startOffset) / divisor
		rowIDMax := prevRowIdxMax + curRowsCnt
		if endOffset != dataFileSize {
			reader, err := os.Open(dataFilePath)
			if err != nil {
				return 0, nil, nil, err
			}
			parser := NewCSVParser(&cfg.Mydumper.CSV, reader, cfg.Mydumper.ReadBlockSize, ioWorker)
			parser.SetPos(endOffset, prevRowIdMax)
			_, err = reader.Seek(endOffset, io.SeekStart)
			if err != nil {
				return 0, nil, nil, err
			}
			pos, err := parser.ReadUntilTokNewLine()
			if err != nil {
				return 0, nil, nil, err
			}
			endOffset = pos
			parser.Close()
		}
		regions = append(regions,
			&TableRegion{
				DB:    meta.DB,
				Table: meta.Name,
				File:  dataFilePath,
				Chunk: Chunk{
					Offset:       startOffset,
					EndOffset:    endOffset,
					PrevRowIDMax: prevRowIdxMax,
					RowIDMax:     rowIDMax,
				},
			})
		dataFileSizes = append(dataFileSizes, float64(endOffset-startOffset))
		prevRowIdxMax = rowIDMax
		if endOffset == dataFileSize {
			break
		}
		startOffset = endOffset
		if endOffset += maxRegionSize; endOffset > dataFileSize {
			endOffset = dataFileSize
		}
	}
	return prevRowIdxMax, regions, dataFileSizes, nil
}<|MERGE_RESOLUTION|>--- conflicted
+++ resolved
@@ -209,11 +209,7 @@
 	ioWorker *worker.Pool,
 ) (prevRowIdMax int64, regions []*TableRegion, dataFileSizes []float64, err error) {
 	maxRegionSize := cfg.Mydumper.MaxRegionSize
-<<<<<<< HEAD
-	dataFileSizes = make([]float64, 0, dataFileSize/maxRegionSize)
-=======
 	dataFileSizes = make([]float64, 0, dataFileSize/maxRegionSize+1)
->>>>>>> 3c8f4d7c
 	startOffset, endOffset := int64(0), maxRegionSize
 	for {
 		curRowsCnt := (endOffset - startOffset) / divisor
