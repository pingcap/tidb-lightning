// Copyright 2019 PingCAP, Inc.
//
// Licensed under the Apache License, Version 2.0 (the "License");
// you may not use this file except in compliance with the License.
// You may obtain a copy of the License at
//
//     http://www.apache.org/licenses/LICENSE-2.0
//
// Unless required by applicable law or agreed to in writing, software
// distributed under the License is distributed on an "AS IS" BASIS,
// See the License for the specific language governing permissions and
// limitations under the License.

package mydump

import (
	"context"
	"math"
	"sync"
	"time"

	"github.com/pingcap/br/pkg/utils"

	"github.com/pingcap/br/pkg/storage"
	"github.com/pingcap/errors"
	"go.uber.org/zap"

	"github.com/pingcap/tidb-lightning/lightning/config"
	"github.com/pingcap/tidb-lightning/lightning/log"
	"github.com/pingcap/tidb-lightning/lightning/worker"
)

const tableRegionSizeWarningThreshold int64 = 1024 * 1024 * 1024

type TableRegion struct {
	EngineID int32

	DB       string
	Table    string
	FileMeta SourceFileMeta

	Chunk Chunk
}

func (reg *TableRegion) RowIDMin() int64 {
	return reg.Chunk.PrevRowIDMax + 1
}
func (reg *TableRegion) Rows() int64 {
	return reg.Chunk.RowIDMax - reg.Chunk.PrevRowIDMax
}
func (reg *TableRegion) Offset() int64 {
	return reg.Chunk.Offset
}
func (reg *TableRegion) Size() int64 {
	return reg.Chunk.EndOffset - reg.Chunk.Offset
}

////////////////////////////////////////////////////////////////

func AllocateEngineIDs(
	filesRegions []*TableRegion,
	dataFileSizes []float64,
	batchSize float64,
	batchImportRatio float64,
	tableConcurrency float64,
) {
	totalDataFileSize := 0.0
	for _, dataFileSize := range dataFileSizes {
		totalDataFileSize += dataFileSize
	}

	// No need to batch if the size is too small :)
	if totalDataFileSize <= batchSize {
		return
	}

	curEngineID := int32(0)
	curEngineSize := 0.0
	curBatchSize := batchSize

	// import() step will not be concurrent.
	// If multiple Batch end times are close, it will result in multiple
	// Batch import serials. We need use a non-uniform batch size to create a pipeline effect.
	// Here we calculate the total number of engines, which is needed to compute the scale up
	//
	//     Total/B1 = 1/(1-R) * (N - 1/beta(N, R))
	//              ≲ N/(1-R)
	//
	// We use a simple brute force search since the search space is extremely small.
	ratio := totalDataFileSize * (1 - batchImportRatio) / batchSize
	n := math.Ceil(ratio)
	logGammaNPlusR, _ := math.Lgamma(n + batchImportRatio)
	logGammaN, _ := math.Lgamma(n)
	logGammaR, _ := math.Lgamma(batchImportRatio)
	invBetaNR := math.Exp(logGammaNPlusR - logGammaN - logGammaR) // 1/B(N, R) = Γ(N+R)/Γ(N)Γ(R)
	for {
		if n <= 0 || n > tableConcurrency {
			n = tableConcurrency
			break
		}
		realRatio := n - invBetaNR
		if realRatio >= ratio {
			// we don't have enough engines. reduce the batch size to keep the pipeline smooth.
			curBatchSize = totalDataFileSize * (1 - batchImportRatio) / realRatio
			break
		}
		invBetaNR *= 1 + batchImportRatio/n // Γ(X+1) = X * Γ(X)
		n += 1.0
	}

	for i, dataFileSize := range dataFileSizes {
		filesRegions[i].EngineID = curEngineID
		curEngineSize += dataFileSize

		if curEngineSize >= curBatchSize {
			curEngineSize = 0
			curEngineID++

			i := float64(curEngineID)
			// calculate the non-uniform batch size
			if i >= n {
				curBatchSize = batchSize
			} else {
				// B_(i+1) = B_i * (I/W/(N-i) + 1)
				curBatchSize *= batchImportRatio/(n-i) + 1.0
			}
		}
	}
}

func MakeTableRegions(
	ctx context.Context,
	meta *MDTableMeta,
	columns int,
	cfg *config.Config,
	ioWorkers *worker.Pool,
	store storage.ExternalStorage,
) ([]*TableRegion, error) {
	// Split files into regions
	type fileRegionRes struct {
		info    FileInfo
		regions []*TableRegion
		sizes   []float64
		err     error
	}

	start := time.Now()

	execCtx, cancel := context.WithCancel(ctx)
	defer cancel()

<<<<<<< HEAD
	concurrency := utils.MaxInt(cfg.App.RegionConcurrency, 2)
	fileChan := make(chan FileInfo, concurrency)
	resultChan := make(chan fileRegionRes, concurrency)
	var wg sync.WaitGroup
	for i := 0; i < concurrency; i++ {
		wg.Add(1)
		go func() {
			for info := range fileChan {
				regions, sizes, err := makeSourceFileRegion(execCtx, meta, info, columns, cfg, ioWorkers, store)
				resultChan <- fileRegionRes{info: info, regions: regions, sizes: sizes, err: err}
=======
		// If a csv file is overlarge, we need to split it into multiple regions.
		// Note: We can only split a csv file whose format is strict.
		if isCsvFile && dataFileSize > int64(cfg.Mydumper.MaxRegionSize) && cfg.Mydumper.StrictFormat {
			var (
				regions      []*TableRegion
				subFileSizes []float64
			)
			prevRowIDMax, regions, subFileSizes, err = SplitLargeFile(ctx, meta, cfg, dataFile, divisor, prevRowIDMax, ioWorkers, store)
			if err != nil {
				return nil, err
>>>>>>> a78137fc
			}
			wg.Done()
		}()
	}

	go func() {
		wg.Wait()
		close(resultChan)
	}()

	errChan := make(chan error, 1)
	fileRegionsMap := make(map[string]fileRegionRes, len(meta.DataFiles))
	go func() {
		for res := range resultChan {
			if res.err != nil {
				errChan <- res.err
				return
			}
			fileRegionsMap[res.info.FileMeta.Path] = res
		}
		errChan <- nil
	}()

	for _, dataFile := range meta.DataFiles {
		fileChan <- dataFile
	}
	close(fileChan)
	err := <-errChan
	if err != nil {
		return nil, err
	}

	filesRegions := make([]*TableRegion, 0, len(meta.DataFiles))
	dataFileSizes := make([]float64, 0, len(meta.DataFiles))
	prevRowIDMax := int64(0)
	for _, dataFile := range meta.DataFiles {
		fileRegionsRes := fileRegionsMap[dataFile.FileMeta.Path]
		var delta int64
		if len(fileRegionsRes.regions) > 0 {
			delta = prevRowIDMax - fileRegionsRes.regions[0].Chunk.PrevRowIDMax
		}

		for _, region := range fileRegionsRes.regions {
			region.Chunk.PrevRowIDMax += delta
			region.Chunk.RowIDMax += delta
		}
		filesRegions = append(filesRegions, fileRegionsRes.regions...)
		dataFileSizes = append(dataFileSizes, fileRegionsRes.sizes...)
		prevRowIDMax = fileRegionsRes.regions[len(fileRegionsRes.regions)-1].Chunk.RowIDMax
	}

<<<<<<< HEAD
	log.L().Info("makeTableRegions", zap.Int("filesCount", len(meta.DataFiles)),
		zap.Int64("maxRegionSize", cfg.Mydumper.MaxRegionSize),
		zap.Int("RegionsCount", len(filesRegions)),
		zap.Duration("cost", time.Since(start)))
=======
	log.L().Debug("in makeTableRegions",
		zap.Int64("maxRegionSize", int64(cfg.Mydumper.MaxRegionSize)),
		zap.Int("len fileRegions", len(filesRegions)))
>>>>>>> a78137fc

	AllocateEngineIDs(filesRegions, dataFileSizes, float64(cfg.Mydumper.BatchSize), cfg.Mydumper.BatchImportRatio, float64(cfg.App.TableConcurrency))
	return filesRegions, nil
}

func makeSourceFileRegion(
	ctx context.Context,
	meta *MDTableMeta,
	fi FileInfo,
	columns int,
	cfg *config.Config,
	ioWorkers *worker.Pool,
	store storage.ExternalStorage,
) ([]*TableRegion, []float64, error) {
	if fi.FileMeta.Type == SourceTypeParquet {
		_, region, err := makeParquetFileRegion(ctx, store, meta, fi, 0)
		if err != nil {
			return nil, nil, err
		}
		return []*TableRegion{region}, []float64{float64(fi.FileMeta.Size)}, nil
	}

	dataFileSize := fi.FileMeta.Size
	divisor := int64(columns)
	isCsvFile := fi.FileMeta.Type == SourceTypeCSV
	if !isCsvFile {
		divisor += 2
	}
	// If a csv file is overlarge, we need to split it into multiple regions.
	// Note: We can only split a csv file whose format is strict.
	if isCsvFile && dataFileSize > cfg.Mydumper.MaxRegionSize && cfg.Mydumper.StrictFormat {

		_, regions, subFileSizes, err := SplitLargeFile(ctx, meta, cfg, fi, divisor, 0, ioWorkers, store)
		return regions, subFileSizes, err
	}

	tableRegion := &TableRegion{
		DB:       meta.DB,
		Table:    meta.Name,
		FileMeta: fi.FileMeta,
		Chunk: Chunk{
			Offset:       0,
			EndOffset:    fi.FileMeta.Size,
			PrevRowIDMax: 0,
			RowIDMax:     fi.FileMeta.Size / divisor,
		},
	}

	if tableRegion.Size() > tableRegionSizeWarningThreshold {
		log.L().Warn(
			"file is too big to be processed efficiently; we suggest splitting it at 256 MB each",
			zap.String("file", fi.FileMeta.Path),
			zap.Int64("size", dataFileSize))
	}
	return []*TableRegion{tableRegion}, []float64{float64(fi.FileMeta.Size)}, nil
}

// because parquet files can't seek efficiently, there is no benefit in split.
// parquet file are column orient, so the offset is read line number
func makeParquetFileRegion(
	ctx context.Context,
	store storage.ExternalStorage,
	meta *MDTableMeta,
	dataFile FileInfo,
	prevRowIdxMax int64,
) (int64, *TableRegion, error) {
	r, err := store.Open(ctx, dataFile.FileMeta.Path)
	if err != nil {
		return prevRowIdxMax, nil, errors.Trace(err)
	}
	numberRows, err := ReadParquetFileRowCount(ctx, store, r, dataFile.FileMeta.Path)
	rowIDMax := prevRowIdxMax + numberRows
	region := &TableRegion{
		DB:       meta.DB,
		Table:    meta.Name,
		FileMeta: dataFile.FileMeta,
		Chunk: Chunk{
			Offset:       0,
			EndOffset:    numberRows,
			PrevRowIDMax: prevRowIdxMax,
			RowIDMax:     rowIDMax,
		},
	}
	return rowIDMax, region, nil
}

// SplitLargeFile splits a large csv file into multiple regions, the size of
// each regions is specified by `config.MaxRegionSize`.
// Note: We split the file coarsely, thus the format of csv file is needed to be
// strict.
// e.g.
// - CSV file with header is invalid
// - a complete tuple split into multiple lines is invalid
func SplitLargeFile(
	ctx context.Context,
	meta *MDTableMeta,
	cfg *config.Config,
	dataFile FileInfo,
	divisor int64,
	prevRowIdxMax int64,
	ioWorker *worker.Pool,
	store storage.ExternalStorage,
) (prevRowIdMax int64, regions []*TableRegion, dataFileSizes []float64, err error) {
<<<<<<< HEAD
	maxRegionSize := cfg.Mydumper.MaxRegionSize
	dataFileSizes = make([]float64, 0, dataFile.FileMeta.Size/maxRegionSize+1)
=======
	maxRegionSize := int64(cfg.Mydumper.MaxRegionSize)
	dataFileSizes = make([]float64, 0, dataFile.Size/maxRegionSize+1)
>>>>>>> a78137fc
	startOffset, endOffset := int64(0), maxRegionSize
	var columns []string
	if cfg.Mydumper.CSV.Header {
		r, err := store.Open(ctx, dataFile.FileMeta.Path)
		if err != nil {
			return 0, nil, nil, err
		}
		parser := NewCSVParser(&cfg.Mydumper.CSV, r, int64(cfg.Mydumper.ReadBlockSize), ioWorker, true)
		if err = parser.ReadColumns(); err != nil {
			return 0, nil, nil, err
		}
		columns = parser.Columns()
		startOffset, _ = parser.Pos()
		endOffset = startOffset + maxRegionSize
	}
	for {
		curRowsCnt := (endOffset - startOffset) / divisor
		rowIDMax := prevRowIdxMax + curRowsCnt
		if endOffset != dataFile.FileMeta.Size {
			r, err := store.Open(ctx, dataFile.FileMeta.Path)
			if err != nil {
				return 0, nil, nil, err
			}
			parser := NewCSVParser(&cfg.Mydumper.CSV, r, int64(cfg.Mydumper.ReadBlockSize), ioWorker, false)
			if err = parser.SetPos(endOffset, prevRowIdMax); err != nil {
				return 0, nil, nil, err
			}
			pos, err := parser.ReadUntilTokNewLine()
			if err != nil {
				return 0, nil, nil, err
			}
			endOffset = pos
			parser.Close()
		}
		regions = append(regions,
			&TableRegion{
				DB:       meta.DB,
				Table:    meta.Name,
				FileMeta: dataFile.FileMeta,
				Chunk: Chunk{
					Offset:       startOffset,
					EndOffset:    endOffset,
					PrevRowIDMax: prevRowIdxMax,
					RowIDMax:     rowIDMax,
					Columns:      columns,
				},
			})
		dataFileSizes = append(dataFileSizes, float64(endOffset-startOffset))
		prevRowIdxMax = rowIDMax
		if endOffset == dataFile.FileMeta.Size {
			break
		}
		startOffset = endOffset
		if endOffset += maxRegionSize; endOffset > dataFile.FileMeta.Size {
			endOffset = dataFile.FileMeta.Size
		}
	}
	return prevRowIdxMax, regions, dataFileSizes, nil
}<|MERGE_RESOLUTION|>--- conflicted
+++ resolved
@@ -149,7 +149,6 @@
 	execCtx, cancel := context.WithCancel(ctx)
 	defer cancel()
 
-<<<<<<< HEAD
 	concurrency := utils.MaxInt(cfg.App.RegionConcurrency, 2)
 	fileChan := make(chan FileInfo, concurrency)
 	resultChan := make(chan fileRegionRes, concurrency)
@@ -160,18 +159,6 @@
 			for info := range fileChan {
 				regions, sizes, err := makeSourceFileRegion(execCtx, meta, info, columns, cfg, ioWorkers, store)
 				resultChan <- fileRegionRes{info: info, regions: regions, sizes: sizes, err: err}
-=======
-		// If a csv file is overlarge, we need to split it into multiple regions.
-		// Note: We can only split a csv file whose format is strict.
-		if isCsvFile && dataFileSize > int64(cfg.Mydumper.MaxRegionSize) && cfg.Mydumper.StrictFormat {
-			var (
-				regions      []*TableRegion
-				subFileSizes []float64
-			)
-			prevRowIDMax, regions, subFileSizes, err = SplitLargeFile(ctx, meta, cfg, dataFile, divisor, prevRowIDMax, ioWorkers, store)
-			if err != nil {
-				return nil, err
->>>>>>> a78137fc
 			}
 			wg.Done()
 		}()
@@ -223,16 +210,10 @@
 		prevRowIDMax = fileRegionsRes.regions[len(fileRegionsRes.regions)-1].Chunk.RowIDMax
 	}
 
-<<<<<<< HEAD
 	log.L().Info("makeTableRegions", zap.Int("filesCount", len(meta.DataFiles)),
-		zap.Int64("maxRegionSize", cfg.Mydumper.MaxRegionSize),
+		zap.Int64("maxRegionSize", int64(cfg.Mydumper.MaxRegionSize)),
 		zap.Int("RegionsCount", len(filesRegions)),
 		zap.Duration("cost", time.Since(start)))
-=======
-	log.L().Debug("in makeTableRegions",
-		zap.Int64("maxRegionSize", int64(cfg.Mydumper.MaxRegionSize)),
-		zap.Int("len fileRegions", len(filesRegions)))
->>>>>>> a78137fc
 
 	AllocateEngineIDs(filesRegions, dataFileSizes, float64(cfg.Mydumper.BatchSize), cfg.Mydumper.BatchImportRatio, float64(cfg.App.TableConcurrency))
 	return filesRegions, nil
@@ -263,7 +244,7 @@
 	}
 	// If a csv file is overlarge, we need to split it into multiple regions.
 	// Note: We can only split a csv file whose format is strict.
-	if isCsvFile && dataFileSize > cfg.Mydumper.MaxRegionSize && cfg.Mydumper.StrictFormat {
+	if isCsvFile && dataFileSize > int64(cfg.Mydumper.MaxRegionSize) && cfg.Mydumper.StrictFormat {
 
 		_, regions, subFileSizes, err := SplitLargeFile(ctx, meta, cfg, fi, divisor, 0, ioWorkers, store)
 		return regions, subFileSizes, err
@@ -336,13 +317,8 @@
 	ioWorker *worker.Pool,
 	store storage.ExternalStorage,
 ) (prevRowIdMax int64, regions []*TableRegion, dataFileSizes []float64, err error) {
-<<<<<<< HEAD
-	maxRegionSize := cfg.Mydumper.MaxRegionSize
+	maxRegionSize := int64(cfg.Mydumper.MaxRegionSize)
 	dataFileSizes = make([]float64, 0, dataFile.FileMeta.Size/maxRegionSize+1)
-=======
-	maxRegionSize := int64(cfg.Mydumper.MaxRegionSize)
-	dataFileSizes = make([]float64, 0, dataFile.Size/maxRegionSize+1)
->>>>>>> a78137fc
 	startOffset, endOffset := int64(0), maxRegionSize
 	var columns []string
 	if cfg.Mydumper.CSV.Header {
