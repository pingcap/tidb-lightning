--- conflicted
+++ resolved
@@ -704,19 +704,12 @@
 	for {
 		err := parser.ReadRow()
 		if err == nil {
-<<<<<<< HEAD
-=======
 			parser.RecycleRow(parser.LastRow())
->>>>>>> f53609aa
 			rowsCount++
 			continue
 		}
 		if errors.Cause(err) == io.EOF {
-<<<<<<< HEAD
-			return
-=======
 			break
->>>>>>> f53609aa
 		}
 		c.Fatal(err)
 	}
@@ -735,34 +728,20 @@
 	csvParser := csv.NewReader(file)
 
 	rowsCount := 0
-<<<<<<< HEAD
-=======
 	var datums []types.Datum
->>>>>>> f53609aa
 	for {
 		records, err := csvParser.Read()
 		if err == nil {
 			// for fair comparison, we need to include the cost of conversion to Datum.
-<<<<<<< HEAD
-			datums := make([]types.Datum, 0, len(records))
-			for _, record := range records {
-				datums = append(datums, types.NewStringDatum(record))
-			}
-=======
 			for _, record := range records {
 				datums = append(datums, types.NewStringDatum(record))
 			}
 			datums = datums[:0]
->>>>>>> f53609aa
 			rowsCount++
 			continue
 		}
 		if errors.Cause(err) == io.EOF {
-<<<<<<< HEAD
-			return
-=======
 			break
->>>>>>> f53609aa
 		}
 		c.Fatal(err)
 	}
