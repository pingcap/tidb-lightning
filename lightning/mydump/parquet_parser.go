--- conflicted
+++ resolved
@@ -188,11 +188,7 @@
 		if c.GetNumChildren() == 0 {
 			// NOTE: the SchemaElement.Name is capitalized, SchemaHandler.Infos.ExName is the raw column name
 			// though in this context, there is no difference between these two fields
-<<<<<<< HEAD
-			columns = append(columns, strings.ToLower(reader.SchemaHandler.Infos[i].ExName))
-=======
 			columns = append(columns, strings.ToLower(c.Name))
->>>>>>> 16c7217a
 			columnMetas = append(columnMetas, c)
 		}
 	}
