// Copyright 2019 PingCAP, Inc.
//
// Licensed under the Apache License, Version 2.0 (the "License");
// you may not use this file except in compliance with the License.
// You may obtain a copy of the License at
//
//     http://www.apache.org/licenses/LICENSE-2.0
//
// Unless required by applicable law or agreed to in writing, software
// distributed under the License is distributed on an "AS IS" BASIS,
// See the License for the specific language governing permissions and
// limitations under the License.

package mydump

import (
	"bytes"
	"fmt"
	"io"
	"regexp"
	"strconv"
	"strings"
	"sync"
	"time"

	"github.com/pingcap/errors"
	"github.com/pingcap/parser/mysql"
	"github.com/pingcap/tidb-lightning/lightning/config"
	"github.com/pingcap/tidb-lightning/lightning/log"
	"github.com/pingcap/tidb-lightning/lightning/metric"
	"github.com/pingcap/tidb-lightning/lightning/worker"
	"github.com/pingcap/tidb/types"
	"go.uber.org/zap"
)

type blockParser struct {
	// states for the lexer
	reader      PooledReader
	buf         []byte
	blockBuf    []byte
	isLastChunk bool

	// The list of column names of the last INSERT statement.
	columns []string

	rowPool *sync.Pool
	lastRow Row
	// Current file offset.
	pos int64

	// cache
	remainBuf *bytes.Buffer
	appendBuf *bytes.Buffer

	// the Logger associated with this parser for reporting failure
	Logger log.Logger
}

func makeBlockParser(reader ReadSeekCloser, blockBufSize int64, ioWorkers *worker.Pool) blockParser {
	return blockParser{
		reader:    MakePooledReader(reader, ioWorkers),
		blockBuf:  make([]byte, blockBufSize*config.BufferSizeScale),
		remainBuf: &bytes.Buffer{},
		appendBuf: &bytes.Buffer{},
		Logger:    log.L(),
		rowPool: &sync.Pool{
			New: func() interface{} {
				return make([]types.Datum, 0, 16)
			},
		},
	}
}

// ChunkParser is a parser of the data files (the file containing only INSERT
// statements).
type ChunkParser struct {
	blockParser

	escFlavor backslashEscapeFlavor
}

// Chunk represents a portion of the data file.
type Chunk struct {
	Offset       int64
	EndOffset    int64
	PrevRowIDMax int64
	RowIDMax     int64
}

// Row is the content of a row.
type Row struct {
	RowID int64
	Row   []types.Datum
}

type backslashEscapeFlavor uint8

const (
	backslashEscapeFlavorNone backslashEscapeFlavor = iota
	backslashEscapeFlavorMySQL
	backslashEscapeFlavorMySQLWithNull
)

type Parser interface {
	Pos() (pos int64, rowID int64)
	SetPos(pos int64, rowID int64)
	Close() error
	ReadRow() error
	LastRow() Row
	RecycleRow(row Row)

	// Columns returns the _lower-case_ column names corresponding to values in
	// the LastRow.
	Columns() []string

	SetLogger(log.Logger)
}

// NewChunkParser creates a new parser which can read chunks out of a file.
func NewChunkParser(
	sqlMode mysql.SQLMode,
	reader ReadSeekCloser,
	blockBufSize int64,
	ioWorkers *worker.Pool,
) *ChunkParser {
	escFlavor := backslashEscapeFlavorMySQL
	if sqlMode.HasNoBackslashEscapesMode() {
		escFlavor = backslashEscapeFlavorNone
	}

	return &ChunkParser{
		blockParser: makeBlockParser(reader, blockBufSize, ioWorkers),
		escFlavor:   escFlavor,
	}
}

// SetPos changes the reported position and row ID.
func (parser *blockParser) SetPos(pos int64, rowID int64) {
	parser.reader.Seek(pos, io.SeekStart)
	parser.pos = pos
	parser.lastRow.RowID = rowID
}

// Pos returns the current file offset.
func (parser *blockParser) Pos() (int64, int64) {
	return parser.pos, parser.lastRow.RowID
}

func (parser *blockParser) Close() error {
	return parser.reader.Close()
}

func (parser *blockParser) Columns() []string {
	return parser.columns
}

func (parser *blockParser) logSyntaxError() {
	content := parser.buf
	if len(content) > 256 {
		content = content[:256]
	}
	parser.Logger.Error("syntax error",
		zap.Int64("pos", parser.pos),
		zap.ByteString("content", content),
	)
}

func (parser *blockParser) SetLogger(logger log.Logger) {
	parser.Logger = logger
}

type token byte

const (
	tokNil token = iota
	tokRowBegin
	tokRowEnd
	tokValues
	tokNull
	tokTrue
	tokFalse
	tokHexString
	tokBinString
	tokInteger
	tokSingleQuoted
	tokDoubleQuoted
	tokBackQuoted
	tokUnquoted
)

var tokenDescriptions = [...]string{
	tokNil:          "<Nil>",
	tokRowBegin:     "RowBegin",
	tokRowEnd:       "RowEnd",
	tokValues:       "Values",
	tokNull:         "Null",
	tokTrue:         "True",
	tokFalse:        "False",
	tokHexString:    "HexString",
	tokBinString:    "BinString",
	tokInteger:      "Integer",
	tokSingleQuoted: "SingleQuoted",
	tokDoubleQuoted: "DoubleQuoted",
	tokBackQuoted:   "BackQuoted",
	tokUnquoted:     "Unquoted",
}

// String implements the fmt.Stringer interface
//
// Mainly used for debugging a token.
func (tok token) String() string {
	t := int(tok)
	if t >= 0 && t < len(tokenDescriptions) {
		if description := tokenDescriptions[t]; description != "" {
			return description
		}
	}
	return fmt.Sprintf("<Unknown(%d)>", t)
}

func (parser *blockParser) readBlock() error {
	startTime := time.Now()

	n, err := parser.reader.ReadFull(parser.blockBuf)

	switch err {
	case io.ErrUnexpectedEOF, io.EOF:
		parser.isLastChunk = true
		fallthrough
	case nil:
		// `parser.buf` reference to `appendBuf.Bytes`, so should use remainBuf to
		// hold the `parser.buf` rest data to prevent slice overlap
		parser.remainBuf.Reset()
		parser.remainBuf.Write(parser.buf)
		parser.appendBuf.Reset()
		parser.appendBuf.Write(parser.remainBuf.Bytes())
		parser.appendBuf.Write(parser.blockBuf[:n])
		parser.buf = parser.appendBuf.Bytes()
		metric.ChunkParserReadBlockSecondsHistogram.Observe(time.Since(startTime).Seconds())
		return nil
	default:
		return errors.Trace(err)
	}
}

var unescapeRegexp = regexp.MustCompile(`(?s)\\.`)

func unescape(
	input string,
	delim string,
	escFlavor backslashEscapeFlavor,
) string {
	if len(delim) > 0 {
		delim2 := delim + delim
		if strings.Index(input, delim2) != -1 {
			input = strings.Replace(input, delim2, delim, -1)
		}
	}
	if escFlavor != backslashEscapeFlavorNone && strings.IndexByte(input, '\\') != -1 {
		input = unescapeRegexp.ReplaceAllStringFunc(input, func(substr string) string {
			switch substr[1] {
			case '0':
				return "\x00"
			case 'b':
				return "\b"
			case 'n':
				return "\n"
			case 'r':
				return "\r"
			case 't':
				return "\t"
			case 'Z':
				return "\x26"
			default:
				return substr[1:]
			}
		})
	}
	return input
}

func (parser *ChunkParser) unescapeString(input string) string {
	if len(input) >= 2 {
		switch input[0] {
		case '\'', '"':
			return unescape(input[1:len(input)-1], input[:1], parser.escFlavor)
		case '`':
			return unescape(input[1:len(input)-1], "`", backslashEscapeFlavorNone)
		}
	}
	return input
}

// ReadRow reads a row from the datafile.
func (parser *ChunkParser) ReadRow() error {
	// This parser will recognize contents like:
	//
	// 		`tableName` (...) VALUES (...) (...) (...)
	//
	// Keywords like INSERT, INTO and separators like ',' and ';' are treated
	// like comments and ignored. Therefore, this parser will accept some
	// nonsense input. The advantage is the parser becomes extremely simple,
	// suitable for us where we just want to quickly and accurately split the
	// file apart, not to validate the content.

	type state byte

	const (
		// the state after "INSERT INTO" before the column names or "VALUES"
		stateTableName state = iota

		// the state while reading the column names
		stateColumns

		// the state after reading "VALUES"
		stateValues

		// the state while reading row values
		stateRow
	)

	// Dry-run sample of the state machine, first row:
	//
	//              Input         Token             State
	//              ~~~~~         ~~~~~             ~~~~~
	//
	//                                              stateValues
	//              INSERT
	//              INTO
	//              `tableName`   tokBackQuoted
	//                                              stateTableName (reset columns)
	//              (             tokRowBegin
	//                                              stateColumns
	//              `a`           tokBackQuoted
	//                                              stateColumns (append column)
	//              ,
	//              `b`           tokBackQuoted
	//                                              stateColumns (append column)
	//              )             tokRowEnd
	//                                              stateValues
	//              VALUES
	//                                              stateValues (no-op)
	//              (             tokRowBegin
	//                                              stateRow (reset row)
	//              1             tokInteger
	//                                              stateRow (append value)
	//              ,
	//              2             tokInteger
	//                                              stateRow (append value)
	//              )             tokRowEnd
	//                                              return
	//
	//
	// Second row:
	//
	//              Input         Token             State
	//              ~~~~~         ~~~~~             ~~~~~
	//
	//                                              stateValues
	//              ,
	//              (             tokRowBegin
	//                                              stateRow (reset row)
	//              3             tokInteger
	//                                              stateRow (append value)
	//              )             tokRowEnd
	//                                              return
	//
	// Third row:
	//
	//              Input         Token             State
	//              ~~~~~         ~~~~~             ~~~~~
	//
	//              ;
	//              INSERT
	//              INTO
	//              `database`    tokBackQuoted
	//                                              stateTableName (reset columns)
	//              .
	//              `tableName`   tokBackQuoted
	//                                              stateTableName (no-op)
	//              VALUES
	//                                              stateValues
	//              (             tokRowBegin
	//                                              stateRow (reset row)
	//              4             tokInteger
	//                                              stateRow (append value)
	//              )             tokRowEnd
	//                                              return

	row := &parser.lastRow
	st := stateValues

	for {
		tok, content, err := parser.lex()
		if err != nil {
			if err == io.EOF && st != stateValues {
				return errors.Errorf("syntax error: premature EOF at offset %d", parser.pos)
			}
			return errors.Trace(err)
		}
		switch st {
		case stateTableName:
			switch tok {
			case tokRowBegin:
				st = stateColumns
			case tokValues:
				st = stateValues
			case tokUnquoted, tokDoubleQuoted, tokBackQuoted:
			default:
				return errors.Errorf(
					"syntax error: unexpected %s (%s) at offset %d, expecting %s",
					tok, content, parser.pos, "table name",
				)
			}
		case stateColumns:
			switch tok {
			case tokRowEnd:
				st = stateValues
			case tokUnquoted, tokDoubleQuoted, tokBackQuoted:
				columnName := strings.ToLower(parser.unescapeString(string(content)))
				parser.columns = append(parser.columns, columnName)
			default:
				return errors.Errorf(
					"syntax error: unexpected %s (%s) at offset %d, expecting %s",
					tok, content, parser.pos, "column list",
				)
			}
		case stateValues:
			switch tok {
			case tokRowBegin:
				row.RowID++
<<<<<<< HEAD
				row.Row = DatumSlicePool.Get().([]types.Datum)
=======
				row.Row = parser.acquireDatumSlice()
>>>>>>> f53609aa
				st = stateRow
			case tokUnquoted, tokDoubleQuoted, tokBackQuoted:
				parser.columns = nil
				st = stateTableName
			case tokValues:
			default:
				return errors.Errorf(
					"syntax error: unexpected %s (%s) at offset %d, expecting %s",
					tok, content, parser.pos, "start of row",
				)
			}
		case stateRow:
			var value types.Datum
			switch tok {
			case tokRowEnd:
				return nil
			case tokNull:
				value.SetNull()
			case tokTrue:
				value.SetInt64(1)
			case tokFalse:
				value.SetInt64(0)
			case tokInteger:
				c := string(content)
				if strings.HasPrefix(c, "-") {
					i, err := strconv.ParseInt(c, 10, 64)
					if err == nil {
						value.SetInt64(i)
						break
					}
				} else {
					u, err := strconv.ParseUint(c, 10, 64)
					if err == nil {
						value.SetUint64(u)
						break
					}
				}
				// if the integer is too long, fallback to treating it as a
				// string (all types that treats integer specially like BIT
				// can't handle integers more than 64 bits anyway)
				fallthrough
			case tokUnquoted, tokSingleQuoted, tokDoubleQuoted:
				value.SetString(parser.unescapeString(string(content)))
			case tokHexString:
				hexLit, err := types.ParseHexStr(string(content))
				if err != nil {
					return err
				}
				value.SetBinaryLiteral(hexLit)
			case tokBinString:
				binLit, err := types.ParseBitStr(string(content))
				if err != nil {
					return err
				}
				value.SetBinaryLiteral(binLit)
			default:
				return errors.Errorf(
					"syntax error: unexpected %s (%s) at offset %d, expecting %s",
					tok, content, parser.pos, "data literal",
				)
			}
			row.Row = append(row.Row, value)
		}
	}
}

// LastRow is the copy of the row parsed by the last call to ReadRow().
func (parser *blockParser) LastRow() Row {
	return parser.lastRow
}

// RecycleRow places the row object back into the allocation pool.
func (parser *blockParser) RecycleRow(row Row) {
	parser.rowPool.Put(row.Row[:0])
}

// acquireDatumSlice allocates an empty []types.Datum
func (parser *blockParser) acquireDatumSlice() []types.Datum {
	return parser.rowPool.Get().([]types.Datum)
}

// ReadChunks parses the entire file and splits it into continuous chunks of
// size >= minSize.
func ReadChunks(parser Parser, minSize int64) ([]Chunk, error) {
	var chunks []Chunk

	pos, lastRowID := parser.Pos()
	cur := Chunk{
		Offset:       pos,
		EndOffset:    pos,
		PrevRowIDMax: lastRowID,
		RowIDMax:     lastRowID,
	}

	for {
		switch err := parser.ReadRow(); errors.Cause(err) {
		case nil:
			cur.EndOffset, cur.RowIDMax = parser.Pos()
			if cur.EndOffset-cur.Offset >= minSize {
				chunks = append(chunks, cur)
				cur.Offset = cur.EndOffset
				cur.PrevRowIDMax = cur.RowIDMax
			}

		case io.EOF:
			if cur.Offset < cur.EndOffset {
				chunks = append(chunks, cur)
			}
			return chunks, nil

		default:
			return nil, errors.Trace(err)
		}
	}
}<|MERGE_RESOLUTION|>--- conflicted
+++ resolved
@@ -429,11 +429,7 @@
 			switch tok {
 			case tokRowBegin:
 				row.RowID++
-<<<<<<< HEAD
-				row.Row = DatumSlicePool.Get().([]types.Datum)
-=======
 				row.Row = parser.acquireDatumSlice()
->>>>>>> f53609aa
 				st = stateRow
 			case tokUnquoted, tokDoubleQuoted, tokBackQuoted:
 				parser.columns = nil
