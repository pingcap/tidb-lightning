--- conflicted
+++ resolved
@@ -15,6 +15,7 @@
 
 import (
 	"context"
+	"path/filepath"
 	"sort"
 
 	"github.com/pingcap/br/pkg/storage"
@@ -273,14 +274,10 @@
 	// `filepath.Walk` yields the paths in a deterministic (lexicographical) order,
 	// meaning the file and chunk orders will be the same everytime it is called
 	// (as long as the source is immutable).
-	err := store.WalkDir(ctx, "", 0, func(path string, size int64) error {
+	err := store.WalkDir(ctx, &storage.WalkOption{}, func(path string, size int64) error {
 		logger := log.With(zap.String("path", path))
 
-<<<<<<< HEAD
-		res, err := s.loader.fileRouter.Route(path)
-=======
-		res, err := fr.Route(filepath.ToSlash(path))
->>>>>>> 75fcfbe9
+		res, err := s.loader.fileRouter.Route(filepath.ToSlash(path))
 		if err != nil {
 			return errors.Annotatef(err, "apply file routing on file '%s' failed", path)
 		}
