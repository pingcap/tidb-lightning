package mydump

import (
<<<<<<< HEAD
	"bytes"
	"encoding/json"
	"io"
=======
>>>>>>> c94de2b4
	"sort"
	"strings"

	"github.com/juju/errors"
	log "github.com/sirupsen/logrus"

	"github.com/pingcap/tidb-lightning/lightning/common"
	"github.com/pingcap/tidb-lightning/lightning/config"
)

var (
	// errors
	errDirNotExists = errors.New("mydumper dir not exists")
	errMissingFile  = errors.New("missing file")
)

type MDDatabaseMeta struct {
	Name       string
	SchemaFile string
	Tables     map[string]*MDTableMeta
}

func (meta *MDDatabaseMeta) String() string {
	v, err := json.Marshal(meta)
	if err != nil {
		log.Error("json marshal MDDatabaseMeta error %s", errors.ErrorStack(err))
	}
	return string(v)
}

func (m *MDDatabaseMeta) GetSchema() string {
	schema, err := ExportStatement(m.SchemaFile)
	if err != nil {
		log.Errorf("failed to extract database schema (%s) : %s", m.SchemaFile, err.Error())
		return ""
	}
	return string(schema)
}

type MDTableMeta struct {
	DB         string
	Name       string
	SchemaFile string
	DataFiles  []string
}

func (m *MDTableMeta) GetSchema() string {
	schema, err := ExportStatement(m.SchemaFile)
	if err != nil {
		log.Errorf("failed to extract table schema (%s) : %s", m.SchemaFile, err.Error())
		return ""
	}
	return string(schema)
}

/*
	Mydumper File Loader
*/
type MDLoader struct {
	dir      string
	noSchema bool
	dbs      map[string]*MDDatabaseMeta
}

func NewMyDumpLoader(cfg *config.Config) (*MDLoader, error) {
	mdl := &MDLoader{
		dir:      cfg.Mydumper.SourceDir,
		noSchema: cfg.Mydumper.NoSchema,
		dbs:      make(map[string]*MDDatabaseMeta),
	}

	if err := mdl.setup(mdl.dir); err != nil {
		// log.Errorf("init mydumper loader failed : %s\n", err.Error())
		return nil, errors.Trace(err)
	}

	return mdl, nil
}

func (l *MDLoader) setup(dir string) error {
	/*
		Mydumper file names format
			db    —— {db}-schema-create.sql
			table —— {db}.{table}-schema.sql
			sql   —— {db}.{table}.{part}.sql / {db}.{table}.sql
	*/
	if !common.IsDirExists(dir) {
		return errors.Annotatef(errDirNotExists, "dir %s", dir)
	}

	files := common.ListFiles(dir)

	log.Debugf("Files detected : %+v", files)

	if !l.noSchema {
		// DB : [table , table ...]
		if err := l.setupDBs(files); err != nil {
			return errors.Trace(err)
		}

		// Table : create table ~
		if err := l.setupTables(files); err != nil {
			return errors.Trace(err)
		}
	}

	// Sql file for restore data
	return l.setupTablesData(files)
}

func (l *MDLoader) setupDBs(files map[string]string) error {
	for fpath, fname := range files {
		if !strings.HasSuffix(fname, "-schema-create.sql") {
			continue
		}

		idx := strings.Index(fname, "-schema-create.sql")
		dbname := fname[:idx]
		l.dbs[dbname] = &MDDatabaseMeta{
			Name:       dbname,
			SchemaFile: fpath,
			Tables:     make(map[string]*MDTableMeta),
		}
	}

	if len(l.dbs) == 0 {
		return errors.Annotatef(errMissingFile, "missing {schema}-schema-create.sql")
	}

	return nil
}

func (l *MDLoader) setupTables(files map[string]string) error {
	for fpath, fname := range files {
		// filepath.Base(path)
		if !strings.HasSuffix(fname, "-schema.sql") {
			continue
		}

		idx := strings.Index(fname, "-schema.sql")
		name := fname[:idx]
		fields := strings.Split(name, ".")
		if len(fields) != 2 {
			log.Warnf("invalid table schema file - %s", fpath)
			continue
		}

		db, table := fields[0], fields[1]
		dbMeta, ok := l.dbs[db]
		if !ok {
			return errors.Errorf("invalid table schema file, cannot find db - %s", fpath)
		} else if _, exists := dbMeta.Tables[table]; exists {
			return errors.Errorf("invalid table schema file, duplicated item - %s", fpath)
		} else {
			dbMeta.Tables[table] = &MDTableMeta{
				DB:         db,
				Name:       table,
				SchemaFile: fpath,
				DataFiles:  make([]string, 0, 16),
			}
		}
	}

	return nil
}

func (l *MDLoader) setupTablesData(files map[string]string) error {
	for fpath, fname := range files {
		if !strings.HasSuffix(fname, ".sql") ||
			strings.Index(fname, "-schema.sql") >= 0 ||
			strings.Index(fname, "-schema-create.sql") >= 0 {
			continue
		}

		// ignore functionality :
		// 		- view
		//		- triggers
		if strings.Index(fname, "-schema-view.sql") >= 0 ||
			strings.Index(fname, "-schema-triggers.sql") >= 0 ||
			strings.Index(fname, "-schema-post.sql") >= 0 {
			log.Warnf("[loader] ignore unsupport view/trigger: %s", fpath)
			continue
		}

		idx := strings.Index(fname, ".sql")
		name := fname[:idx]
		fields := strings.Split(name, ".")
		if len(fields) < 2 {
			log.Warnf("invalid db table sql file - %s", fpath)
			continue
		}

		db, table := fields[0], fields[1]
<<<<<<< HEAD
		dbMeta, ok := l.dbs[db]
		if !ok {
			if !l.noSchema {
				return errors.Errorf("invalid data sql file, miss host db - %s", fpath)
			}
			dbMeta = &MDDatabaseMeta{
				Name:   db,
				Tables: make(map[string]*MDTableMeta),
			}
			l.dbs[db] = dbMeta
=======
		if dbMeta, ok := l.dbs[db]; !ok {
			return errors.Errorf("invalid data sql file, miss host db - %s", fpath)
		} else if tableMeta, ok := dbMeta.Tables[table]; !ok {
			return errors.Errorf("invalid data sql file, miss host table - %s", fpath)
		} else {
			tableMeta.DataFiles = append(tableMeta.DataFiles, fpath)
>>>>>>> c94de2b4
		}
		tableMeta, ok := dbMeta.Tables[table]
		if !ok {
			if !l.noSchema {
				return errors.Errorf("invalid data sql file, miss host table - %s", fpath)
			}
			tableMeta = &MDTableMeta{
				DB:        db,
				Name:      table,
				DataFiles: make([]string, 0, 16),
			}
			dbMeta.Tables[table] = tableMeta
		}
		// tableMeta.Rows += l.countTableFileRows(fpath)
		tableMeta.DataFiles = append(tableMeta.DataFiles, fpath)
	}

	log.Infof("datafiles %+v", l.dbs)

	// sort all tables' data files by file-name
	for _, dbMeta := range l.dbs {
		for _, tblMeta := range dbMeta.Tables {
			sort.Strings(tblMeta.DataFiles)
		}
	}

	return nil
}

func (l *MDLoader) GetDatabase() *MDDatabaseMeta {
	// TODO: support multiple databases.
	for db := range l.dbs {
		return l.dbs[db]
	}
	return nil
}<|MERGE_RESOLUTION|>--- conflicted
+++ resolved
@@ -1,12 +1,7 @@
 package mydump
 
 import (
-<<<<<<< HEAD
-	"bytes"
 	"encoding/json"
-	"io"
-=======
->>>>>>> c94de2b4
 	"sort"
 	"strings"
 
@@ -200,7 +195,6 @@
 		}
 
 		db, table := fields[0], fields[1]
-<<<<<<< HEAD
 		dbMeta, ok := l.dbs[db]
 		if !ok {
 			if !l.noSchema {
@@ -211,14 +205,6 @@
 				Tables: make(map[string]*MDTableMeta),
 			}
 			l.dbs[db] = dbMeta
-=======
-		if dbMeta, ok := l.dbs[db]; !ok {
-			return errors.Errorf("invalid data sql file, miss host db - %s", fpath)
-		} else if tableMeta, ok := dbMeta.Tables[table]; !ok {
-			return errors.Errorf("invalid data sql file, miss host table - %s", fpath)
-		} else {
-			tableMeta.DataFiles = append(tableMeta.DataFiles, fpath)
->>>>>>> c94de2b4
 		}
 		tableMeta, ok := dbMeta.Tables[table]
 		if !ok {
