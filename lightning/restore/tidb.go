--- conflicted
+++ resolved
@@ -113,14 +113,9 @@
 }
 
 func (timgr *TiDBManager) getSchemas() ([]*model.DBInfo, error) {
-<<<<<<< HEAD
-	timgr.baseURL.Path = "schema"
-	resp, err := timgr.client.Get(timgr.baseURL.String())
-=======
 	baseURL := *timgr.baseURL
 	baseURL.Path = "schema"
 	resp, err := timgr.client.Get(baseURL.String())
->>>>>>> aff81ade
 	if err != nil {
 		return nil, errors.Trace(err)
 	}
@@ -132,14 +127,9 @@
 }
 
 func (timgr *TiDBManager) getTables(schema string) ([]*model.TableInfo, error) {
-<<<<<<< HEAD
-	timgr.baseURL.Path = fmt.Sprintf("schema/%s", schema)
-	resp, err := timgr.client.Get(timgr.baseURL.String())
-=======
 	baseURL := *timgr.baseURL
 	baseURL.Path = fmt.Sprintf("schema/%s", schema)
 	resp, err := timgr.client.Get(baseURL.String())
->>>>>>> aff81ade
 	if err != nil {
 		return nil, errors.Trace(err)
 	}
