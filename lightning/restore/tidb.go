--- conflicted
+++ resolved
@@ -189,8 +189,6 @@
 	return dbInfo, nil
 }
 
-<<<<<<< HEAD
-=======
 func (timgr *TiDBManager) getCreateTableStmt(schema, table string) (string, error) {
 	query := fmt.Sprintf("SHOW CREATE TABLE `%s`.`%s`", schema, table)
 	var tbl, createTable string
@@ -198,7 +196,6 @@
 	return createTable, errors.Annotatef(err, "query %s", query)
 }
 
->>>>>>> fad5d273
 func ObtainGCLifeTime(db *sql.DB) (gcLifeTime string, err error) {
 	r := db.QueryRow(
 		"SELECT VARIABLE_VALUE FROM mysql.tidb WHERE VARIABLE_NAME = 'tikv_gc_life_time'")
