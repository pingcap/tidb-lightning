// Copyright 2019 PingCAP, Inc.
//
// Licensed under the Apache License, Version 2.0 (the "License");
// you may not use this file except in compliance with the License.
// You may obtain a copy of the License at
//
//     http://www.apache.org/licenses/LICENSE-2.0
//
// Unless required by applicable law or agreed to in writing, software
// distributed under the License is distributed on an "AS IS" BASIS,
// See the License for the specific language governing permissions and
// limitations under the License.

package restore

import (
	"context"
	"fmt"
	"io/ioutil"
	"path/filepath"
	"sort"

	"github.com/DATA-DOG/go-sqlmock"
	"github.com/golang/mock/gomock"
	"github.com/google/uuid"
	"github.com/pingcap/br/pkg/storage"
	. "github.com/pingcap/check"
	"github.com/pingcap/errors"
	"github.com/pingcap/failpoint"
	"github.com/pingcap/kvproto/pkg/import_kvpb"
	"github.com/pingcap/parser"
	"github.com/pingcap/parser/ast"
	"github.com/pingcap/parser/model"
	"github.com/pingcap/parser/mysql"
	"github.com/pingcap/tidb-lightning/lightning/glue"
	filter "github.com/pingcap/tidb-tools/pkg/table-filter"
	"github.com/pingcap/tidb/ddl"
	tmock "github.com/pingcap/tidb/util/mock"

	kv "github.com/pingcap/tidb-lightning/lightning/backend"
	"github.com/pingcap/tidb-lightning/lightning/checkpoints"
	. "github.com/pingcap/tidb-lightning/lightning/checkpoints"
	"github.com/pingcap/tidb-lightning/lightning/common"
	"github.com/pingcap/tidb-lightning/lightning/config"
	"github.com/pingcap/tidb-lightning/lightning/log"
	"github.com/pingcap/tidb-lightning/lightning/mydump"
	"github.com/pingcap/tidb-lightning/lightning/verification"
	"github.com/pingcap/tidb-lightning/lightning/worker"
	"github.com/pingcap/tidb-lightning/mock"
)

var _ = Suite(&restoreSuite{})

type restoreSuite struct{}

func (s *restoreSuite) TestNewTableRestore(c *C) {
	testCases := []struct {
		name       string
		createStmt string
	}{
		{"t1", "CREATE TABLE `t1` (`c1` varchar(5) NOT NULL)"},
		// {"t2", "CREATE TABLE `t2` (`c1` varchar(30000) NOT NULL)"}, // no longer able to create this kind of table.
		{"t3", "CREATE TABLE `t3-a` (`c1-a` varchar(5) NOT NULL)"},
	}

	p := parser.New()
	se := tmock.NewContext()

	dbInfo := &TidbDBInfo{Name: "mockdb", Tables: map[string]*TidbTableInfo{}}
	for i, tc := range testCases {
		node, err := p.ParseOneStmt(tc.createStmt, "utf8mb4", "utf8mb4_bin")
		c.Assert(err, IsNil)
		tableInfo, err := ddl.MockTableInfo(se, node.(*ast.CreateTableStmt), int64(i+1))
		c.Assert(err, IsNil)
		tableInfo.State = model.StatePublic

		dbInfo.Tables[tc.name] = &TidbTableInfo{
			Name: tc.name,
			Core: tableInfo,
		}
	}

	for _, tc := range testCases {
		tableInfo := dbInfo.Tables[tc.name]
		tableName := common.UniqueTable("mockdb", tableInfo.Name)
		tr, err := NewTableRestore(tableName, nil, dbInfo, tableInfo, &TableCheckpoint{})
		c.Assert(tr, NotNil)
		c.Assert(err, IsNil)
	}
}

func (s *restoreSuite) TestNewTableRestoreFailure(c *C) {
	tableInfo := &TidbTableInfo{
		Name: "failure",
		Core: &model.TableInfo{},
	}
	dbInfo := &TidbDBInfo{Name: "mockdb", Tables: map[string]*TidbTableInfo{
		"failure": tableInfo,
	}}
	tableName := common.UniqueTable("mockdb", "failure")

	_, err := NewTableRestore(tableName, nil, dbInfo, tableInfo, &TableCheckpoint{})
	c.Assert(err, ErrorMatches, `failed to tables\.TableFromMeta.*`)
}

func (s *restoreSuite) TestErrorSummaries(c *C) {
	logger, buffer := log.MakeTestLogger()

	es := makeErrorSummaries(logger)
	es.record("first", errors.New("a1 error"), CheckpointStatusAnalyzed)
	es.record("second", errors.New("b2 error"), CheckpointStatusAllWritten)
	es.emitLog()

	lines := buffer.Lines()
	sort.Strings(lines[1:])
	c.Assert(lines, DeepEquals, []string{
		`{"$lvl":"ERROR","$msg":"tables failed to be imported","count":2}`,
		`{"$lvl":"ERROR","$msg":"-","table":"first","status":"analyzed","error":"a1 error"}`,
		`{"$lvl":"ERROR","$msg":"-","table":"second","status":"written","error":"b2 error"}`,
	})
}

func (s *restoreSuite) TestVerifyCheckpoint(c *C) {
	dir := c.MkDir()
	cpdb := checkpoints.NewFileCheckpointsDB(filepath.Join(dir, "cp.pb"))
	defer cpdb.Close()
	ctx := context.Background()

	actualReleaseVersion := common.ReleaseVersion
	defer func() {
		common.ReleaseVersion = actualReleaseVersion
	}()

	taskCp, err := cpdb.TaskCheckpoint(ctx)
	c.Assert(err, IsNil)
	c.Assert(taskCp, IsNil)

	newCfg := func() *config.Config {
		cfg := config.NewConfig()
		cfg.Mydumper.SourceDir = "/data"
		cfg.TaskID = 123
		cfg.TiDB.Port = 4000
		cfg.TiDB.PdAddr = "127.0.0.1:2379"
		cfg.TikvImporter.Addr = "127.0.0.1:8287"
		cfg.TikvImporter.SortedKVDir = "/tmp/sorted-kv"

		return cfg
	}

	err = cpdb.Initialize(ctx, newCfg(), map[string]*checkpoints.TidbDBInfo{})
	c.Assert(err, IsNil)

	adjustFuncs := map[string]func(cfg *config.Config){
		"tikv-importer.backend": func(cfg *config.Config) {
			cfg.TikvImporter.Backend = "local"
		},
		"tikv-importer.addr": func(cfg *config.Config) {
			cfg.TikvImporter.Addr = "128.0.0.1:8287"
		},
		"mydumper.data-source-dir": func(cfg *config.Config) {
			cfg.Mydumper.SourceDir = "/tmp/test"
		},
		"tidb.host": func(cfg *config.Config) {
			cfg.TiDB.Host = "192.168.0.1"
		},
		"tidb.port": func(cfg *config.Config) {
			cfg.TiDB.Port = 5000
		},
		"tidb.pd-addr": func(cfg *config.Config) {
			cfg.TiDB.PdAddr = "127.0.0.1:3379"
		},
		"version": func(cfg *config.Config) {
			common.ReleaseVersion = "some newer version"
		},
	}

	// default mode, will return error
	taskCp, err = cpdb.TaskCheckpoint(ctx)
	c.Assert(err, IsNil)
	for conf, fn := range adjustFuncs {
		cfg := newCfg()
		fn(cfg)
		err := verifyCheckpoint(cfg, taskCp)
		if conf == "version" {
			common.ReleaseVersion = actualReleaseVersion
			c.Assert(err, ErrorMatches, "lightning version is 'some newer version', but checkpoint was created at '"+actualReleaseVersion+"'.*")
		} else {
			c.Assert(err, ErrorMatches, fmt.Sprintf("config '%s' value '.*' different from checkpoint value .*", conf))
		}
	}

	for conf, fn := range adjustFuncs {
		if conf == "tikv-importer.backend" {
			continue
		}
		cfg := newCfg()
		cfg.App.CheckRequirements = false
		fn(cfg)
		err := cpdb.Initialize(context.Background(), cfg, map[string]*checkpoints.TidbDBInfo{})
		c.Assert(err, IsNil)
	}
}

var _ = Suite(&tableRestoreSuite{})

type tableRestoreSuiteBase struct {
	tr  *TableRestore
	cfg *config.Config

	tableInfo *TidbTableInfo
	dbInfo    *TidbDBInfo
	tableMeta *mydump.MDTableMeta

	store storage.ExternalStorage
}

type tableRestoreSuite struct {
	tableRestoreSuiteBase
}

func (s *tableRestoreSuiteBase) SetUpSuite(c *C) {
	// Produce a mock table info

	p := parser.New()
	p.SetSQLMode(mysql.ModeANSIQuotes)
	se := tmock.NewContext()
	node, err := p.ParseOneStmt(`
		CREATE TABLE "table" (
			a INT,
			b INT,
			c INT,
			KEY (b)
		)
	`, "", "")
	c.Assert(err, IsNil)
	core, err := ddl.MockTableInfo(se, node.(*ast.CreateTableStmt), 0xabcdef)
	c.Assert(err, IsNil)
	core.State = model.StatePublic

	s.tableInfo = &TidbTableInfo{Name: "table", DB: "db", Core: core}
	s.dbInfo = &TidbDBInfo{
		Name:   "db",
		Tables: map[string]*TidbTableInfo{"table": s.tableInfo},
	}

	// Write some sample SQL dump

	fakeDataDir := c.MkDir()

	store, err := storage.NewLocalStorage(fakeDataDir)
	c.Assert(err, IsNil)
	s.store = store

	fakeDataFilesCount := 6
	fakeDataFilesContent := []byte("INSERT INTO `table` VALUES (1, 2, 3);")
	c.Assert(len(fakeDataFilesContent), Equals, 37)
	fakeDataFiles := make([]mydump.FileInfo, 0, fakeDataFilesCount)
	for i := 1; i <= fakeDataFilesCount; i++ {
		fakeFileName := fmt.Sprintf("db.table.%d.sql", i)
		fakeDataPath := filepath.Join(fakeDataDir, fakeFileName)
		err = ioutil.WriteFile(fakeDataPath, fakeDataFilesContent, 0644)
		c.Assert(err, IsNil)
		fakeDataFiles = append(fakeDataFiles, mydump.FileInfo{TableName: filter.Table{"db", "table"}, FileMeta: mydump.SourceFileMeta{Path: fakeFileName, Type: mydump.SourceTypeSQL, SortKey: fmt.Sprintf("%d", i), FileSize: 37}})
	}

	fakeCsvContent := []byte("1,2,3\r\n4,5,6\r\n")
	csvName := "db.table.99.csv"
	err = ioutil.WriteFile(filepath.Join(fakeDataDir, csvName), fakeCsvContent, 0644)
	c.Assert(err, IsNil)
	fakeDataFiles = append(fakeDataFiles, mydump.FileInfo{TableName: filter.Table{"db", "table"}, FileMeta: mydump.SourceFileMeta{Path: csvName, Type: mydump.SourceTypeCSV, SortKey: "99", FileSize: 14}})

	s.tableMeta = &mydump.MDTableMeta{
		DB:         "db",
		Name:       "table",
		TotalSize:  222,
		SchemaFile: mydump.FileInfo{TableName: filter.Table{Schema: "db", Name: "table"}, FileMeta: mydump.SourceFileMeta{Path: "db.table-schema.sql", Type: mydump.SourceTypeTableSchema}},
		DataFiles:  fakeDataFiles,
	}
}

func (s *tableRestoreSuiteBase) SetUpTest(c *C) {
	// Collect into the test TableRestore structure
	var err error
	s.tr, err = NewTableRestore("`db`.`table`", s.tableMeta, s.dbInfo, s.tableInfo, &TableCheckpoint{})
	c.Assert(err, IsNil)

	s.cfg = config.NewConfig()
	s.cfg.Mydumper.BatchSize = 111
	s.cfg.App.TableConcurrency = 2
}

func (s *tableRestoreSuite) TestPopulateChunks(c *C) {
	failpoint.Enable("github.com/pingcap/tidb-lightning/lightning/restore/PopulateChunkTimestamp", "return(1234567897)")
	defer failpoint.Disable("github.com/pingcap/tidb-lightning/lightning/restore/PopulateChunkTimestamp")

	cp := &TableCheckpoint{
		Engines: make(map[int32]*EngineCheckpoint),
	}

	rc := &RestoreController{cfg: s.cfg, ioWorkers: worker.NewPool(context.Background(), 1, "io"), store: s.store}
	err := s.tr.populateChunks(context.Background(), rc, cp)
	c.Assert(err, IsNil)
	c.Assert(cp.Engines, DeepEquals, map[int32]*EngineCheckpoint{
		-1: {
			Status: CheckpointStatusLoaded,
		},
		0: {
			Status: CheckpointStatusLoaded,
			Chunks: []*ChunkCheckpoint{
				{
					Key:      ChunkCheckpointKey{Path: s.tr.tableMeta.DataFiles[0].FileMeta.Path, Offset: 0},
					FileMeta: s.tr.tableMeta.DataFiles[0].FileMeta,
					Chunk: mydump.Chunk{
						Offset:       0,
						EndOffset:    37,
						PrevRowIDMax: 0,
						RowIDMax:     7, // 37 bytes with 3 columns can store at most 7 rows.
					},
					Timestamp: 1234567897,
				},
				{
					Key:      ChunkCheckpointKey{Path: s.tr.tableMeta.DataFiles[1].FileMeta.Path, Offset: 0},
					FileMeta: s.tr.tableMeta.DataFiles[1].FileMeta,
					Chunk: mydump.Chunk{
						Offset:       0,
						EndOffset:    37,
						PrevRowIDMax: 7,
						RowIDMax:     14,
					},
					Timestamp: 1234567897,
				},
				{
					Key:      ChunkCheckpointKey{Path: s.tr.tableMeta.DataFiles[2].FileMeta.Path, Offset: 0},
					FileMeta: s.tr.tableMeta.DataFiles[2].FileMeta,
					Chunk: mydump.Chunk{
						Offset:       0,
						EndOffset:    37,
						PrevRowIDMax: 14,
						RowIDMax:     21,
					},
					Timestamp: 1234567897,
				},
			},
		},
		1: {
			Status: CheckpointStatusLoaded,
			Chunks: []*ChunkCheckpoint{
				{
					Key:      ChunkCheckpointKey{Path: s.tr.tableMeta.DataFiles[3].FileMeta.Path, Offset: 0},
					FileMeta: s.tr.tableMeta.DataFiles[3].FileMeta,
					Chunk: mydump.Chunk{
						Offset:       0,
						EndOffset:    37,
						PrevRowIDMax: 21,
						RowIDMax:     28,
					},
					Timestamp: 1234567897,
				},
				{
					Key:      ChunkCheckpointKey{Path: s.tr.tableMeta.DataFiles[4].FileMeta.Path, Offset: 0},
					FileMeta: s.tr.tableMeta.DataFiles[4].FileMeta,
					Chunk: mydump.Chunk{
						Offset:       0,
						EndOffset:    37,
						PrevRowIDMax: 28,
						RowIDMax:     35,
					},
					Timestamp: 1234567897,
				},
				{
					Key:      ChunkCheckpointKey{Path: s.tr.tableMeta.DataFiles[5].FileMeta.Path, Offset: 0},
					FileMeta: s.tr.tableMeta.DataFiles[5].FileMeta,
					Chunk: mydump.Chunk{
						Offset:       0,
						EndOffset:    37,
						PrevRowIDMax: 35,
						RowIDMax:     42,
					},
					Timestamp: 1234567897,
				},
			},
		},
		2: {
			Status: CheckpointStatusLoaded,
			Chunks: []*ChunkCheckpoint{
				{
					Key:      ChunkCheckpointKey{Path: s.tr.tableMeta.DataFiles[6].FileMeta.Path, Offset: 0},
					FileMeta: s.tr.tableMeta.DataFiles[6].FileMeta,
					Chunk: mydump.Chunk{
						Offset:       0,
						EndOffset:    14,
						PrevRowIDMax: 42,
						RowIDMax:     46,
					},
					Timestamp: 1234567897,
				},
			},
		},
	})

	// set csv header to true, this will cause check columns fail
	s.cfg.Mydumper.CSV.Header = true
	s.cfg.Mydumper.StrictFormat = true
	regionSize := s.cfg.Mydumper.MaxRegionSize
	s.cfg.Mydumper.MaxRegionSize = 5
	err = s.tr.populateChunks(context.Background(), rc, cp)
	c.Assert(err, NotNil)
	c.Assert(err, ErrorMatches, `.*unknown columns in header \[1 2 3\]`)
	s.cfg.Mydumper.MaxRegionSize = regionSize
	s.cfg.Mydumper.CSV.Header = false
}

func (s *tableRestoreSuite) TestPopulateChunksCSVHeader(c *C) {
	fakeDataDir := c.MkDir()
	store, err := storage.NewLocalStorage(fakeDataDir)
	c.Assert(err, IsNil)

	fakeDataFiles := make([]mydump.FileInfo, 0)

	fakeCsvContents := []string{
		// small full header
		"a,b,c\r\n1,2,3\r\n",
		// small partial header
		"b,c\r\n2,3\r\n",
		// big full header
		"a,b,c\r\n90000,80000,700000\r\n1000,2000,3000\r\n11,22,33\r\n3,4,5\r\n",
		// big full header unordered
		"c,a,b\r\n,1000,2000,3000\r\n11,22,33\r\n1000,2000,404\r\n3,4,5\r\n90000,80000,700000\r\n7999999,89999999,9999999\r\n",
		// big partial header
		"b,c\r\n2000001,30000001\r\n35231616,462424626\r\n62432,434898934\r\n",
	}
	total := 0
	for i, s := range fakeCsvContents {
		csvName := fmt.Sprintf("db.table.%02d.csv", i)
		err := ioutil.WriteFile(filepath.Join(fakeDataDir, csvName), []byte(s), 0644)
		c.Assert(err, IsNil)
		fakeDataFiles = append(fakeDataFiles, mydump.FileInfo{
			TableName: filter.Table{"db", "table"},
			FileMeta:  mydump.SourceFileMeta{Path: csvName, Type: mydump.SourceTypeCSV, SortKey: fmt.Sprintf("%02d", i), FileSize: int64(len(s))},
		})
		total += len(s)
	}
	tableMeta := &mydump.MDTableMeta{
		DB:         "db",
		Name:       "table",
		TotalSize:  int64(total),
		SchemaFile: mydump.FileInfo{TableName: filter.Table{Schema: "db", Name: "table"}, FileMeta: mydump.SourceFileMeta{Path: "db.table-schema.sql", Type: mydump.SourceTypeTableSchema}},
		DataFiles:  fakeDataFiles,
	}

	failpoint.Enable("github.com/pingcap/tidb-lightning/lightning/restore/PopulateChunkTimestamp", "return(1234567897)")
	defer failpoint.Disable("github.com/pingcap/tidb-lightning/lightning/restore/PopulateChunkTimestamp")

	cp := &TableCheckpoint{
		Engines: make(map[int32]*EngineCheckpoint),
	}

	cfg := config.NewConfig()
	cfg.Mydumper.BatchSize = 100
	cfg.Mydumper.MaxRegionSize = 40

	cfg.Mydumper.CSV.Header = true
	cfg.Mydumper.StrictFormat = true
	rc := &RestoreController{cfg: cfg, ioWorkers: worker.NewPool(context.Background(), 1, "io"), store: store}

	tr, err := NewTableRestore("`db`.`table`", tableMeta, s.dbInfo, s.tableInfo, &TableCheckpoint{})
	c.Assert(err, IsNil)
	c.Assert(tr.populateChunks(context.Background(), rc, cp), IsNil)

	c.Assert(cp.Engines, DeepEquals, map[int32]*EngineCheckpoint{
		-1: {
			Status: CheckpointStatusLoaded,
		},
		0: {
			Status: CheckpointStatusLoaded,
			Chunks: []*ChunkCheckpoint{
				{
					Key:      ChunkCheckpointKey{Path: tableMeta.DataFiles[0].FileMeta.Path, Offset: 0},
					FileMeta: tableMeta.DataFiles[0].FileMeta,
					Chunk: mydump.Chunk{
						Offset:       0,
						EndOffset:    14,
						PrevRowIDMax: 0,
						RowIDMax:     4, // 37 bytes with 3 columns can store at most 7 rows.
					},
					Timestamp: 1234567897,
				},
				{
					Key:      ChunkCheckpointKey{Path: tableMeta.DataFiles[1].FileMeta.Path, Offset: 0},
					FileMeta: tableMeta.DataFiles[1].FileMeta,
					Chunk: mydump.Chunk{
						Offset:       0,
						EndOffset:    10,
						PrevRowIDMax: 4,
						RowIDMax:     7,
					},
					Timestamp: 1234567897,
				},
				{
					Key:               ChunkCheckpointKey{Path: tableMeta.DataFiles[2].FileMeta.Path, Offset: 6},
					FileMeta:          tableMeta.DataFiles[2].FileMeta,
					ColumnPermutation: []int{0, 1, 2, -1},
					Chunk: mydump.Chunk{
						Offset:       6,
						EndOffset:    52,
						PrevRowIDMax: 7,
						RowIDMax:     20,
						Columns:      []string{"a", "b", "c"},
					},

					Timestamp: 1234567897,
				},
				{
					Key:               ChunkCheckpointKey{Path: tableMeta.DataFiles[2].FileMeta.Path, Offset: 52},
					FileMeta:          tableMeta.DataFiles[2].FileMeta,
					ColumnPermutation: []int{0, 1, 2, -1},
					Chunk: mydump.Chunk{
						Offset:       52,
						EndOffset:    60,
						PrevRowIDMax: 20,
						RowIDMax:     22,
						Columns:      []string{"a", "b", "c"},
					},
					Timestamp: 1234567897,
				},
				{
					Key:               ChunkCheckpointKey{Path: tableMeta.DataFiles[3].FileMeta.Path, Offset: 6},
					FileMeta:          tableMeta.DataFiles[3].FileMeta,
					ColumnPermutation: []int{1, 2, 0, -1},
					Chunk: mydump.Chunk{
						Offset:       6,
						EndOffset:    48,
						PrevRowIDMax: 22,
						RowIDMax:     35,
						Columns:      []string{"c", "a", "b"},
					},
					Timestamp: 1234567897,
				},
			},
		},
		1: {
			Status: CheckpointStatusLoaded,
			Chunks: []*ChunkCheckpoint{
				{
					Key:               ChunkCheckpointKey{Path: tableMeta.DataFiles[3].FileMeta.Path, Offset: 48},
					FileMeta:          tableMeta.DataFiles[3].FileMeta,
					ColumnPermutation: []int{1, 2, 0, -1},
					Chunk: mydump.Chunk{
						Offset:       48,
						EndOffset:    101,
						PrevRowIDMax: 35,
						RowIDMax:     48,
						Columns:      []string{"c", "a", "b"},
					},
					Timestamp: 1234567897,
				},
				{
					Key:               ChunkCheckpointKey{Path: tableMeta.DataFiles[3].FileMeta.Path, Offset: 101},
					FileMeta:          tableMeta.DataFiles[3].FileMeta,
					ColumnPermutation: []int{1, 2, 0, -1},
					Chunk: mydump.Chunk{
						Offset:       101,
						EndOffset:    102,
						PrevRowIDMax: 48,
						RowIDMax:     48,
						Columns:      []string{"c", "a", "b"},
					},
					Timestamp: 1234567897,
				},
				{
					Key:               ChunkCheckpointKey{Path: tableMeta.DataFiles[4].FileMeta.Path, Offset: 4},
					FileMeta:          tableMeta.DataFiles[4].FileMeta,
					ColumnPermutation: []int{-1, 0, 1, -1},
					Chunk: mydump.Chunk{
						Offset:       4,
						EndOffset:    59,
						PrevRowIDMax: 48,
						RowIDMax:     61,
						Columns:      []string{"b", "c"},
					},
					Timestamp: 1234567897,
				},
			},
		},
		2: {
			Status: CheckpointStatusLoaded,
			Chunks: []*ChunkCheckpoint{
				{
					Key:               ChunkCheckpointKey{Path: tableMeta.DataFiles[4].FileMeta.Path, Offset: 59},
					FileMeta:          tableMeta.DataFiles[4].FileMeta,
					ColumnPermutation: []int{-1, 0, 1, -1},
					Chunk: mydump.Chunk{
						Offset:       59,
						EndOffset:    60,
						PrevRowIDMax: 61,
						RowIDMax:     61,
						Columns:      []string{"b", "c"},
					},
					Timestamp: 1234567897,
				},
			},
		},
	})
}

func (s *tableRestoreSuite) TestGetColumnsNames(c *C) {
	c.Assert(getColumnNames(s.tableInfo.Core, []int{0, 1, 2, -1}), DeepEquals, []string{"a", "b", "c"})
	c.Assert(getColumnNames(s.tableInfo.Core, []int{1, 0, 2, -1}), DeepEquals, []string{"b", "a", "c"})
	c.Assert(getColumnNames(s.tableInfo.Core, []int{-1, 0, 1, -1}), DeepEquals, []string{"b", "c"})
	c.Assert(getColumnNames(s.tableInfo.Core, []int{0, 1, -1, -1}), DeepEquals, []string{"a", "b"})
	c.Assert(getColumnNames(s.tableInfo.Core, []int{1, -1, 0, -1}), DeepEquals, []string{"c", "a"})
	c.Assert(getColumnNames(s.tableInfo.Core, []int{-1, 0, -1, -1}), DeepEquals, []string{"b"})
}

func (s *tableRestoreSuite) TestInitializeColumns(c *C) {
	ccp := &ChunkCheckpoint{}
	c.Assert(s.tr.initializeColumns(nil, ccp), IsNil)
	c.Assert(ccp.ColumnPermutation, DeepEquals, []int{0, 1, 2, -1})

	ccp.ColumnPermutation = nil
	c.Assert(s.tr.initializeColumns([]string{"b", "c", "a"}, ccp), IsNil)
	c.Assert(ccp.ColumnPermutation, DeepEquals, []int{2, 0, 1, -1})

	ccp.ColumnPermutation = nil
	c.Assert(s.tr.initializeColumns([]string{"b"}, ccp), IsNil)
	c.Assert(ccp.ColumnPermutation, DeepEquals, []int{-1, 0, -1, -1})

	ccp.ColumnPermutation = nil
	c.Assert(s.tr.initializeColumns([]string{"_tidb_rowid", "b", "a", "c"}, ccp), IsNil)
	c.Assert(ccp.ColumnPermutation, DeepEquals, []int{2, 1, 3, 0})

	ccp.ColumnPermutation = nil
	err := s.tr.initializeColumns([]string{"_tidb_rowid", "b", "a", "c", "d"}, ccp)
	c.Assert(err, NotNil)
	c.Assert(err, ErrorMatches, `unknown columns in header \[d\]`)

	ccp.ColumnPermutation = nil
	err = s.tr.initializeColumns([]string{"e", "b", "c", "d"}, ccp)
	c.Assert(err, NotNil)
	c.Assert(err, ErrorMatches, `unknown columns in header \[e d\]`)
}

func (s *tableRestoreSuite) TestCompareChecksumSuccess(c *C) {
	db, mock, err := sqlmock.New()
	c.Assert(err, IsNil)

	mock.ExpectQuery("SELECT.*tikv_gc_life_time.*").
		WillReturnRows(sqlmock.NewRows([]string{"VARIABLE_VALUE"}).AddRow("10m"))
	mock.ExpectExec("UPDATE.*tikv_gc_life_time.*").
		WithArgs("100h0m0s").
		WillReturnResult(sqlmock.NewResult(1, 1))
	mock.ExpectQuery("ADMIN CHECKSUM.*").
		WillReturnRows(
			sqlmock.NewRows([]string{"Db_name", "Table_name", "Checksum_crc64_xor", "Total_kvs", "Total_bytes"}).
				AddRow("db", "table", 1234567890, 12345, 1234567),
		)
	mock.ExpectExec("UPDATE.*tikv_gc_life_time.*").
		WithArgs("10m").
		WillReturnResult(sqlmock.NewResult(2, 1))
	mock.ExpectClose()

	ctx := MockDoChecksumCtx(db)
	err = s.tr.compareChecksum(ctx, verification.MakeKVChecksum(1234567, 12345, 1234567890))
	c.Assert(err, IsNil)

	c.Assert(db.Close(), IsNil)
	c.Assert(mock.ExpectationsWereMet(), IsNil)

}

func (s *tableRestoreSuite) TestCompareChecksumFailure(c *C) {
	db, mock, err := sqlmock.New()
	c.Assert(err, IsNil)

	mock.ExpectQuery("SELECT.*tikv_gc_life_time.*").
		WillReturnRows(sqlmock.NewRows([]string{"VARIABLE_VALUE"}).AddRow("10m"))
	mock.ExpectExec("UPDATE.*tikv_gc_life_time.*").
		WithArgs("100h0m0s").
		WillReturnResult(sqlmock.NewResult(1, 1))
	mock.ExpectQuery("ADMIN CHECKSUM TABLE `db`\\.`table`").
		WillReturnRows(
			sqlmock.NewRows([]string{"Db_name", "Table_name", "Checksum_crc64_xor", "Total_kvs", "Total_bytes"}).
				AddRow("db", "table", 1234567890, 12345, 1234567),
		)
	mock.ExpectExec("UPDATE.*tikv_gc_life_time.*").
		WithArgs("10m").
		WillReturnResult(sqlmock.NewResult(2, 1))
	mock.ExpectClose()

	ctx := MockDoChecksumCtx(db)
	err = s.tr.compareChecksum(ctx, verification.MakeKVChecksum(9876543, 54321, 1357924680))
	c.Assert(err, ErrorMatches, "checksum mismatched.*")

	c.Assert(db.Close(), IsNil)
	c.Assert(mock.ExpectationsWereMet(), IsNil)
}

func (s *tableRestoreSuite) TestAnalyzeTable(c *C) {
	db, mock, err := sqlmock.New()
	c.Assert(err, IsNil)

	mock.ExpectExec("ANALYZE TABLE `db`\\.`table`").
		WillReturnResult(sqlmock.NewResult(1, 1))
	mock.ExpectClose()

	ctx := context.Background()
	defaultSQLMode, err := mysql.GetSQLMode(mysql.DefaultSQLMode)
	c.Assert(err, IsNil)
	g := glue.NewExternalTiDBGlue(db, defaultSQLMode)
	err = s.tr.analyzeTable(ctx, g)
	c.Assert(err, IsNil)

	c.Assert(db.Close(), IsNil)
	c.Assert(mock.ExpectationsWereMet(), IsNil)
}

func (s *tableRestoreSuite) TestImportKVSuccess(c *C) {
	controller := gomock.NewController(c)
	defer controller.Finish()
	mockBackend := mock.NewMockBackend(controller)
	importer := kv.MakeBackend(mockBackend)

	ctx := context.Background()
	engineUUID := uuid.New()

	mockBackend.EXPECT().
		CloseEngine(ctx, engineUUID).
		Return(nil)
	mockBackend.EXPECT().
		ImportEngine(ctx, engineUUID).
		Return(nil)
	mockBackend.EXPECT().
		CleanupEngine(ctx, engineUUID).
		Return(nil)

	closedEngine, err := importer.UnsafeCloseEngineWithUUID(ctx, "tag", engineUUID)
	c.Assert(err, IsNil)
	err = s.tr.importKV(ctx, closedEngine)
	c.Assert(err, IsNil)
}

func (s *tableRestoreSuite) TestImportKVFailure(c *C) {
	controller := gomock.NewController(c)
	defer controller.Finish()
	mockBackend := mock.NewMockBackend(controller)
	importer := kv.MakeBackend(mockBackend)

	ctx := context.Background()
	engineUUID := uuid.New()

	mockBackend.EXPECT().
		CloseEngine(ctx, engineUUID).
		Return(nil)
	mockBackend.EXPECT().
		ImportEngine(ctx, engineUUID).
		Return(errors.Annotate(context.Canceled, "fake import error"))

	closedEngine, err := importer.UnsafeCloseEngineWithUUID(ctx, "tag", engineUUID)
	c.Assert(err, IsNil)
	err = s.tr.importKV(ctx, closedEngine)
	c.Assert(err, ErrorMatches, "fake import error.*")
}

var _ = Suite(&chunkRestoreSuite{})

type chunkRestoreSuite struct {
	tableRestoreSuiteBase
	cr *chunkRestore
}

func (s *chunkRestoreSuite) SetUpTest(c *C) {
	s.tableRestoreSuiteBase.SetUpTest(c)

	ctx := context.Background()
	w := worker.NewPool(ctx, 5, "io")

	chunk := ChunkCheckpoint{
		Key:      ChunkCheckpointKey{Path: s.tr.tableMeta.DataFiles[1].FileMeta.Path, Offset: 0},
		FileMeta: s.tr.tableMeta.DataFiles[1].FileMeta,
		Chunk: mydump.Chunk{
			Offset:       0,
			EndOffset:    37,
			PrevRowIDMax: 18,
			RowIDMax:     36,
		},
	}

	var err error
	s.cr, err = newChunkRestore(context.Background(), 1, s.cfg, &chunk, w, s.store, nil)
	c.Assert(err, IsNil)
}

func (s *chunkRestoreSuite) TearDownTest(c *C) {
	s.cr.close()
}

func (s *chunkRestoreSuite) TestDeliverLoopCancel(c *C) {
	rc := &RestoreController{backend: kv.NewMockImporter(nil, "")}

	ctx, cancel := context.WithCancel(context.Background())
	kvsCh := make(chan []deliveredKVs)
	go cancel()
	_, err := s.cr.deliverLoop(ctx, kvsCh, s.tr, 0, nil, nil, rc)
	c.Assert(errors.Cause(err), Equals, context.Canceled)
}

func (s *chunkRestoreSuite) TestDeliverLoopEmptyData(c *C) {
	ctx := context.Background()

	// Open two mock engines.

	controller := gomock.NewController(c)
	defer controller.Finish()
	mockBackend := mock.NewMockBackend(controller)
	importer := kv.MakeBackend(mockBackend)

	mockBackend.EXPECT().OpenEngine(ctx, gomock.Any()).Return(nil).Times(2)
	mockBackend.EXPECT().MakeEmptyRows().Return(kv.MakeRowsFromKvPairs(nil)).AnyTimes()
	mockBackend.EXPECT().MaxChunkSize().Return(10000).AnyTimes()

	dataEngine, err := importer.OpenEngine(ctx, s.tr.tableName, 0)
	c.Assert(err, IsNil)
	indexEngine, err := importer.OpenEngine(ctx, s.tr.tableName, -1)
	c.Assert(err, IsNil)

	// Deliver nothing.

	cfg := &config.Config{}
	rc := &RestoreController{cfg: cfg, backend: importer}

	kvsCh := make(chan []deliveredKVs, 1)
	kvsCh <- []deliveredKVs{}
	_, err = s.cr.deliverLoop(ctx, kvsCh, s.tr, 0, dataEngine, indexEngine, rc)
	c.Assert(err, IsNil)
}

func (s *chunkRestoreSuite) TestDeliverLoop(c *C) {
	ctx := context.Background()
	kvsCh := make(chan []deliveredKVs)
	mockCols := []string{"c1", "c2"}

	// Open two mock engines.

	controller := gomock.NewController(c)
	defer controller.Finish()
	mockBackend := mock.NewMockBackend(controller)
	importer := kv.MakeBackend(mockBackend)

	mockBackend.EXPECT().OpenEngine(ctx, gomock.Any()).Return(nil).Times(2)
	mockBackend.EXPECT().MakeEmptyRows().Return(kv.MakeRowsFromKvPairs(nil)).AnyTimes()
	mockBackend.EXPECT().MaxChunkSize().Return(10000).AnyTimes()

	dataEngine, err := importer.OpenEngine(ctx, s.tr.tableName, 0)
	c.Assert(err, IsNil)
	indexEngine, err := importer.OpenEngine(ctx, s.tr.tableName, -1)
	c.Assert(err, IsNil)

	// Set up the expected API calls to the data engine...

	mockBackend.EXPECT().
		WriteRows(ctx, gomock.Any(), s.tr.tableName, mockCols, gomock.Any(), kv.MakeRowsFromKvPairs([]common.KvPair{
			{
				Key: []byte("txxxxxxxx_ryyyyyyyy"),
				Val: []byte("value1"),
			},
			{
				Key: []byte("txxxxxxxx_rwwwwwwww"),
				Val: []byte("value2"),
			},
		})).
		Return(nil)

	// ... and the index engine.
	//
	// Note: This test assumes data engine is written before the index engine.

	mockBackend.EXPECT().
		WriteRows(ctx, gomock.Any(), s.tr.tableName, mockCols, gomock.Any(), kv.MakeRowsFromKvPairs([]common.KvPair{
			{
				Key: []byte("txxxxxxxx_izzzzzzzz"),
				Val: []byte("index1"),
			},
		})).
		Return(nil)

	// Now actually start the delivery loop.

	saveCpCh := make(chan saveCp, 2)
	go func() {
		kvsCh <- []deliveredKVs{{
			kvs: kv.MakeRowFromKvPairs([]common.KvPair{
				{
					Key: []byte("txxxxxxxx_ryyyyyyyy"),
					Val: []byte("value1"),
				},
				{
					Key: []byte("txxxxxxxx_rwwwwwwww"),
					Val: []byte("value2"),
				},
				{
					Key: []byte("txxxxxxxx_izzzzzzzz"),
					Val: []byte("index1"),
				},
			}),
			columns: mockCols,
			offset:  12,
			rowID:   76,
		},
		}
		kvsCh <- []deliveredKVs{}
		close(kvsCh)
	}()

	cfg := &config.Config{}
	rc := &RestoreController{cfg: cfg, saveCpCh: saveCpCh, backend: importer}

	_, err = s.cr.deliverLoop(ctx, kvsCh, s.tr, 0, dataEngine, indexEngine, rc)
	c.Assert(err, IsNil)
	c.Assert(saveCpCh, HasLen, 2)
	c.Assert(s.cr.chunk.Chunk.Offset, Equals, int64(12))
	c.Assert(s.cr.chunk.Chunk.PrevRowIDMax, Equals, int64(76))
	c.Assert(s.cr.chunk.Checksum.SumKVS(), Equals, uint64(3))
}

func (s *chunkRestoreSuite) TestEncodeLoop(c *C) {
	ctx := context.Background()
	kvsCh := make(chan []deliveredKVs, 2)
	deliverCompleteCh := make(chan deliverResult)
<<<<<<< HEAD
	kvEncoder := kv.NewTableKVEncoder(s.tr.encTable, &kv.SessionOptions{
		SQLMode:   s.cfg.TiDB.SQLMode,
		Timestamp: 1234567895,
=======
	kvEncoder, err := kv.NewTableKVEncoder(s.tr.encTable, &kv.SessionOptions{
		SQLMode:          s.cfg.TiDB.SQLMode,
		Timestamp:        1234567895,
		RowFormatVersion: "1",
>>>>>>> a7fb063f
	})
	c.Assert(err, IsNil)
	cfg := config.NewConfig()
	rc := &RestoreController{pauser: DeliverPauser, cfg: cfg}
	_, _, err = s.cr.encodeLoop(ctx, kvsCh, s.tr, s.tr.logger, kvEncoder, deliverCompleteCh, rc)
	c.Assert(err, IsNil)
	c.Assert(kvsCh, HasLen, 2)

	kvs := <-kvsCh
	c.Assert(kvs, HasLen, 1)
	c.Assert(kvs[0].kvs, HasLen, 2)
	c.Assert(kvs[0].rowID, Equals, int64(19))
	c.Assert(kvs[0].offset, Equals, int64(36))

	kvs = <-kvsCh
	c.Assert(len(kvs), Equals, 0)
}

func (s *chunkRestoreSuite) TestEncodeLoopCanceled(c *C) {
	ctx, cancel := context.WithCancel(context.Background())
	kvsCh := make(chan []deliveredKVs)
	deliverCompleteCh := make(chan deliverResult)
<<<<<<< HEAD
	kvEncoder := kv.NewTableKVEncoder(s.tr.encTable, &kv.SessionOptions{
		SQLMode:   s.cfg.TiDB.SQLMode,
		Timestamp: 1234567896,
=======
	kvEncoder, err := kv.NewTableKVEncoder(s.tr.encTable, &kv.SessionOptions{
		SQLMode:          s.cfg.TiDB.SQLMode,
		Timestamp:        1234567896,
		RowFormatVersion: "1",
>>>>>>> a7fb063f
	})
	c.Assert(err, IsNil)

	go cancel()
	cfg := config.NewConfig()
	rc := &RestoreController{pauser: DeliverPauser, cfg: cfg}
	_, _, err = s.cr.encodeLoop(ctx, kvsCh, s.tr, s.tr.logger, kvEncoder, deliverCompleteCh, rc)
	c.Assert(errors.Cause(err), Equals, context.Canceled)
	c.Assert(kvsCh, HasLen, 0)
}

func (s *chunkRestoreSuite) TestEncodeLoopForcedError(c *C) {
	ctx := context.Background()
	kvsCh := make(chan []deliveredKVs, 2)
	deliverCompleteCh := make(chan deliverResult)
<<<<<<< HEAD
	kvEncoder := kv.NewTableKVEncoder(s.tr.encTable, &kv.SessionOptions{
		SQLMode:   s.cfg.TiDB.SQLMode,
		Timestamp: 1234567897,
=======
	kvEncoder, err := kv.NewTableKVEncoder(s.tr.encTable, &kv.SessionOptions{
		SQLMode:          s.cfg.TiDB.SQLMode,
		Timestamp:        1234567897,
		RowFormatVersion: "1",
>>>>>>> a7fb063f
	})
	c.Assert(err, IsNil)

	// close the chunk so reading it will result in the "file already closed" error.
	s.cr.parser.Close()

	cfg := config.NewConfig()
	rc := &RestoreController{pauser: DeliverPauser, cfg: cfg}
	_, _, err = s.cr.encodeLoop(ctx, kvsCh, s.tr, s.tr.logger, kvEncoder, deliverCompleteCh, rc)
	c.Assert(err, ErrorMatches, `in file .*[/\\]?db\.table\.2\.sql:0 at offset 0:.*file already closed`)
	c.Assert(kvsCh, HasLen, 0)
}

func (s *chunkRestoreSuite) TestEncodeLoopDeliverErrored(c *C) {
	ctx := context.Background()
	kvsCh := make(chan []deliveredKVs)
	deliverCompleteCh := make(chan deliverResult)
<<<<<<< HEAD
	kvEncoder := kv.NewTableKVEncoder(s.tr.encTable, &kv.SessionOptions{
		SQLMode:   s.cfg.TiDB.SQLMode,
		Timestamp: 1234567898,
=======
	kvEncoder, err := kv.NewTableKVEncoder(s.tr.encTable, &kv.SessionOptions{
		SQLMode:          s.cfg.TiDB.SQLMode,
		Timestamp:        1234567898,
		RowFormatVersion: "1",
>>>>>>> a7fb063f
	})
	c.Assert(err, IsNil)

	go func() {
		deliverCompleteCh <- deliverResult{
			err: errors.New("fake deliver error"),
		}
	}()
	cfg := config.NewConfig()
	rc := &RestoreController{pauser: DeliverPauser, cfg: cfg}
	_, _, err = s.cr.encodeLoop(ctx, kvsCh, s.tr, s.tr.logger, kvEncoder, deliverCompleteCh, rc)
	c.Assert(err, ErrorMatches, "fake deliver error")
	c.Assert(kvsCh, HasLen, 0)
}

func (s *chunkRestoreSuite) TestRestore(c *C) {
	ctx := context.Background()

	// Open two mock engines

	controller := gomock.NewController(c)
	defer controller.Finish()
	mockClient := mock.NewMockImportKVClient(controller)
	mockDataWriter := mock.NewMockImportKV_WriteEngineClient(controller)
	mockIndexWriter := mock.NewMockImportKV_WriteEngineClient(controller)
	importer := kv.NewMockImporter(mockClient, "127.0.0.1:2379")

	mockClient.EXPECT().OpenEngine(ctx, gomock.Any()).Return(nil, nil)
	mockClient.EXPECT().OpenEngine(ctx, gomock.Any()).Return(nil, nil)

	dataEngine, err := importer.OpenEngine(ctx, s.tr.tableName, 0)
	c.Assert(err, IsNil)
	indexEngine, err := importer.OpenEngine(ctx, s.tr.tableName, -1)
	c.Assert(err, IsNil)

	// Expected API sequence
	// (we don't care about the actual content, this would be checked in the integrated tests)

	mockClient.EXPECT().WriteEngine(ctx).Return(mockDataWriter, nil)
	mockDataWriter.EXPECT().Send(gomock.Any()).Return(nil)
	mockDataWriter.EXPECT().Send(gomock.Any()).DoAndReturn(func(req *import_kvpb.WriteEngineRequest) error {
		c.Assert(req.GetBatch().GetMutations(), HasLen, 1)
		return nil
	})
	mockDataWriter.EXPECT().CloseAndRecv().Return(nil, nil)

	mockClient.EXPECT().WriteEngine(ctx).Return(mockIndexWriter, nil)
	mockIndexWriter.EXPECT().Send(gomock.Any()).Return(nil)
	mockIndexWriter.EXPECT().Send(gomock.Any()).DoAndReturn(func(req *import_kvpb.WriteEngineRequest) error {
		c.Assert(req.GetBatch().GetMutations(), HasLen, 1)
		return nil
	})
	mockIndexWriter.EXPECT().CloseAndRecv().Return(nil, nil)

	// Now actually start the restore loop.

	saveCpCh := make(chan saveCp, 2)
	err = s.cr.restore(ctx, s.tr, 0, dataEngine, indexEngine, &RestoreController{
		cfg:      s.cfg,
		saveCpCh: saveCpCh,
		backend:  importer,
		pauser:   DeliverPauser,
	})
	c.Assert(err, IsNil)
	c.Assert(saveCpCh, HasLen, 2)
}<|MERGE_RESOLUTION|>--- conflicted
+++ resolved
@@ -926,16 +926,9 @@
 	ctx := context.Background()
 	kvsCh := make(chan []deliveredKVs, 2)
 	deliverCompleteCh := make(chan deliverResult)
-<<<<<<< HEAD
-	kvEncoder := kv.NewTableKVEncoder(s.tr.encTable, &kv.SessionOptions{
+	kvEncoder, err := kv.NewTableKVEncoder(s.tr.encTable, &kv.SessionOptions{
 		SQLMode:   s.cfg.TiDB.SQLMode,
 		Timestamp: 1234567895,
-=======
-	kvEncoder, err := kv.NewTableKVEncoder(s.tr.encTable, &kv.SessionOptions{
-		SQLMode:          s.cfg.TiDB.SQLMode,
-		Timestamp:        1234567895,
-		RowFormatVersion: "1",
->>>>>>> a7fb063f
 	})
 	c.Assert(err, IsNil)
 	cfg := config.NewConfig()
@@ -958,16 +951,9 @@
 	ctx, cancel := context.WithCancel(context.Background())
 	kvsCh := make(chan []deliveredKVs)
 	deliverCompleteCh := make(chan deliverResult)
-<<<<<<< HEAD
-	kvEncoder := kv.NewTableKVEncoder(s.tr.encTable, &kv.SessionOptions{
+	kvEncoder, err := kv.NewTableKVEncoder(s.tr.encTable, &kv.SessionOptions{
 		SQLMode:   s.cfg.TiDB.SQLMode,
 		Timestamp: 1234567896,
-=======
-	kvEncoder, err := kv.NewTableKVEncoder(s.tr.encTable, &kv.SessionOptions{
-		SQLMode:          s.cfg.TiDB.SQLMode,
-		Timestamp:        1234567896,
-		RowFormatVersion: "1",
->>>>>>> a7fb063f
 	})
 	c.Assert(err, IsNil)
 
@@ -983,16 +969,9 @@
 	ctx := context.Background()
 	kvsCh := make(chan []deliveredKVs, 2)
 	deliverCompleteCh := make(chan deliverResult)
-<<<<<<< HEAD
-	kvEncoder := kv.NewTableKVEncoder(s.tr.encTable, &kv.SessionOptions{
+	kvEncoder, err := kv.NewTableKVEncoder(s.tr.encTable, &kv.SessionOptions{
 		SQLMode:   s.cfg.TiDB.SQLMode,
 		Timestamp: 1234567897,
-=======
-	kvEncoder, err := kv.NewTableKVEncoder(s.tr.encTable, &kv.SessionOptions{
-		SQLMode:          s.cfg.TiDB.SQLMode,
-		Timestamp:        1234567897,
-		RowFormatVersion: "1",
->>>>>>> a7fb063f
 	})
 	c.Assert(err, IsNil)
 
@@ -1010,16 +989,9 @@
 	ctx := context.Background()
 	kvsCh := make(chan []deliveredKVs)
 	deliverCompleteCh := make(chan deliverResult)
-<<<<<<< HEAD
-	kvEncoder := kv.NewTableKVEncoder(s.tr.encTable, &kv.SessionOptions{
+	kvEncoder, err := kv.NewTableKVEncoder(s.tr.encTable, &kv.SessionOptions{
 		SQLMode:   s.cfg.TiDB.SQLMode,
 		Timestamp: 1234567898,
-=======
-	kvEncoder, err := kv.NewTableKVEncoder(s.tr.encTable, &kv.SessionOptions{
-		SQLMode:          s.cfg.TiDB.SQLMode,
-		Timestamp:        1234567898,
-		RowFormatVersion: "1",
->>>>>>> a7fb063f
 	})
 	c.Assert(err, IsNil)
 
