package restore

import (
	"database/sql"
	"fmt"
	"io"
	"sync"
	"time"

	"github.com/juju/errors"
	sstpb "github.com/pingcap/kvproto/pkg/import_sstpb"
	"github.com/pingcap/tidb-lightning/lightning/common"
	"github.com/pingcap/tidb-lightning/lightning/config"
	"github.com/pingcap/tidb-lightning/lightning/kv"
	"github.com/pingcap/tidb-lightning/lightning/metric"
	"github.com/pingcap/tidb-lightning/lightning/mydump"
	verify "github.com/pingcap/tidb-lightning/lightning/verification"
	tidbcfg "github.com/pingcap/tidb/config"
	kvec "github.com/pingcap/tidb/util/kvencoder"
	"github.com/satori/go.uuid"
	"golang.org/x/net/context"
)

const (
	FullLevelCompact = -1
	Level1Compact    = 1
)

var (
	errCtxAborted = errors.New("context aborted error")
	metrics       = common.NewMetrics()
)

const (
	defaultGCLifeTime = 100 * time.Hour
)

func init() {
	cfg := tidbcfg.GetGlobalConfig()
	cfg.Log.SlowThreshold = 3000

	kv.InitMembufCap(defReadBlockSize)
}

type RestoreController struct {
	cfg              *config.Config
	dbMeta           *mydump.MDDatabaseMeta
	dbInfo           *TidbDBInfo
	tableWorkers     *RestoreWorkerPool
	regionWorkers    *RestoreWorkerPool
	deliverMgr       *kv.KVDeliverKeeper
	postProcessQueue chan *TableRestore
}

func NewRestoreControlloer(ctx context.Context, dbMeta *mydump.MDDatabaseMeta, cfg *config.Config) *RestoreController {
	rc := &RestoreController{
		cfg:              cfg,
		dbMeta:           dbMeta,
<<<<<<< HEAD
		tableWorkers:     NewRestoreWorkerPool(ctx, cfg.App.WorkerPoolSize/2, "table"),
		regionWorkers:    NewRestoreWorkerPool(ctx, cfg.App.WorkerPoolSize, "region"),
=======
		tableWorkers:     NewRestoreWorkerPool(ctx, cfg.App.TableConcurrency, "table"),
		regionWorkers:    NewRestoreWorkerPool(ctx, cfg.App.RegionConcurrency, "region"),
>>>>>>> 7ab5e549
		deliverMgr:       kv.NewKVDeliverKeeper(cfg.TikvImporter.Addr, cfg.TiDB.PdAddr),
		postProcessQueue: make(chan *TableRestore),
	}

	go rc.handlePostProcessing(ctx)
	return rc
}

func (rc *RestoreController) Close() {
	rc.deliverMgr.Close()
}

func (rc *RestoreController) Run(ctx context.Context) {
	timer := time.Now()
	opts := []func(context.Context) error{
		rc.switchToImportMode,
		rc.restoreSchema,
		rc.restoreTables,
		rc.fullCompact,
		rc.analyze,
		rc.switchToNormalMode,
	}

	for _, process := range opts {
		err := process(ctx)
		if errors.Cause(err) == errCtxAborted {
			break
		}
		if err != nil {
			common.AppLogger.Errorf("run cause error : %s", errors.ErrorStack(err))
			break // ps : not continue
		}
	}

	// show metrics
	statistic := metrics.DumpTiming()
	common.AppLogger.Infof("Timing statistic :\n%s", statistic)
	common.AppLogger.Infof("the whole procedure takes %v", time.Since(timer))

	return
}

func (rc *RestoreController) restoreSchema(ctx context.Context) error {
	tidbMgr, err := NewTiDBManager(rc.cfg.TiDB)
	if err != nil {
		return errors.Trace(err)
	}
	defer tidbMgr.Close()

	database := rc.dbMeta.Name

	if !rc.cfg.Mydumper.NoSchema {
		timer := time.Now()
		common.AppLogger.Infof("restore table schema for `%s`", rc.dbMeta.Name)
		tablesSchema := make(map[string]string)
		for tbl, tblMeta := range rc.dbMeta.Tables {
			tablesSchema[tbl] = tblMeta.GetSchema()
		}
		err = tidbMgr.InitSchema(ctx, database, tablesSchema)
		if err != nil {
			return errors.Errorf("db schema failed to init : %v", err)
		}
		common.AppLogger.Infof("restore table schema for `%s` takes %v", rc.dbMeta.Name, time.Since(timer))
	}
	dbInfo, err := tidbMgr.LoadSchemaInfo(ctx, database)
	if err != nil {
		return errors.Trace(err)
	}
	rc.dbInfo = dbInfo
	return nil
}

func (rc *RestoreController) restoreTables(ctx context.Context) error {
	timer := time.Now()
	dbInfo := rc.dbInfo
	var wg sync.WaitGroup

	for tbl, tableMeta := range rc.dbMeta.Tables {
		tableInfo, ok := dbInfo.Tables[tbl]
		if !ok {
			return errors.Errorf("table info %s not found", tbl)
		}

		tr := NewTableRestore(ctx, dbInfo, tableInfo, tableMeta, rc.cfg, rc.deliverMgr)
<<<<<<< HEAD

		select {
		case <-ctx.Done():
			return errCtxAborted
		default:
		}
=======

		select {
		case <-ctx.Done():
			return errCtxAborted
		default:
		}

		// Note: We still need tableWorkers to control the concurrency of tables. In the future, we will investigate more about
		// the difference between restoring tables concurrently and restoring tables one by one.
>>>>>>> 7ab5e549

		worker := rc.tableWorkers.Apply()
		wg.Add(1)
		go func(w *RestoreWorker, t *TableRestore) {
			defer wg.Done()
			table := common.UniqueTable(t.tableMeta.DB, t.tableMeta.Name)
			err := rc.restoreTable(ctx, tr, w)
			if err != nil {
				common.AppLogger.Errorf("[%s] restore error %v", table, errors.ErrorStack(err))
			}
		}(worker, tr)
	}

	wg.Wait()
	common.AppLogger.Infof("restore all tables data takes %v", time.Since(timer))

	return nil
}

<<<<<<< HEAD
//FIXME: it seems that we don't need to split table into multiple regions.
=======
>>>>>>> 7ab5e549
func (rc *RestoreController) restoreTable(ctx context.Context, t *TableRestore, w *RestoreWorker) error {
	defer t.Close()
	timer := time.Now()
	table := common.UniqueTable(t.tableMeta.DB, t.tableMeta.Name)

	skipTables := make(map[string]struct{})
	var wg sync.WaitGroup

<<<<<<< HEAD
	// if it's empty table, return it
	if len(t.tasks) == 0 {
		return nil
	}

=======
>>>>>>> 7ab5e549
	//1. restore table data
	for _, task := range t.tasks {
		select {
		case <-ctx.Done():
			return errCtxAborted
		default:
		}

		worker := rc.regionWorkers.Apply()
		wg.Add(1)
		go func(w *RestoreWorker, t *regionRestoreTask) {
			defer rc.regionWorkers.Recycle(w)
			defer wg.Done()
			if _, ok := skipTables[table]; ok {
				common.AppLogger.Infof("something wrong with table %s before, so skip region %s", table, t.region.Name())
				return
			}
			err := t.Run(ctx)
			if err != nil {
				common.AppLogger.Errorf("[%s] region %s run task error %s", table, t.region.Name(), errors.ErrorStack(err))
				skipTables[table] = struct{}{}
			}
		}(worker, task)
	}
	wg.Wait()
	// recycle table worker in advance to prevent so many idle region workers and promote CPU utilization.
	rc.tableWorkers.Recycle(w)
	common.AppLogger.Infof("[%s] encode kv data and write takes %v", table, time.Since(timer))

	var (
		tableRows uint64
		checksum  = verify.NewKVChecksum(0)
	)
	for _, regStat := range t.handledRegions {
		tableRows += regStat.rows
		if regStat.maxRowID > t.tableMaxRowID {
			t.tableMaxRowID = regStat.maxRowID
		}
		checksum.Add(regStat.checksum)
	}
	t.localChecksum = checksum
	t.tableRows = tableRows

	err := rc.postProcessing(t)
	return errors.Trace(err)
}

func (rc *RestoreController) postProcessing(t *TableRestore) error {
	postProcessError := make(chan error, 1)
	t.postProcessError = postProcessError
	rc.postProcessQueue <- t
	if err := <-postProcessError; err != nil {
		return errors.Trace(err)
	}
	return nil
}

func (rc *RestoreController) handlePostProcessing(ctx context.Context) {
	for {
		select {
		case <-ctx.Done():
			return
		case table := <-rc.postProcessQueue:
			table.postProcessError <- rc.doPostProcessing(ctx, table)
		}
<<<<<<< HEAD
	}
}

func (rc *RestoreController) doPostProcessing(ctx context.Context, t *TableRestore) error {
	uniqueTable := common.UniqueTable(t.tableMeta.DB, t.tableMeta.Name)
	// 1. close engine, then calling import
	if err := t.importKV(); err != nil {
		return errors.Trace(err)
	}
	common.AppLogger.Infof("[%s] local checksum %s, has imported %d rows", uniqueTable, t.localChecksum, t.tableRows)

	// 2. compact level 1
	if err := rc.doCompact(ctx, Level1Compact); err != nil {
		// log it and continue
		common.AppLogger.Warnf("[%s] do compact %d failed err %v", uniqueTable, Level1Compact, errors.ErrorStack(err))
	}

	// 3. alter table set auto_increment
	if err := t.restoreTableMeta(ctx); err != nil {
		return errors.Trace(err)
	}

	// 4. do table checksum
	if err := t.checksum(ctx); err != nil {
		return errors.Trace(err)
	}

=======
	}
}

func (rc *RestoreController) doPostProcessing(ctx context.Context, t *TableRestore) error {
	uniqueTable := common.UniqueTable(t.tableMeta.DB, t.tableMeta.Name)
	// 1. close engine, then calling import
	if err := t.importKV(); err != nil {
		return errors.Trace(err)
	}
	common.AppLogger.Infof("[%s] local checksum %s, has imported %d rows", uniqueTable, t.localChecksum, t.tableRows)

	// 2. compact level 1
	if err := rc.doCompact(ctx, Level1Compact); err != nil {
		// log it and continue
		common.AppLogger.Warnf("[%s] do compact %d failed err %v", uniqueTable, Level1Compact, errors.ErrorStack(err))
	}

	// 3. alter table set auto_increment
	if err := t.restoreTableMeta(ctx); err != nil {
		return errors.Trace(err)
	}

	// 4. do table checksum
	if err := t.checksum(ctx); err != nil {
		return errors.Trace(err)
	}

>>>>>>> 7ab5e549
	return nil
}

// do full compaction for the whole data.
func (rc *RestoreController) fullCompact(ctx context.Context) error {
	if !rc.cfg.PostRestore.Compact {
		common.AppLogger.Info("Skip full compaction.")
		return nil
	}

	return errors.Trace(rc.doCompact(ctx, FullLevelCompact))
}

func (rc *RestoreController) doCompact(ctx context.Context, level int32) error {
	cli, err := kv.NewKVDeliverClient(ctx, uuid.Nil, rc.cfg.TikvImporter.Addr, rc.cfg.TiDB.PdAddr, "")
	if err != nil {
		return errors.Trace(err)
	}
	defer cli.Close()

	return errors.Trace(cli.Compact(level))
}

// analyze will analyze table for all tables.
func (rc *RestoreController) analyze(ctx context.Context) error {
	if !rc.cfg.PostRestore.Analyze {
		common.AppLogger.Info("Skip analyze table.")
		return nil
	}

	tables := rc.getTables()
	err := analyzeTable(ctx, rc.cfg.TiDB, tables)
	return errors.Trace(err)
}

func (rc *RestoreController) switchToImportMode(ctx context.Context) error {
	return errors.Trace(rc.switchTiKVMode(ctx, sstpb.SwitchMode_Import))
}

func (rc *RestoreController) switchToNormalMode(ctx context.Context) error {
	return errors.Trace(rc.switchTiKVMode(ctx, sstpb.SwitchMode_Normal))
}

func (rc *RestoreController) switchTiKVMode(ctx context.Context, mode sstpb.SwitchMode) error {
	cli, err := kv.NewKVDeliverClient(ctx, uuid.Nil, rc.cfg.TikvImporter.Addr, rc.cfg.TiDB.PdAddr, "")
	if err != nil {
		return errors.Trace(err)
	}
	defer cli.Close()

	return errors.Trace(cli.Switch(mode))
}

func (rc *RestoreController) getTables() []string {
	tables := make([]string, 0, len(rc.dbMeta.Tables))
	dbInfo := rc.dbInfo
	for tbl := range rc.dbMeta.Tables {
		// FIXME: it seems a little bit of redundance. Simplify it in the future.  @chendahui
		_, ok := dbInfo.Tables[tbl]
		if !ok {
			common.AppLogger.Warnf("table info not found : %s", tbl)
			continue
		}
		tables = append(tables, common.UniqueTable(dbInfo.Name, tbl))
	}
	return tables
}

func analyzeTable(ctx context.Context, dsn config.DBStore, tables []string) error {
	totalTimer := time.Now()
	db, err := common.ConnectDB(dsn.Host, dsn.Port, dsn.User, dsn.Psw)
	if err != nil {
		common.AppLogger.Errorf("connect db failed %v, the next operation is: ANALYZE TABLE. You should do it one by one manually", err)
		return errors.Trace(err)
	}
	defer db.Close()

	// speed up executing analyze table temporarily
	setSessionVarInt(ctx, db, "tidb_build_stats_concurrency", 16)
	setSessionVarInt(ctx, db, "tidb_distsql_scan_concurrency", dsn.DistSQLScanConcurrency)

	// TODO: do it concurrently.
	for _, table := range tables {
		timer := time.Now()
		common.AppLogger.Infof("[%s] analyze", table)
		query := fmt.Sprintf("ANALYZE TABLE %s", table)
		err := common.ExecWithRetry(ctx, db, []string{query})
		if err != nil {
			common.AppLogger.Errorf("%s error %s", query, errors.ErrorStack(err))
			continue
		}
		common.AppLogger.Infof("[%s] analyze takes %v", table, time.Since(timer))
	}

	common.AppLogger.Infof("doing all tables analyze takes %v", time.Since(totalTimer))
	return nil
}

////////////////////////////////////////////////////////////////

func setSessionVarInt(ctx context.Context, db *sql.DB, name string, value int) {
	stmt := fmt.Sprintf("set session %s = %d", name, value)
	if err := common.ExecWithRetry(ctx, db, []string{stmt}); err != nil {
		common.AppLogger.Warnf("failed to set variable @%s to %d: %s", name, value, err.Error())
	}
}

////////////////////////////////////////////////////////////////

type RestoreWorkerPool struct {
	limit   int
	workers chan *RestoreWorker
	name    string
}

type RestoreWorker struct {
	ID int64
}

func NewRestoreWorkerPool(ctx context.Context, limit int, name string) *RestoreWorkerPool {
	workers := make(chan *RestoreWorker, limit)
	for i := 0; i < limit; i++ {
		workers <- &RestoreWorker{ID: int64(i + 1)}
	}

	pool := &RestoreWorkerPool{
		limit:   limit,
		workers: workers,
		name:    name,
<<<<<<< HEAD
	}
	reportFunc := func() {
		metric.IdleWorkersGauge.WithLabelValues(pool.name).Set(float64(len(pool.workers)))
	}
=======
	}
	reportFunc := func() {
		metric.IdleWorkersGauge.WithLabelValues(pool.name).Set(float64(len(pool.workers)))
	}
>>>>>>> 7ab5e549
	go metric.ReportMetricPeriodically(ctx, reportFunc)
	return pool
}

func (pool *RestoreWorkerPool) Apply() *RestoreWorker         { return <-pool.workers }
func (pool *RestoreWorkerPool) Recycle(worker *RestoreWorker) { pool.workers <- worker }

////////////////////////////////////////////////////////////////

const (
	statPending  string = "pending"
	statRunning  string = "running"
	statFinished string = "finished"
	statFailed   string = "failed"
)

type restoreCallback func(ctx context.Context, regionID int, maxRowID int64, rows uint64, checksum *verify.KVChecksum) error

type regionRestoreTask struct {
	status   string
	region   *mydump.TableRegion
	executor *RegionRestoreExectuor
	encoders *kvEncoderPool
	delivers *kv.KVDeliverKeeper
	// TODO : progress ...
	callback restoreCallback
}

func newRegionRestoreTask(
	region *mydump.TableRegion,
	executor *RegionRestoreExectuor,
	encoders *kvEncoderPool,
	delivers *kv.KVDeliverKeeper,
	callback restoreCallback) *regionRestoreTask {

	return &regionRestoreTask{
		status:   statPending,
		region:   region,
		executor: executor,
		delivers: delivers,
		encoders: encoders,
		callback: callback,
	}
}

func (t *regionRestoreTask) Run(ctx context.Context) error {
	timer := time.Now()
	region := t.region
	table := common.UniqueTable(region.DB, region.Table)
	common.AppLogger.Infof("[%s] restore region [%s]", table, region.Name())

	t.status = statRunning
	maxRowID, rows, checksum, err := t.run(ctx)
	if err != nil {
		return errors.Trace(err)
	}

	common.AppLogger.Infof("[%s] restore region [%s] takes %v", table, region.Name(), time.Since(timer))
	err = t.callback(ctx, region.ID, maxRowID, rows, checksum)
	if err != nil {
		return errors.Trace(err)
	}
	t.status = statFinished

	return nil
}

func (t *regionRestoreTask) run(ctx context.Context) (int64, uint64, *verify.KVChecksum, error) {
	kvEncoder := t.encoders.Apply()
	defer t.encoders.Recycle(kvEncoder)

	kvDeliver := t.delivers.AcquireClient(t.executor.dbInfo.Name, t.executor.tableInfo.Name)
	// cause bug here.
	defer t.delivers.RecycleClient(kvDeliver)

	nextRowID, affectedRows, checksum, err := t.executor.Run(ctx, t.region, kvEncoder, kvDeliver)
	return nextRowID, affectedRows, checksum, errors.Trace(err)
}

////////////////////////////////////////////////////////////////

type kvEncoderPool struct {
	mux       sync.Mutex
	dbInfo    *TidbDBInfo
	tableInfo *TidbTableInfo
	tableMeta *mydump.MDTableMeta
	encoders  []*kv.TableKVEncoder
	sqlMode   string
	idAlloc   *kvec.Allocator
}

func newKvEncoderPool(
	dbInfo *TidbDBInfo,
	tableInfo *TidbTableInfo,
	tableMeta *mydump.MDTableMeta, sqlMode string) *kvEncoderPool {

	idAllocator := kvec.NewAllocator()

	return &kvEncoderPool{
		dbInfo:    dbInfo,
		tableInfo: tableInfo,
		tableMeta: tableMeta,
		encoders:  []*kv.TableKVEncoder{},
		sqlMode:   sqlMode,
		idAlloc:   idAllocator,
	}
}

func (p *kvEncoderPool) init(size int) *kvEncoderPool {
	p.mux.Lock()
	defer p.mux.Unlock()

	p.encoders = make([]*kv.TableKVEncoder, 0, size)

	var wg sync.WaitGroup
	defer wg.Wait()
	for i := 0; i < size; i++ {
		wg.Add(1)
		go func() {
			defer wg.Done()
			ec, err := kv.NewTableKVEncoder(
				p.dbInfo.Name, p.tableInfo.Name, p.tableInfo.ID,
				p.tableInfo.Columns, p.tableInfo.CreateTableStmt, p.sqlMode, p.idAlloc)
			if err == nil {
				p.encoders = append(p.encoders, ec)
			}
		}()
	}

	return p
}

func (p *kvEncoderPool) Apply() *kv.TableKVEncoder {
	p.mux.Lock()
	defer p.mux.Unlock()

	size := len(p.encoders)
	if size == 0 {
		encoder, err := kv.NewTableKVEncoder(
			p.dbInfo.Name, p.tableInfo.Name, p.tableInfo.ID,
			p.tableInfo.Columns, p.tableInfo.CreateTableStmt, p.sqlMode, p.idAlloc)
		if err != nil {
			common.AppLogger.Errorf("failed to new kv encoder (%s) : %s", p.dbInfo.Name, err.Error())
			return nil
		}

		p.encoders = append(p.encoders, encoder)
		size = 1
	}

	encoder := p.encoders[size-1]
	p.encoders = p.encoders[:size-1]
	return encoder
}

func (p *kvEncoderPool) Recycle(encoder *kv.TableKVEncoder) {
	if encoder != nil {
		p.mux.Lock()
		p.encoders = append(p.encoders, encoder)
		p.mux.Unlock()
	}
}

func (p *kvEncoderPool) Clear() {
	p.mux.Lock()
	defer p.mux.Unlock()

	for _, encoder := range p.encoders {
		encoder.Close()
	}
	p.encoders = p.encoders[:0]
}

////////////////////////////////////////////////////////////////

type TableRestore struct {
	mux sync.Mutex
	ctx context.Context

	cfg         *config.Config
	dbInfo      *TidbDBInfo
	tableInfo   *TidbTableInfo
	tableMeta   *mydump.MDTableMeta
	encoders    *kvEncoderPool
	deliversMgr *kv.KVDeliverKeeper

	regions          []*mydump.TableRegion
	tasks            []*regionRestoreTask
	handledRegions   map[int]*regionStat
	localChecksum    *verify.KVChecksum
	tableMaxRowID    int64
	tableRows        uint64
	postProcessError chan error
}

type regionStat struct {
	maxRowID int64
	rows     uint64
	checksum *verify.KVChecksum
}

func NewTableRestore(
	ctx context.Context,
	dbInfo *TidbDBInfo,
	tableInfo *TidbTableInfo,
	tableMeta *mydump.MDTableMeta,
	cfg *config.Config,
	deliverMgr *kv.KVDeliverKeeper,
) *TableRestore {

	encoders := newKvEncoderPool(dbInfo, tableInfo, tableMeta, cfg.TiDB.SQLMode)
	encoders.init(cfg.App.WorkerPoolSize)

	tr := &TableRestore{
		ctx:            ctx,
		cfg:            cfg,
		dbInfo:         dbInfo,
		tableInfo:      tableInfo,
		tableMeta:      tableMeta,
		encoders:       encoders,
		deliversMgr:    deliverMgr,
		handledRegions: make(map[int]*regionStat),
	}
	tr.loadRegions()

	return tr
}

func (tr *TableRestore) Close() {
	// TODO : flush table meta right now ~
	tr.encoders.Clear()
	common.AppLogger.Infof("[%s] restore done", common.UniqueTable(tr.tableMeta.DB, tr.tableMeta.Name))
}

func (tr *TableRestore) loadRegions() {
	timer := time.Now()
	table := common.UniqueTable(tr.tableMeta.DB, tr.tableMeta.Name)
	common.AppLogger.Infof("[%s] load regions", table)

	founder := mydump.NewRegionFounder(tr.cfg.Mydumper.MinRegionSize)
	regions := founder.MakeTableRegions(tr.tableMeta)

	tasks := make([]*regionRestoreTask, 0, len(regions))
	for _, region := range regions {
		executor := NewRegionRestoreExectuor(tr.cfg, tr.dbInfo, tr.tableInfo, tr.tableMeta)
		task := newRegionRestoreTask(region, executor, tr.encoders, tr.deliversMgr, tr.onRegionFinished)
		tasks = append(tasks, task)
		common.AppLogger.Debugf("[%s] region - %s", table, region.Name())
	}

	tr.regions = regions
	tr.tasks = tasks

	common.AppLogger.Infof("[%s] load %d regions takes %v", table, len(regions), time.Since(timer))
	return
}

func (tr *TableRestore) onRegionFinished(ctx context.Context, id int, maxRowID int64, rows uint64, checksum *verify.KVChecksum) error {
	table := common.UniqueTable(tr.tableMeta.DB, tr.tableMeta.Name)
	tr.mux.Lock()
	defer tr.mux.Unlock()

	tr.handledRegions[id] = &regionStat{
		maxRowID: maxRowID,
		rows:     rows,
		checksum: checksum,
	}

	total := len(tr.regions)
	handled := len(tr.handledRegions)
	common.AppLogger.Infof("[%s] handled region count = %d (%s)", table, handled, common.Percent(handled, total))

	return nil
}

func (tr *TableRestore) restoreTableMeta(ctx context.Context) error {
	timer := time.Now()
	dsn := tr.cfg.TiDB
	db, err := common.ConnectDB(dsn.Host, dsn.Port, dsn.User, dsn.Psw)
	if err != nil {
		// let it failed and record it to log.
		common.AppLogger.Warnf("connect db failed %v, the next operation is: ALTER TABLE `%s`.`%s` AUTO_INCREMENT=%d; you should do it manually", err, tr.tableMeta.DB, tr.tableMeta.Name, tr.tableMaxRowID)
		return nil
	}
	defer db.Close()

	err = AlterAutoIncrement(ctx, db, tr.tableMeta.DB, tr.tableMeta.Name, tr.tableMaxRowID)
	if err != nil {
		return errors.Trace(err)
	}
	common.AppLogger.Infof("[%s] alter table set auto_id takes %v", common.UniqueTable(tr.tableMeta.DB, tr.tableMeta.Name), time.Since(timer))
	return nil
}

func (tr *TableRestore) importKV() error {
	table := common.UniqueTable(tr.tableMeta.DB, tr.tableMeta.Name)
	common.AppLogger.Infof("[%s] flush kv deliver ...", table)

	start := time.Now()
	defer func() {
		metrics.MarkTiming(fmt.Sprintf("[%s]_kv_flush", table), start)
		common.AppLogger.Infof("[%s] kv deliver all flushed !", table)
	}()

	// FIXME: flush is an asynchronous operation, what if flush failed?
	if err := tr.deliversMgr.Flush(table); err != nil {
<<<<<<< HEAD
		return errors.Trace(err)
	}

	return nil
}

// do checksum for each table.
func (tr *TableRestore) checksum(ctx context.Context) error {
	table := common.UniqueTable(tr.tableMeta.DB, tr.tableMeta.Name)
	if !tr.cfg.PostRestore.Checksum {
		common.AppLogger.Infof("[%s] Skip checksum.", table)
		return nil
	}

	remoteChecksum, err := DoChecksum(ctx, tr.cfg.TiDB, table)
	if err != nil {
=======
		common.AppLogger.Errorf("[%s] falied to flush kvs : %s", table, err.Error())
>>>>>>> 7ab5e549
		return errors.Trace(err)
	}

	localChecksum := tr.localChecksum
	if localChecksum == nil {
		common.AppLogger.Warnf("[%s] no local checksum, remote checksum is %+v", table, remoteChecksum)
		return nil
	}
	if remoteChecksum.Checksum != localChecksum.Sum() || remoteChecksum.TotalKVs != localChecksum.SumKVS() || remoteChecksum.TotalBytes != localChecksum.SumSize() {
		common.AppLogger.Errorf("[%s] checksum mismatched remote vs local => (checksum: %d vs %d) (total_kvs: %d vs %d) (total_bytes:%d vs %d)",
			table, remoteChecksum.Checksum, localChecksum.Sum(), remoteChecksum.TotalKVs, localChecksum.SumKVS(), remoteChecksum.TotalBytes, localChecksum.SumSize())
		return nil
	}

	common.AppLogger.Infof("[%s] checksum pass", table)
	return nil
}

// do checksum for each table.
func (tr *TableRestore) checksum(ctx context.Context) error {
	table := common.UniqueTable(tr.tableMeta.DB, tr.tableMeta.Name)
	if !tr.cfg.PostRestore.Checksum {
		common.AppLogger.Infof("[%s] Skip checksum.", table)
		return nil
	}

	remoteChecksum, err := DoChecksum(ctx, tr.cfg.TiDB, table)
	if err != nil {
		return errors.Trace(err)
	}

	localChecksum := tr.localChecksum
	if localChecksum == nil {
		common.AppLogger.Warnf("[%s] no local checksum, remote checksum is %+v", table, remoteChecksum)
		return nil
	}
	if remoteChecksum.Checksum != localChecksum.Sum() || remoteChecksum.TotalKVs != localChecksum.SumKVS() || remoteChecksum.TotalBytes != localChecksum.SumSize() {
		common.AppLogger.Errorf("[%s] checksum mismatched remote vs local => (checksum: %d vs %d) (total_kvs: %d vs %d) (total_bytes:%d vs %d)",
			table, remoteChecksum.Checksum, localChecksum.Sum(), remoteChecksum.TotalKVs, localChecksum.SumKVS(), remoteChecksum.TotalBytes, localChecksum.SumSize())
		return nil
	}

	common.AppLogger.Infof("[%s] checksum pass", table)
	return nil
}

// RemoteChecksum represents a checksum result got from tidb.
type RemoteChecksum struct {
	Schema     string
	Table      string
	Checksum   uint64
	TotalKVs   uint64
	TotalBytes uint64
}

func (c *RemoteChecksum) String() string {
	return fmt.Sprintf("[%s] remote_checksum=%d, total_kvs=%d, total_bytes=%d", common.UniqueTable(c.Schema, c.Table), c.Checksum, c.TotalKVs, c.TotalBytes)
}

// DoChecksum do checksum for tables.
// table should be in <db>.<table>, format.  e.g. foo.bar
func DoChecksum(ctx context.Context, dsn config.DBStore, table string) (*RemoteChecksum, error) {
	timer := time.Now()
	db, err := common.ConnectDB(dsn.Host, dsn.Port, dsn.User, dsn.Psw)
	if err != nil {
		return nil, errors.Trace(err)
	}
	defer db.Close()

	ori, err := increaseGCLifeTime(ctx, db)
	if err != nil {
		return nil, errors.Trace(err)
	}
	// set it back finally
	defer func() {
		err = UpdateGCLifeTime(ctx, db, ori)
		if err != nil {
			common.AppLogger.Errorf("[%s] update tikv_gc_life_time error %s", table, errors.ErrorStack(err))
		}
	}()

	// speed up executing checksum table temporarily
	// FIXME: now we do table checksum separately, will it be too frequent to update these variables?
	setSessionVarInt(ctx, db, "tidb_checksum_table_concurrency", 16)
	setSessionVarInt(ctx, db, "tidb_distsql_scan_concurrency", dsn.DistSQLScanConcurrency)

	// ADMIN CHECKSUM TABLE <table>,<table>  example.
	// 	mysql> admin checksum table test.t;
	// +---------+------------+---------------------+-----------+-------------+
	// | Db_name | Table_name | Checksum_crc64_xor  | Total_kvs | Total_bytes |
	// +---------+------------+---------------------+-----------+-------------+
	// | test    | t          | 8520875019404689597 |   7296873 |   357601387 |
	// +---------+------------+---------------------+-----------+-------------+

	cs := RemoteChecksum{}
	common.AppLogger.Infof("[%s] doing remote checksum", table)
	query := fmt.Sprintf("ADMIN CHECKSUM TABLE %s", table)
	common.QueryRowWithRetry(ctx, db, query, &cs.Schema, &cs.Table, &cs.Checksum, &cs.TotalKVs, &cs.TotalBytes)
	if err != nil {
		return nil, errors.Trace(err)
	}
	common.AppLogger.Infof("[%s] do checksum takes %v", table, time.Since(timer))

	return &cs, nil
}

func increaseGCLifeTime(ctx context.Context, db *sql.DB) (oriGCLifeTime string, err error) {
	// checksum command usually takes a long time to execute,
	// so here need to increase the gcLifeTime for single transaction.
	oriGCLifeTime, err = ObtainGCLifeTime(ctx, db)
	if err != nil {
		return "", errors.Trace(err)
	}

	var increaseGCLifeTime bool
	if oriGCLifeTime != "" {
		ori, err := time.ParseDuration(oriGCLifeTime)
		if err != nil {
			return "", errors.Trace(err)
		}
		if ori < defaultGCLifeTime {
			increaseGCLifeTime = true
		}
	} else {
		increaseGCLifeTime = true
	}

	if increaseGCLifeTime {
		err = UpdateGCLifeTime(ctx, db, defaultGCLifeTime.String())
		if err != nil {
			return "", errors.Trace(err)
		}
	}

	return oriGCLifeTime, nil
}

////////////////////////////////////////////////////////////////

type RegionRestoreExectuor struct {
	cfg *config.Config

	dbInfo    *TidbDBInfo
	tableInfo *TidbTableInfo
	tableMeta *mydump.MDTableMeta
}

func NewRegionRestoreExectuor(
	cfg *config.Config,
	dbInfo *TidbDBInfo,
	tableInfo *TidbTableInfo,
	tableMeta *mydump.MDTableMeta) *RegionRestoreExectuor {

	exc := &RegionRestoreExectuor{
		cfg:       cfg,
		dbInfo:    dbInfo,
		tableInfo: tableInfo,
		tableMeta: tableMeta,
	}

	return exc
}

func (exc *RegionRestoreExectuor) Run(
	ctx context.Context,
	region *mydump.TableRegion,
	kvEncoder *kv.TableKVEncoder,
	kvDeliver kv.KVDeliver) (nextRowID int64, affectedRows uint64, checksum *verify.KVChecksum, err error) {

	/*
		Flows :
			1. read mydump file
			2. sql -> kvs
			3. load kvs data (into kv deliver server)
			4. flush kvs data (into tikv node)
	*/
	reader, err := mydump.NewRegionReader(region.File, region.Offset, region.Size)
	if err != nil {
		return 0, 0, nil, errors.Trace(err)
	}
	defer reader.Close()

	table := common.UniqueTable(exc.tableMeta.DB, exc.tableMeta.Name)
	readMark := fmt.Sprintf("[%s]_read_file", table)
	encodeMark := fmt.Sprintf("[%s]_sql_2_kv", table)
	deliverMark := fmt.Sprintf("[%s]_deliver_write", table)

	rows := uint64(0)
	checksum = verify.NewKVChecksum(0)
	/*
		TODO :
			So far, since checksum can not recompute on the same key-value pair,
			otherwise this would leads to an incorrect checksum value finally.
			So it's important to guarantee that do checksum on kvs correctly
			no matter what happens during process of restore ( eg. safe point / error retry ... )
	*/

	for {
		select {
		case <-ctx.Done():
			return kvEncoder.NextRowID(), rows, checksum, errCtxAborted
		default:
		}

		start := time.Now()
		sqls, err := reader.Read(defReadBlockSize)
		if errors.Cause(err) == io.EOF {
			break
		}
		metrics.MarkTiming(readMark, start)

		for _, stmt := range sqls {
			// sql -> kv
			start = time.Now()
			kvs, affectedRows, err := kvEncoder.SQL2KV(stmt)
			metrics.MarkTiming(encodeMark, start)
			common.AppLogger.Debugf("len(kvs) %d, len(sql) %d", len(kvs), len(stmt))
			if err != nil {
				common.AppLogger.Errorf("kv encode failed = %s\n", err.Error())
				return kvEncoder.NextRowID(), rows, checksum, errors.Trace(err)
			}

			// kv -> deliver ( -> tikv )
			start = time.Now()
			err = kvDeliver.Put(kvs)
			metrics.MarkTiming(deliverMark, start)

			if err != nil {
				// TODO : retry ~
				common.AppLogger.Errorf("kv deliver failed = %s\n", err.Error())
				return kvEncoder.NextRowID(), rows, checksum, errors.Trace(err)
			}

			checksum.Update(kvs)
			rows += affectedRows
		}
		// TODO .. record progress on this region
	}

	// TODO :
	//		It's really necessary to statistic total num of kv pairs for debug tracing !!!

	return kvEncoder.NextRowID(), rows, checksum, nil
}<|MERGE_RESOLUTION|>--- conflicted
+++ resolved
@@ -56,13 +56,8 @@
 	rc := &RestoreController{
 		cfg:              cfg,
 		dbMeta:           dbMeta,
-<<<<<<< HEAD
-		tableWorkers:     NewRestoreWorkerPool(ctx, cfg.App.WorkerPoolSize/2, "table"),
-		regionWorkers:    NewRestoreWorkerPool(ctx, cfg.App.WorkerPoolSize, "region"),
-=======
 		tableWorkers:     NewRestoreWorkerPool(ctx, cfg.App.TableConcurrency, "table"),
 		regionWorkers:    NewRestoreWorkerPool(ctx, cfg.App.RegionConcurrency, "region"),
->>>>>>> 7ab5e549
 		deliverMgr:       kv.NewKVDeliverKeeper(cfg.TikvImporter.Addr, cfg.TiDB.PdAddr),
 		postProcessQueue: make(chan *TableRestore),
 	}
@@ -147,24 +142,15 @@
 		}
 
 		tr := NewTableRestore(ctx, dbInfo, tableInfo, tableMeta, rc.cfg, rc.deliverMgr)
-<<<<<<< HEAD
 
 		select {
 		case <-ctx.Done():
 			return errCtxAborted
 		default:
 		}
-=======
-
-		select {
-		case <-ctx.Done():
-			return errCtxAborted
-		default:
-		}
 
 		// Note: We still need tableWorkers to control the concurrency of tables. In the future, we will investigate more about
 		// the difference between restoring tables concurrently and restoring tables one by one.
->>>>>>> 7ab5e549
 
 		worker := rc.tableWorkers.Apply()
 		wg.Add(1)
@@ -184,10 +170,6 @@
 	return nil
 }
 
-<<<<<<< HEAD
-//FIXME: it seems that we don't need to split table into multiple regions.
-=======
->>>>>>> 7ab5e549
 func (rc *RestoreController) restoreTable(ctx context.Context, t *TableRestore, w *RestoreWorker) error {
 	defer t.Close()
 	timer := time.Now()
@@ -196,14 +178,11 @@
 	skipTables := make(map[string]struct{})
 	var wg sync.WaitGroup
 
-<<<<<<< HEAD
 	// if it's empty table, return it
 	if len(t.tasks) == 0 {
 		return nil
 	}
 
-=======
->>>>>>> 7ab5e549
 	//1. restore table data
 	for _, task := range t.tasks {
 		select {
@@ -269,7 +248,6 @@
 		case table := <-rc.postProcessQueue:
 			table.postProcessError <- rc.doPostProcessing(ctx, table)
 		}
-<<<<<<< HEAD
 	}
 }
 
@@ -297,35 +275,6 @@
 		return errors.Trace(err)
 	}
 
-=======
-	}
-}
-
-func (rc *RestoreController) doPostProcessing(ctx context.Context, t *TableRestore) error {
-	uniqueTable := common.UniqueTable(t.tableMeta.DB, t.tableMeta.Name)
-	// 1. close engine, then calling import
-	if err := t.importKV(); err != nil {
-		return errors.Trace(err)
-	}
-	common.AppLogger.Infof("[%s] local checksum %s, has imported %d rows", uniqueTable, t.localChecksum, t.tableRows)
-
-	// 2. compact level 1
-	if err := rc.doCompact(ctx, Level1Compact); err != nil {
-		// log it and continue
-		common.AppLogger.Warnf("[%s] do compact %d failed err %v", uniqueTable, Level1Compact, errors.ErrorStack(err))
-	}
-
-	// 3. alter table set auto_increment
-	if err := t.restoreTableMeta(ctx); err != nil {
-		return errors.Trace(err)
-	}
-
-	// 4. do table checksum
-	if err := t.checksum(ctx); err != nil {
-		return errors.Trace(err)
-	}
-
->>>>>>> 7ab5e549
 	return nil
 }
 
@@ -455,17 +404,10 @@
 		limit:   limit,
 		workers: workers,
 		name:    name,
-<<<<<<< HEAD
 	}
 	reportFunc := func() {
 		metric.IdleWorkersGauge.WithLabelValues(pool.name).Set(float64(len(pool.workers)))
 	}
-=======
-	}
-	reportFunc := func() {
-		metric.IdleWorkersGauge.WithLabelValues(pool.name).Set(float64(len(pool.workers)))
-	}
->>>>>>> 7ab5e549
 	go metric.ReportMetricPeriodically(ctx, reportFunc)
 	return pool
 }
@@ -772,41 +714,10 @@
 
 	// FIXME: flush is an asynchronous operation, what if flush failed?
 	if err := tr.deliversMgr.Flush(table); err != nil {
-<<<<<<< HEAD
-		return errors.Trace(err)
-	}
-
-	return nil
-}
-
-// do checksum for each table.
-func (tr *TableRestore) checksum(ctx context.Context) error {
-	table := common.UniqueTable(tr.tableMeta.DB, tr.tableMeta.Name)
-	if !tr.cfg.PostRestore.Checksum {
-		common.AppLogger.Infof("[%s] Skip checksum.", table)
-		return nil
-	}
-
-	remoteChecksum, err := DoChecksum(ctx, tr.cfg.TiDB, table)
-	if err != nil {
-=======
 		common.AppLogger.Errorf("[%s] falied to flush kvs : %s", table, err.Error())
->>>>>>> 7ab5e549
-		return errors.Trace(err)
-	}
-
-	localChecksum := tr.localChecksum
-	if localChecksum == nil {
-		common.AppLogger.Warnf("[%s] no local checksum, remote checksum is %+v", table, remoteChecksum)
-		return nil
-	}
-	if remoteChecksum.Checksum != localChecksum.Sum() || remoteChecksum.TotalKVs != localChecksum.SumKVS() || remoteChecksum.TotalBytes != localChecksum.SumSize() {
-		common.AppLogger.Errorf("[%s] checksum mismatched remote vs local => (checksum: %d vs %d) (total_kvs: %d vs %d) (total_bytes:%d vs %d)",
-			table, remoteChecksum.Checksum, localChecksum.Sum(), remoteChecksum.TotalKVs, localChecksum.SumKVS(), remoteChecksum.TotalBytes, localChecksum.SumSize())
-		return nil
-	}
-
-	common.AppLogger.Infof("[%s] checksum pass", table)
+		return errors.Trace(err)
+	}
+
 	return nil
 }
 
