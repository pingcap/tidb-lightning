--- conflicted
+++ resolved
@@ -434,13 +434,8 @@
 				}
 				if fileMeta.FileMeta.Type == mydump.SourceTypeCSV {
 					cfg := rc.cfg.Mydumper
-<<<<<<< HEAD
-					if fileMeta.FileMeta.Size > cfg.MaxRegionSize && cfg.StrictFormat && !cfg.CSV.Header {
+					if fileMeta.FileMeta.Size > int64(cfg.MaxRegionSize) && cfg.StrictFormat && !cfg.CSV.Header {
 						estimatedChunkCount += math.Round(float64(fileMeta.FileMeta.Size) / float64(cfg.MaxRegionSize))
-=======
-					if fileMeta.Size > int64(cfg.MaxRegionSize) && cfg.StrictFormat && !cfg.CSV.Header {
-						estimatedChunkCount += math.Round(float64(fileMeta.Size) / float64(cfg.MaxRegionSize))
->>>>>>> a78137fc
 					} else {
 						estimatedChunkCount += 1
 					}
