// Copyright 2019 PingCAP, Inc.
//
// Licensed under the Apache License, Version 2.0 (the "License");
// you may not use this file except in compliance with the License.
// You may obtain a copy of the License at
//
//     http://www.apache.org/licenses/LICENSE-2.0
//
// Unless required by applicable law or agreed to in writing, software
// distributed under the License is distributed on an "AS IS" BASIS,
// See the License for the specific language governing permissions and
// limitations under the License.

package restore

import (
	"context"
	"fmt"
	"io"
	"math"
	"os"
	"strings"
	"sync"
	"sync/atomic"
	"time"

	"github.com/pingcap/br/pkg/pdutil"
	"github.com/pingcap/br/pkg/storage"
	"github.com/pingcap/br/pkg/utils"
	"github.com/pingcap/errors"
	"github.com/pingcap/failpoint"
	sstpb "github.com/pingcap/kvproto/pkg/import_sstpb"
	"github.com/pingcap/parser/model"
	"github.com/pingcap/tidb-lightning/lightning/checkpoints"
	"github.com/pingcap/tidb-lightning/lightning/glue"
	"github.com/pingcap/tidb/meta/autoid"
	"github.com/pingcap/tidb/table"
	"github.com/pingcap/tidb/table/tables"
	"github.com/pingcap/tidb/util/collate"
	"go.uber.org/multierr"
	"go.uber.org/zap"
	"modernc.org/mathutil"

	kv "github.com/pingcap/tidb-lightning/lightning/backend"
	. "github.com/pingcap/tidb-lightning/lightning/checkpoints"
	"github.com/pingcap/tidb-lightning/lightning/common"
	"github.com/pingcap/tidb-lightning/lightning/config"
	"github.com/pingcap/tidb-lightning/lightning/log"
	"github.com/pingcap/tidb-lightning/lightning/metric"
	"github.com/pingcap/tidb-lightning/lightning/mydump"
	verify "github.com/pingcap/tidb-lightning/lightning/verification"
	"github.com/pingcap/tidb-lightning/lightning/web"
	"github.com/pingcap/tidb-lightning/lightning/worker"
)

const (
	FullLevelCompact = -1
	Level1Compact    = 1
)

const (
	defaultGCLifeTime = 100 * time.Hour
)

const (
	indexEngineID = -1
)

const (
	compactStateIdle int32 = iota
	compactStateDoing
)

// DeliverPauser is a shared pauser to pause progress to (*chunkRestore).encodeLoop
var DeliverPauser = common.NewPauser()

func init() {
	// used in integration tests
	failpoint.Inject("SetMinDeliverBytes", func(v failpoint.Value) {
		minDeliverBytes = uint64(v.(int))
	})
}

type saveCp struct {
	tableName string
	merger    TableCheckpointMerger
}

type errorSummary struct {
	status CheckpointStatus
	err    error
}

type errorSummaries struct {
	sync.Mutex
	logger  log.Logger
	summary map[string]errorSummary
}

// makeErrorSummaries returns an initialized errorSummaries instance
func makeErrorSummaries(logger log.Logger) errorSummaries {
	return errorSummaries{
		logger:  logger,
		summary: make(map[string]errorSummary),
	}
}

func (es *errorSummaries) emitLog() {
	es.Lock()
	defer es.Unlock()

	if errorCount := len(es.summary); errorCount > 0 {
		logger := es.logger
		logger.Error("tables failed to be imported", zap.Int("count", errorCount))
		for tableName, errorSummary := range es.summary {
			logger.Error("-",
				zap.String("table", tableName),
				zap.String("status", errorSummary.status.MetricName()),
				log.ShortError(errorSummary.err),
			)
		}
	}
}

func (es *errorSummaries) record(tableName string, err error, status CheckpointStatus) {
	es.Lock()
	defer es.Unlock()
	es.summary[tableName] = errorSummary{status: status, err: err}
}

const (
	diskQuotaStateIdle int32 = iota
	diskQuotaStateChecking
	diskQuotaStateImporting
)

type RestoreController struct {
	cfg             *config.Config
	dbMetas         []*mydump.MDDatabaseMeta
	dbInfos         map[string]*TidbDBInfo
	tableWorkers    *worker.Pool
	indexWorkers    *worker.Pool
	regionWorkers   *worker.Pool
	ioWorkers       *worker.Pool
	checksumWorks   *worker.Pool
	pauser          *common.Pauser
	backend         kv.Backend
	tidbGlue        glue.Glue
	postProcessLock sync.Mutex // a simple way to ensure post-processing is not concurrent without using complicated goroutines
	alterTableLock  sync.Mutex
	compactState    int32
	sysVars         map[string]string
	tls             *common.TLS

	errorSummaries errorSummaries

	checkpointsDB CheckpointsDB
	saveCpCh      chan saveCp
	checkpointsWg sync.WaitGroup

	closedEngineLimit *worker.Pool
	store             storage.ExternalStorage
	checksumManager   ChecksumManager

	diskQuotaLock  sync.RWMutex
	diskQuotaState int32
}

func NewRestoreController(
	ctx context.Context,
	dbMetas []*mydump.MDDatabaseMeta,
	cfg *config.Config,
	s storage.ExternalStorage,
	g glue.Glue,
) (*RestoreController, error) {
	return NewRestoreControllerWithPauser(ctx, dbMetas, cfg, s, DeliverPauser, g)
}

func NewRestoreControllerWithPauser(
	ctx context.Context,
	dbMetas []*mydump.MDDatabaseMeta,
	cfg *config.Config,
	s storage.ExternalStorage,
	pauser *common.Pauser,
	g glue.Glue,
) (*RestoreController, error) {
	tls, err := cfg.ToTLS()
	if err != nil {
		return nil, err
	}

	cpdb, err := g.OpenCheckpointsDB(ctx, cfg)
	if err != nil {
		return nil, errors.Annotate(err, "open checkpoint db failed")
	}

	taskCp, err := cpdb.TaskCheckpoint(ctx)
	if err != nil {
		return nil, errors.Annotate(err, "get task checkpoint failed")
	}
	if err := verifyCheckpoint(cfg, taskCp); err != nil {
		return nil, errors.Trace(err)
	}

	var backend kv.Backend
	switch cfg.TikvImporter.Backend {
	case config.BackendImporter:
		var err error
		backend, err = kv.NewImporter(ctx, tls, cfg.TikvImporter.Addr, cfg.TiDB.PdAddr)
		if err != nil {
			return nil, errors.Annotate(err, "open importer backend failed")
		}
	case config.BackendTiDB:
		db, err := DBFromConfig(cfg.TiDB)
		if err != nil {
			return nil, errors.Annotate(err, "open tidb backend failed")
		}
		backend = kv.NewTiDBBackend(db, cfg.TikvImporter.OnDuplicate)
	case config.BackendLocal:
		var rLimit uint64
		rLimit, err = kv.GetSystemRLimit()
		if err != nil {
			return nil, err
		}
		maxOpenFiles := int(rLimit / uint64(cfg.App.TableConcurrency))
		// check overflow
		if maxOpenFiles < 0 {
			maxOpenFiles = math.MaxInt32
		}

		backend, err = kv.NewLocalBackend(ctx, tls, cfg.TiDB.PdAddr, int64(cfg.TikvImporter.RegionSplitSize),
			cfg.TikvImporter.SortedKVDir, cfg.TikvImporter.RangeConcurrency, cfg.TikvImporter.SendKVPairs,
			cfg.Checkpoint.Enable, g, maxOpenFiles)
		if err != nil {
			return nil, errors.Annotate(err, "build local backend failed")
		}
		err = verifyLocalFile(ctx, cpdb, cfg.TikvImporter.SortedKVDir)
		if err != nil {
			return nil, err
		}
	default:
		return nil, errors.New("unknown backend: " + cfg.TikvImporter.Backend)
	}

	rc := &RestoreController{
		cfg:           cfg,
		dbMetas:       dbMetas,
		tableWorkers:  worker.NewPool(ctx, cfg.App.TableConcurrency, "table"),
		indexWorkers:  worker.NewPool(ctx, cfg.App.IndexConcurrency, "index"),
		regionWorkers: worker.NewPool(ctx, cfg.App.RegionConcurrency, "region"),
		ioWorkers:     worker.NewPool(ctx, cfg.App.IOConcurrency, "io"),
		checksumWorks: worker.NewPool(ctx, cfg.TiDB.ChecksumTableConcurrency, "checksum"),
		pauser:        pauser,
		backend:       backend,
		tidbGlue:      g,
		sysVars:       defaultImportantVariables,
		tls:           tls,

		errorSummaries:    makeErrorSummaries(log.L()),
		checkpointsDB:     cpdb,
		saveCpCh:          make(chan saveCp),
		closedEngineLimit: worker.NewPool(ctx, cfg.App.TableConcurrency*2, "closed-engine"),

		store: s,
	}

	return rc, nil
}

func (rc *RestoreController) Close() {
	rc.backend.Close()
	rc.tidbGlue.GetSQLExecutor().Close()
}

func (rc *RestoreController) Run(ctx context.Context) error {
	opts := []func(context.Context) error{
		rc.checkRequirements,
		rc.setGlobalVariables,
		rc.restoreSchema,
		rc.restoreTables,
		rc.fullCompact,
		rc.switchToNormalMode,
		rc.cleanCheckpoints,
	}

	task := log.L().Begin(zap.InfoLevel, "the whole procedure")

	var err error
	finished := false
outside:
	for i, process := range opts {
		err = process(ctx)
		if i == len(opts)-1 {
			finished = true
		}
		logger := task.With(zap.Int("step", i), log.ShortError(err))

		switch {
		case err == nil:
		case log.IsContextCanceledError(err):
			logger.Info("task canceled")
			err = nil
			break outside
		default:
			logger.Error("run failed")
			fmt.Fprintf(os.Stderr, "Error: %s\n", err)
			break outside // ps : not continue
		}
	}

	// if process is cancelled, should make sure checkpoints are written to db.
	if !finished {
		rc.waitCheckpointFinish()
	}

	task.End(zap.ErrorLevel, err)
	rc.errorSummaries.emitLog()

	return errors.Trace(err)
}

type schemaStmtType int

func (stmtType schemaStmtType) String() string {
	switch stmtType {
	case schemaCreateDatabase:
		return "restore database schema"
	case schemaCreateTable:
		return "restore table schema"
	case schemaCreateView:
		return "restore view schema"
	}
	return "unknown statement of schema"
}

const (
	schemaCreateDatabase schemaStmtType = iota
	schemaCreateTable
	schemaCreateView
)

type schemaJob struct {
	dbName   string
	tblName  string // empty for create db jobs
	stmtType schemaStmtType
	stmts    []*schemaStmt
}

type schemaStmt struct {
	sql string
}

type restoreSchemaWorker struct {
	ctx   context.Context
	quit  context.CancelFunc
	jobCh chan *schemaJob
	errCh chan error
	wg    sync.WaitGroup
	glue  glue.Glue
	store storage.ExternalStorage
}

func (worker *restoreSchemaWorker) makeJobs(dbMetas []*mydump.MDDatabaseMeta) error {
	defer func() {
		close(worker.jobCh)
		worker.quit()
	}()
	var err error
	// 1. restore databases, execute statements concurrency
	for _, dbMeta := range dbMetas {
		restoreSchemaJob := &schemaJob{
			dbName:   dbMeta.Name,
			stmtType: schemaCreateDatabase,
			stmts:    make([]*schemaStmt, 0, 1),
		}
		restoreSchemaJob.stmts = append(restoreSchemaJob.stmts, &schemaStmt{
			sql: createDatabaseIfNotExistStmt(dbMeta.Name),
		})
		err = worker.appendJob(restoreSchemaJob)
		if err != nil {
			return err
		}
	}
	err = worker.wait()
	if err != nil {
		return err
	}
	// 2. restore tables, execute statements concurrency
	for _, dbMeta := range dbMetas {
		for _, tblMeta := range dbMeta.Tables {
			sql := tblMeta.GetSchema(worker.ctx, worker.store)
			if sql != "" {
				stmts, err := createTableIfNotExistsStmt(worker.glue.GetParser(), sql, dbMeta.Name, tblMeta.Name)
				if err != nil {
					return err
				}
				restoreSchemaJob := &schemaJob{
					dbName:   dbMeta.Name,
					tblName:  tblMeta.Name,
					stmtType: schemaCreateTable,
					stmts:    make([]*schemaStmt, 0, len(stmts)),
				}
				for _, sql := range stmts {
					restoreSchemaJob.stmts = append(restoreSchemaJob.stmts, &schemaStmt{
						sql: sql,
					})
				}
				err = worker.appendJob(restoreSchemaJob)
				if err != nil {
					return err
				}
			}
		}
	}
	err = worker.wait()
	if err != nil {
		return err
	}
	// 3. restore views. Since views can cross database we must restore views after all table schemas are restored.
	for _, dbMeta := range dbMetas {
		for _, viewMeta := range dbMeta.Views {
			sql := viewMeta.GetSchema(worker.ctx, worker.store)
			if sql != "" {
				stmts, err := createTableIfNotExistsStmt(worker.glue.GetParser(), sql, dbMeta.Name, viewMeta.Name)
				if err != nil {
					return err
				}
				restoreSchemaJob := &schemaJob{
					dbName:   dbMeta.Name,
					tblName:  viewMeta.Name,
					stmtType: schemaCreateView,
					stmts:    make([]*schemaStmt, 0, len(stmts)),
				}
				for _, sql := range stmts {
					restoreSchemaJob.stmts = append(restoreSchemaJob.stmts, &schemaStmt{
						sql: sql,
					})
				}
				err = worker.appendJob(restoreSchemaJob)
				if err != nil {
					return err
				}
				// we don't support restore views concurrency, cauz it maybe will raise a error
				err = worker.wait()
				if err != nil {
					return err
				}
			}
		}
	}
	return nil
}

func (worker *restoreSchemaWorker) doJob() {
	var session checkpoints.Session
	defer func() {
		if session != nil {
			session.Close()
		}
	}()
loop:
	for {
		select {
		case <-worker.ctx.Done():
			// don't `return` or throw `worker.ctx.Err()`here,
			// if we `return`, we can't mark cancelled jobs as done,
			// if we `throw(worker.ctx.Err())`, it will be blocked to death
			break loop
		case job := <-worker.jobCh:
			if job == nil {
				// successful exit
				return
			}
			var err error
			if session == nil {
				session, err = worker.glue.GetSession(worker.ctx)
				if err != nil {
					worker.wg.Done()
					worker.throw(err)
					// don't return
					break loop
				}
			}
			logger := log.With(zap.String("db", job.dbName), zap.String("table", job.tblName))
			for _, stmt := range job.stmts {
				task := logger.Begin(zap.DebugLevel, fmt.Sprintf("execute SQL: %s", stmt.sql))
				_, err = session.Execute(worker.ctx, stmt.sql)
				task.End(zap.ErrorLevel, err)
				if err != nil {
					err = errors.Annotatef(err, "%s %s failed", job.stmtType.String(), common.UniqueTable(job.dbName, job.tblName))
					worker.wg.Done()
					worker.throw(err)
					// don't return
					break loop
				}
			}
			worker.wg.Done()
		}
	}
	// mark the cancelled job as `Done`, a little tricky,
	// cauz we need make sure `worker.wg.Wait()` wouldn't blocked forever
	for range worker.jobCh {
		worker.wg.Done()
	}
}

func (worker *restoreSchemaWorker) wait() error {
	// avoid to `worker.wg.Wait()` blocked forever when all `doJob`'s goroutine exited.
	// don't worry about goroutine below, it never become a zombie,
	// cauz we have mechanism to clean cancelled jobs in `worker.jobCh`.
	// means whole jobs has been send to `worker.jobCh` would be done.
	waitCh := make(chan struct{})
	go func() {
		worker.wg.Wait()
		close(waitCh)
	}()
	select {
	case err := <-worker.errCh:
		return err
	case <-worker.ctx.Done():
		return worker.ctx.Err()
	case <-waitCh:
		return nil
	}
}

func (worker *restoreSchemaWorker) throw(err error) {
	select {
	case <-worker.ctx.Done():
		// don't throw `worker.ctx.Err()` again, it will be blocked to death.
		return
	case worker.errCh <- err:
		worker.quit()
	}
}

func (worker *restoreSchemaWorker) appendJob(job *schemaJob) error {
	worker.wg.Add(1)
	select {
	case err := <-worker.errCh:
		// cancel the job
		worker.wg.Done()
		return err
	case <-worker.ctx.Done():
		// cancel the job
		worker.wg.Done()
		return worker.ctx.Err()
	case worker.jobCh <- job:
		return nil
	}
}

func (rc *RestoreController) restoreSchema(ctx context.Context) error {
	if !rc.cfg.Mydumper.NoSchema {
		logTask := log.L().Begin(zap.InfoLevel, "restore all schema")
		concurrency := utils.MinInt(rc.cfg.App.RegionConcurrency, 8)
		childCtx, cancel := context.WithCancel(ctx)
		worker := restoreSchemaWorker{
			ctx:   childCtx,
			quit:  cancel,
			jobCh: make(chan *schemaJob, concurrency),
			errCh: make(chan error),
			glue:  rc.tidbGlue,
			store: rc.store,
		}
		for i := 0; i < concurrency; i++ {
			go worker.doJob()
		}
		err := worker.makeJobs(rc.dbMetas)
		logTask.End(zap.ErrorLevel, err)
		if err != nil {
			return err
		}
	}
	getTableFunc := rc.backend.FetchRemoteTableModels
	if !rc.tidbGlue.OwnsSQLExecutor() {
		getTableFunc = rc.tidbGlue.GetTables
	}
	dbInfos, err := LoadSchemaInfo(ctx, rc.dbMetas, getTableFunc)
	if err != nil {
		return errors.Trace(err)
	}
	rc.dbInfos = dbInfos

	// Load new checkpoints
	err = rc.checkpointsDB.Initialize(ctx, rc.cfg, dbInfos)
	if err != nil {
		return errors.Trace(err)
	}
	failpoint.Inject("InitializeCheckpointExit", func() {
		log.L().Warn("exit triggered", zap.String("failpoint", "InitializeCheckpointExit"))
		os.Exit(0)
	})

	go rc.listenCheckpointUpdates()

	rc.sysVars = ObtainImportantVariables(ctx, rc.tidbGlue.GetSQLExecutor())

	// Estimate the number of chunks for progress reporting
	err = rc.estimateChunkCountIntoMetrics(ctx)
	return err
}

// verifyCheckpoint check whether previous task checkpoint is compatible with task config
func verifyCheckpoint(cfg *config.Config, taskCp *TaskCheckpoint) error {
	if taskCp == nil {
		return nil
	}
	// always check the backend value even with 'check-requirements = false'
	retryUsage := "destroy all checkpoints"
	if cfg.Checkpoint.Driver == config.CheckpointDriverFile {
		retryUsage = fmt.Sprintf("delete the file '%s'", cfg.Checkpoint.DSN)
	}
	retryUsage += " and remove all restored tables and try again"

	if cfg.TikvImporter.Backend != taskCp.Backend {
		return errors.Errorf("config 'tikv-importer.backend' value '%s' different from checkpoint value '%s', please %s", cfg.TikvImporter.Backend, taskCp.Backend, retryUsage)
	}

	if cfg.App.CheckRequirements {
		if common.ReleaseVersion != taskCp.LightningVer {
			var displayVer string
			if len(taskCp.LightningVer) != 0 {
				displayVer = fmt.Sprintf("at '%s'", taskCp.LightningVer)
			} else {
				displayVer = "before v4.0.6/v3.0.19"
			}
			return errors.Errorf("lightning version is '%s', but checkpoint was created %s, please %s", common.ReleaseVersion, displayVer, retryUsage)
		}

		errorFmt := "config '%s' value '%s' different from checkpoint value '%s'. You may set 'check-requirements = false' to skip this check or " + retryUsage
		if cfg.Mydumper.SourceDir != taskCp.SourceDir {
			return errors.Errorf(errorFmt, "mydumper.data-source-dir", cfg.Mydumper.SourceDir, taskCp.SourceDir)
		}

		if cfg.TikvImporter.Backend == config.BackendLocal && cfg.TikvImporter.SortedKVDir != taskCp.SortedKVDir {
			return errors.Errorf(errorFmt, "mydumper.sorted-kv-dir", cfg.TikvImporter.SortedKVDir, taskCp.SortedKVDir)
		}

		if cfg.TikvImporter.Backend == config.BackendImporter && cfg.TikvImporter.Addr != taskCp.ImporterAddr {
			return errors.Errorf(errorFmt, "tikv-importer.addr", cfg.TikvImporter.Backend, taskCp.Backend)
		}

		if cfg.TiDB.Host != taskCp.TiDBHost {
			return errors.Errorf(errorFmt, "tidb.host", cfg.TiDB.Host, taskCp.TiDBHost)
		}

		if cfg.TiDB.Port != taskCp.TiDBPort {
			return errors.Errorf(errorFmt, "tidb.port", cfg.TiDB.Port, taskCp.TiDBPort)
		}

		if cfg.TiDB.PdAddr != taskCp.PdAddr {
			return errors.Errorf(errorFmt, "tidb.pd-addr", cfg.TiDB.PdAddr, taskCp.PdAddr)
		}
	}

	return nil
}

// for local backend, we should check if local SST exists in disk, otherwise we'll lost data
func verifyLocalFile(ctx context.Context, cpdb CheckpointsDB, dir string) error {
	targetTables, err := cpdb.GetLocalStoringTables(ctx)
	if err != nil {
		return errors.Trace(err)
	}
	for tableName, engineIDs := range targetTables {
		for _, engineID := range engineIDs {
			_, eID := kv.MakeUUID(tableName, engineID)
			file := kv.LocalFile{Uuid: eID}
			err := file.Exist(dir)
			if err != nil {
				log.L().Error("can't find local file",
					zap.String("table name", tableName),
					zap.Int32("engine ID", engineID))
				return errors.Trace(err)
			}
		}
	}
	return nil
}

func (rc *RestoreController) estimateChunkCountIntoMetrics(ctx context.Context) error {
	estimatedChunkCount := 0.0
	estimatedEngineCnt := int64(0)
	batchSize := int64(rc.cfg.Mydumper.BatchSize)
	for _, dbMeta := range rc.dbMetas {
		for _, tableMeta := range dbMeta.Tables {
			tableName := common.UniqueTable(dbMeta.Name, tableMeta.Name)
			dbCp, err := rc.checkpointsDB.Get(ctx, tableName)
			if err != nil {
				return errors.Trace(err)
			}

			fileChunks := make(map[string]float64)
			for engineId, eCp := range dbCp.Engines {
				if eCp.Status < CheckpointStatusImported {
					estimatedEngineCnt++
				}
				if engineId == indexEngineID {
					continue
				}
				for _, c := range eCp.Chunks {
					if _, ok := fileChunks[c.Key.Path]; !ok {
						fileChunks[c.Key.Path] = 0.0
					}
					remainChunkCnt := float64(c.Chunk.EndOffset-c.Chunk.Offset) / float64(c.Chunk.EndOffset-c.Key.Offset)
					fileChunks[c.Key.Path] += remainChunkCnt
				}
			}
			// estimate engines count if engine cp is empty
			if len(dbCp.Engines) == 0 {
				estimatedEngineCnt += ((tableMeta.TotalSize + batchSize - 1) / batchSize) + 1
			}
			for _, fileMeta := range tableMeta.DataFiles {
				if cnt, ok := fileChunks[fileMeta.FileMeta.Path]; ok {
					estimatedChunkCount += cnt
					continue
				}
				if fileMeta.FileMeta.Type == mydump.SourceTypeCSV {
					cfg := rc.cfg.Mydumper
					if fileMeta.FileMeta.FileSize > int64(cfg.MaxRegionSize) && cfg.StrictFormat && !cfg.CSV.Header {
						estimatedChunkCount += math.Round(float64(fileMeta.FileMeta.FileSize) / float64(cfg.MaxRegionSize))
					} else {
						estimatedChunkCount += 1
					}
				} else {
					estimatedChunkCount += 1
				}
			}
		}
	}
	metric.ChunkCounter.WithLabelValues(metric.ChunkStateEstimated).Add(estimatedChunkCount)
	metric.ProcessedEngineCounter.WithLabelValues(metric.ChunkStateEstimated, metric.TableResultSuccess).
		Add(float64(estimatedEngineCnt))
	rc.tidbGlue.Record(glue.RecordEstimatedChunk, uint64(estimatedChunkCount))
	return nil
}

func (rc *RestoreController) saveStatusCheckpoint(tableName string, engineID int32, err error, statusIfSucceed CheckpointStatus) {
	merger := &StatusCheckpointMerger{Status: statusIfSucceed, EngineID: engineID}

	log.L().Debug("update checkpoint", zap.String("table", tableName), zap.Int32("engine_id", engineID),
		zap.Uint8("new_status", uint8(statusIfSucceed)), zap.Error(err))

	switch {
	case err == nil:
		break
	case !common.IsContextCanceledError(err):
		merger.SetInvalid()
		rc.errorSummaries.record(tableName, err, statusIfSucceed)
	default:
		return
	}

	if engineID == WholeTableEngineID {
		metric.RecordTableCount(statusIfSucceed.MetricName(), err)
	} else {
		metric.RecordEngineCount(statusIfSucceed.MetricName(), err)
	}

	rc.saveCpCh <- saveCp{tableName: tableName, merger: merger}
}

// listenCheckpointUpdates will combine several checkpoints together to reduce database load.
func (rc *RestoreController) listenCheckpointUpdates() {
	rc.checkpointsWg.Add(1)

	var lock sync.Mutex
	coalesed := make(map[string]*TableCheckpointDiff)

	hasCheckpoint := make(chan struct{}, 1)
	defer close(hasCheckpoint)

	go func() {
		for range hasCheckpoint {
			lock.Lock()
			cpd := coalesed
			coalesed = make(map[string]*TableCheckpointDiff)
			lock.Unlock()

			if len(cpd) > 0 {
				rc.checkpointsDB.Update(cpd)
				web.BroadcastCheckpointDiff(cpd)
			}
			rc.checkpointsWg.Done()
		}
	}()

	for scp := range rc.saveCpCh {
		lock.Lock()
		cpd, ok := coalesed[scp.tableName]
		if !ok {
			cpd = NewTableCheckpointDiff()
			coalesed[scp.tableName] = cpd
		}
		scp.merger.MergeInto(cpd)

		if len(hasCheckpoint) == 0 {
			rc.checkpointsWg.Add(1)
			hasCheckpoint <- struct{}{}
		}

		lock.Unlock()

		failpoint.Inject("FailIfImportedChunk", func(val failpoint.Value) {
			if merger, ok := scp.merger.(*ChunkCheckpointMerger); ok && merger.Checksum.SumKVS() >= uint64(val.(int)) {
				rc.checkpointsWg.Done()
				rc.checkpointsWg.Wait()
				panic("forcing failure due to FailIfImportedChunk")
			}
		})

		failpoint.Inject("FailIfStatusBecomes", func(val failpoint.Value) {
			if merger, ok := scp.merger.(*StatusCheckpointMerger); ok && merger.EngineID >= 0 && int(merger.Status) == val.(int) {
				rc.checkpointsWg.Done()
				rc.checkpointsWg.Wait()
				panic("forcing failure due to FailIfStatusBecomes")
			}
		})

		failpoint.Inject("FailIfIndexEngineImported", func(val failpoint.Value) {
			if merger, ok := scp.merger.(*StatusCheckpointMerger); ok &&
				merger.EngineID == WholeTableEngineID &&
				merger.Status == CheckpointStatusIndexImported && val.(int) > 0 {
				rc.checkpointsWg.Done()
				rc.checkpointsWg.Wait()
				panic("forcing failure due to FailIfIndexEngineImported")
			}
		})

		failpoint.Inject("KillIfImportedChunk", func(val failpoint.Value) {
			if merger, ok := scp.merger.(*ChunkCheckpointMerger); ok && merger.Checksum.SumKVS() >= uint64(val.(int)) {
				common.KillMySelf()
			}
		})
	}
	rc.checkpointsWg.Done()
}

func (rc *RestoreController) runPeriodicActions(ctx context.Context, stop <-chan struct{}) {
	// a nil channel blocks forever.
	// if the cron duration is zero we use the nil channel to skip the action.
	var logProgressChan <-chan time.Time
	if rc.cfg.Cron.LogProgress.Duration > 0 {
		logProgressTicker := time.NewTicker(rc.cfg.Cron.LogProgress.Duration)
		defer logProgressTicker.Stop()
		logProgressChan = logProgressTicker.C
	}

	glueProgressTicker := time.NewTicker(3 * time.Second)
	defer glueProgressTicker.Stop()

	var switchModeChan <-chan time.Time
	// tidb backend don't need to switch tikv to import mode
	if rc.cfg.TikvImporter.Backend != config.BackendTiDB && rc.cfg.Cron.SwitchMode.Duration > 0 {
		switchModeTicker := time.NewTicker(rc.cfg.Cron.SwitchMode.Duration)
		defer switchModeTicker.Stop()
		switchModeChan = switchModeTicker.C

		rc.switchToImportMode(ctx)
	}

	var checkQuotaChan <-chan time.Time
	// only local storage has disk quota concern.
	if rc.cfg.TikvImporter.Backend == config.BackendLocal && rc.cfg.Cron.CheckDiskQuota.Duration > 0 {
		checkQuotaTicker := time.NewTicker(rc.cfg.Cron.CheckDiskQuota.Duration)
		defer checkQuotaTicker.Stop()
		checkQuotaChan = checkQuotaTicker.C
	}

	start := time.Now()
	for {
		select {
		case <-ctx.Done():
			log.L().Warn("stopping periodic actions", log.ShortError(ctx.Err()))
			return
		case <-stop:
			log.L().Info("everything imported, stopping periodic actions")
			return

		case <-switchModeChan:
			// periodically switch to import mode, as requested by TiKV 3.0
			rc.switchToImportMode(ctx)

		case <-logProgressChan:
			// log the current progress periodically, so OPS will know that we're still working
			nanoseconds := float64(time.Since(start).Nanoseconds())
			// the estimated chunk is not accurate(likely under estimated), but the actual count is not accurate
			// before the last table start, so use the bigger of the two should be a workaround
			estimated := metric.ReadCounter(metric.ChunkCounter.WithLabelValues(metric.ChunkStateEstimated))
			pending := metric.ReadCounter(metric.ChunkCounter.WithLabelValues(metric.ChunkStatePending))
			if estimated < pending {
				estimated = pending
			}
			finished := metric.ReadCounter(metric.ChunkCounter.WithLabelValues(metric.ChunkStateFinished))
			totalTables := metric.ReadCounter(metric.TableCounter.WithLabelValues(metric.TableStatePending, metric.TableResultSuccess))
			completedTables := metric.ReadCounter(metric.TableCounter.WithLabelValues(metric.TableStateCompleted, metric.TableResultSuccess))
			bytesRead := metric.ReadHistogramSum(metric.RowReadBytesHistogram)
			engineEstimated := metric.ReadCounter(metric.ProcessedEngineCounter.WithLabelValues(metric.ChunkStateEstimated, metric.TableResultSuccess))
			enginePending := metric.ReadCounter(metric.ProcessedEngineCounter.WithLabelValues(metric.ChunkStatePending, metric.TableResultSuccess))
			if engineEstimated < enginePending {
				engineEstimated = enginePending
			}
			engineFinished := metric.ReadCounter(metric.ProcessedEngineCounter.WithLabelValues(metric.TableStateImported, metric.TableResultSuccess))
			bytesWritten := metric.ReadCounter(metric.BytesCounter.WithLabelValues(metric.TableStateWritten))
			bytesImported := metric.ReadCounter(metric.BytesCounter.WithLabelValues(metric.TableStateImported))

			var state string
			var remaining zap.Field
			if finished >= estimated {
				if engineFinished < engineEstimated {
					state = "importing"
				} else {
					state = "post-processing"
				}
				remaining = zap.Skip()
			} else if finished > 0 {

				state = "writing"

			} else {
				state = "preparing"

			}

			// since we can't accurately estimate the extra time cost by import after all writing are finished,
			// so here we use estimatedWritingProgress * 0.8 + estimatedImportingProgress * 0.2 as the total
			// progress.
			remaining = zap.Skip()
			totalPercent := 0.0
			if finished > 0 {
				writePercent := math.Min(finished/estimated, 1.0)
				importPercent := 1.0
				if bytesWritten > 0 {
					totalBytes := bytesWritten / writePercent
					importPercent = math.Min(bytesImported/totalBytes, 1.0)
				}
				totalPercent = writePercent*0.8 + importPercent*0.2
				if totalPercent < 1.0 {
					remainNanoseconds := (1.0 - totalPercent) / totalPercent * nanoseconds
					remaining = zap.Duration("remaining", time.Duration(remainNanoseconds).Round(time.Second))
				}
			}

			formatPercent := func(finish, estimate float64) string {
				speed := ""
				if estimated > 0 {
					speed = fmt.Sprintf(" (%.1f%%)", finish/estimate*100)
				}
				return speed
			}

			// avoid output bytes speed if there are no unfinished chunks
			chunkSpeed := zap.Skip()
			if bytesRead > 0 {
				chunkSpeed = zap.Float64("speed(MiB/s)", bytesRead/(1048576e-9*nanoseconds))
			}

			// Note: a speed of 28 MiB/s roughly corresponds to 100 GiB/hour.
			log.L().Info("progress",
				zap.String("total", fmt.Sprintf("%.1f%%", totalPercent*100)),
				//zap.String("files", fmt.Sprintf("%.0f/%.0f (%.1f%%)", finished, estimated, finished/estimated*100)),
				zap.String("tables", fmt.Sprintf("%.0f/%.0f%s", completedTables, totalTables, formatPercent(completedTables, totalTables))),
				zap.String("chunks", fmt.Sprintf("%.0f/%.0f%s", finished, estimated, formatPercent(finished, estimated))),
				zap.String("engines", fmt.Sprintf("%.f/%.f%s", engineFinished, engineEstimated, formatPercent(engineFinished, engineEstimated))),
				chunkSpeed,
				zap.String("state", state),
				remaining,
			)

		case <-checkQuotaChan:
			// verify the total space occupied by sorted-kv-dir is below the quota,
			// otherwise we perform an emergency import.
			rc.enforceDiskQuota(ctx)

		case <-glueProgressTicker.C:
			finished := metric.ReadCounter(metric.ChunkCounter.WithLabelValues(metric.ChunkStateFinished))
			rc.tidbGlue.Record(glue.RecordFinishedChunk, uint64(finished))
		}
	}
}

var checksumManagerKey struct{}

func (rc *RestoreController) restoreTables(ctx context.Context) error {
	logTask := log.L().Begin(zap.InfoLevel, "restore all tables data")

	// for local backend, we should disable some pd scheduler and change some settings, to
	// make split region and ingest sst more stable
	// because importer backend is mostly use for v3.x cluster which doesn't support these api,
	// so we also don't do this for import backend
	if rc.cfg.TikvImporter.Backend == config.BackendLocal {
		// disable some pd schedulers
		pdController, err := pdutil.NewPdController(ctx, rc.cfg.TiDB.PdAddr,
			rc.tls.TLSConfig(), rc.tls.ToPDSecurityOption())
		if err != nil {
			return errors.Trace(err)
		}
		logTask.Info("removing PD leader&region schedulers")
		restoreFn, e := pdController.RemoveSchedulers(ctx)
		defer func() {
			// use context.Background to make sure this restore function can still be executed even if ctx is canceled
			if restoreE := restoreFn(context.Background()); restoreE != nil {
				logTask.Warn("failed to restore removed schedulers, you may need to restore them manually", zap.Error(restoreE))
				return
			}
			logTask.Info("add back PD leader&region schedulers")
		}()
		if e != nil {
			return errors.Trace(err)
		}
	}

	type task struct {
		tr *TableRestore
		cp *TableCheckpoint
	}

	totalTables := 0
	for _, dbMeta := range rc.dbMetas {
		totalTables += len(dbMeta.Tables)
	}
	postProcessTaskChan := make(chan task, totalTables)

	var wg sync.WaitGroup
	var restoreErr common.OnceError

	stopPeriodicActions := make(chan struct{})
	go rc.runPeriodicActions(ctx, stopPeriodicActions)
	defer close(stopPeriodicActions)

	taskCh := make(chan task, rc.cfg.App.IndexConcurrency)
	defer close(taskCh)

	manager, err := newChecksumManager(ctx, rc)
	if err != nil {
		return errors.Trace(err)
	}
	ctx2 := context.WithValue(ctx, &checksumManagerKey, manager)
	for i := 0; i < rc.cfg.App.IndexConcurrency; i++ {
		go func() {
			for task := range taskCh {
				tableLogTask := task.tr.logger.Begin(zap.InfoLevel, "restore table")
				web.BroadcastTableCheckpoint(task.tr.tableName, task.cp)
				needPostProcess, err := task.tr.restoreTable(ctx2, rc, task.cp)
				err = errors.Annotatef(err, "restore table %s failed", task.tr.tableName)
				tableLogTask.End(zap.ErrorLevel, err)
				web.BroadcastError(task.tr.tableName, err)
				metric.RecordTableCount("completed", err)
				restoreErr.Set(err)
				if needPostProcess {
					postProcessTaskChan <- task
				}
				wg.Done()
			}
		}()
	}

	// first collect all tables where the checkpoint is invalid
	allInvalidCheckpoints := make(map[string]CheckpointStatus)
	// collect all tables whose checkpoint's tableID can't match current tableID
	allDirtyCheckpoints := make(map[string]struct{})
	for _, dbMeta := range rc.dbMetas {
		dbInfo, ok := rc.dbInfos[dbMeta.Name]
		if !ok {
			return errors.Errorf("database %s not found in rc.dbInfos", dbMeta.Name)
		}
		for _, tableMeta := range dbMeta.Tables {
			tableInfo, ok := dbInfo.Tables[tableMeta.Name]
			if !ok {
				return errors.Errorf("table info %s.%s not found", dbMeta.Name, tableMeta.Name)
			}

			tableName := common.UniqueTable(dbInfo.Name, tableInfo.Name)
			cp, err := rc.checkpointsDB.Get(ctx, tableName)
			if err != nil {
				return errors.Trace(err)
			}
			if cp.Status <= CheckpointStatusMaxInvalid {
				allInvalidCheckpoints[tableName] = cp.Status
			} else if cp.TableID > 0 && cp.TableID != tableInfo.ID {
				allDirtyCheckpoints[tableName] = struct{}{}
			}
		}
	}

	if len(allInvalidCheckpoints) != 0 {
		logger := log.L()
		logger.Error(
			"TiDB Lightning has failed last time. To prevent data loss, this run will stop now. Please resolve errors first",
			zap.Int("count", len(allInvalidCheckpoints)),
		)

		for tableName, status := range allInvalidCheckpoints {
			failedStep := status * 10
			var action strings.Builder
			action.WriteString("./tidb-lightning-ctl --checkpoint-error-")
			switch failedStep {
			case CheckpointStatusAlteredAutoInc, CheckpointStatusAnalyzed:
				action.WriteString("ignore")
			default:
				action.WriteString("destroy")
			}
			action.WriteString("='")
			action.WriteString(tableName)
			action.WriteString("' --config=...")

			logger.Info("-",
				zap.String("table", tableName),
				zap.Uint8("status", uint8(status)),
				zap.String("failedStep", failedStep.MetricName()),
				zap.Stringer("recommendedAction", &action),
			)
		}

		logger.Info("You may also run `./tidb-lightning-ctl --checkpoint-error-destroy=all --config=...` to start from scratch")
		logger.Info("For details of this failure, read the log file from the PREVIOUS run")

		return errors.New("TiDB Lightning has failed last time; please resolve these errors first")
	}
	if len(allDirtyCheckpoints) > 0 {
		logger := log.L()
		logger.Error(
			"TiDB Lightning has detected tables with illegal checkpoints. To prevent data mismatch, this run will stop now. Please remove these checkpoints first",
			zap.Int("count", len(allDirtyCheckpoints)),
		)

		for tableName := range allDirtyCheckpoints {
			logger.Info("-",
				zap.String("table", tableName),
				zap.String("recommendedAction", "./tidb-lightning-ctl --checkpoint-remove='"+tableName+"' --config=..."),
			)
		}

		logger.Info("You may also run `./tidb-lightning-ctl --checkpoint-remove=all --config=...` to start from scratch")

		return errors.New("TiDB Lightning has detected tables with illegal checkpoints; please remove these checkpoints first")
	}

	for _, dbMeta := range rc.dbMetas {
		dbInfo := rc.dbInfos[dbMeta.Name]
		for _, tableMeta := range dbMeta.Tables {
			tableInfo := dbInfo.Tables[tableMeta.Name]
			tableName := common.UniqueTable(dbInfo.Name, tableInfo.Name)
			cp, err := rc.checkpointsDB.Get(ctx, tableName)
			if err != nil {
				return errors.Trace(err)
			}
			tr, err := NewTableRestore(tableName, tableMeta, dbInfo, tableInfo, cp)
			if err != nil {
				return errors.Trace(err)
			}

			wg.Add(1)
			select {
			case taskCh <- task{tr: tr, cp: cp}:
			case <-ctx.Done():
				return ctx.Err()
			}
		}
	}

	wg.Wait()
	// if context is done, should return directly
	select {
	case <-ctx.Done():
		err = restoreErr.Get()
		if err == nil {
			err = ctx.Err()
		}
		logTask.End(zap.ErrorLevel, err)
		return err
	default:
	}

	close(postProcessTaskChan)
	// otherwise, we should run all tasks in the post-process task chan
	for i := 0; i < rc.cfg.App.TableConcurrency; i++ {
		wg.Add(1)
		go func() {
			for task := range postProcessTaskChan {
				// force all the remain post-process tasks to be executed
				_, err := task.tr.postProcess(ctx2, rc, task.cp, true)
				restoreErr.Set(err)
			}
			wg.Done()
		}()
	}
	wg.Wait()

	err = restoreErr.Get()
	logTask.End(zap.ErrorLevel, err)
	return err
}

func (t *TableRestore) restoreTable(
	ctx context.Context,
	rc *RestoreController,
	cp *TableCheckpoint,
) (bool, error) {
	// 1. Load the table info.

	select {
	case <-ctx.Done():
		return false, ctx.Err()
	default:
	}

	// no need to do anything if the chunks are already populated
	if len(cp.Engines) > 0 {
		t.logger.Info("reusing engines and files info from checkpoint",
			zap.Int("enginesCnt", len(cp.Engines)),
			zap.Int("filesCnt", cp.CountChunks()),
		)
	} else if cp.Status < CheckpointStatusAllWritten {
		if err := t.populateChunks(ctx, rc, cp); err != nil {
			return false, errors.Trace(err)
		}
		if err := rc.checkpointsDB.InsertEngineCheckpoints(ctx, t.tableName, cp.Engines); err != nil {
			return false, errors.Trace(err)
		}
		web.BroadcastTableCheckpoint(t.tableName, cp)

		// rebase the allocator so it exceeds the number of rows.
		if t.tableInfo.Core.PKIsHandle && t.tableInfo.Core.ContainsAutoRandomBits() {
			cp.AllocBase = mathutil.MaxInt64(cp.AllocBase, t.tableInfo.Core.AutoRandID)
			t.alloc.Get(autoid.AutoRandomType).Rebase(t.tableInfo.ID, cp.AllocBase, false)
		} else {
			cp.AllocBase = mathutil.MaxInt64(cp.AllocBase, t.tableInfo.Core.AutoIncID)
			t.alloc.Get(autoid.RowIDAllocType).Rebase(t.tableInfo.ID, cp.AllocBase, false)
		}
		rc.saveCpCh <- saveCp{
			tableName: t.tableName,
			merger: &RebaseCheckpointMerger{
				AllocBase: cp.AllocBase,
			},
		}
	}

	// 2. Restore engines (if still needed)
	err := t.restoreEngines(ctx, rc, cp)
	if err != nil {
		return false, errors.Trace(err)
	}

	// 3. Post-process. With the last parameter set to false, we can allow delay analyze execute latter
	return t.postProcess(ctx, rc, cp, false /* force-analyze */)
}

func (t *TableRestore) restoreEngines(ctx context.Context, rc *RestoreController, cp *TableCheckpoint) error {
	indexEngineCp := cp.Engines[indexEngineID]
	if indexEngineCp == nil {
		return errors.Errorf("table %v index engine checkpoint not found", t.tableName)
	}

	// The table checkpoint status set to `CheckpointStatusIndexImported` only if
	// both all data engines and the index engine had been imported to TiKV.
	// But persist index engine checkpoint status and table checkpoint status are
	// not an atomic operation, so `cp.Status < CheckpointStatusIndexImported`
	// but `indexEngineCp.Status == CheckpointStatusImported` could happen
	// when kill lightning after saving index engine checkpoint status before saving
	// table checkpoint status.
	var closedIndexEngine *kv.ClosedEngine
	if indexEngineCp.Status < CheckpointStatusImported && cp.Status < CheckpointStatusIndexImported {
		indexWorker := rc.indexWorkers.Apply()
		defer rc.indexWorkers.Recycle(indexWorker)

		indexEngine, err := rc.backend.OpenEngine(ctx, t.tableName, indexEngineID)
		if err != nil {
			return errors.Trace(err)
		}

		// The table checkpoint status less than `CheckpointStatusIndexImported` implies
		// that index engine checkpoint status less than `CheckpointStatusImported`.
		// So the index engine must be found in above process
		if indexEngine == nil {
			return errors.Errorf("table checkpoint status %v incompitable with index engine checkpoint status %v",
				cp.Status, indexEngineCp.Status)
		}

		logTask := t.logger.Begin(zap.InfoLevel, "import whole table")
		var wg sync.WaitGroup
		var engineErr common.OnceError

		for engineID, engine := range cp.Engines {
			select {
			case <-ctx.Done():
				// Set engineErr and break this for loop to wait all the sub-routines done before return.
				// Directly return may cause panic because caller will close the pebble db but some sub routines
				// are still reading from or writing to the pebble db.
				engineErr.Set(ctx.Err())
			default:
			}
			if engineErr.Get() != nil {
				break
			}

			// Should skip index engine
			if engineID < 0 {
				continue
			}

			if engine.Status < CheckpointStatusImported {
				wg.Add(1)

				// Note: We still need tableWorkers to control the concurrency of tables.
				// In the future, we will investigate more about
				// the difference between restoring tables concurrently and restoring tables one by one.
				restoreWorker := rc.tableWorkers.Apply()

				go func(w *worker.Worker, eid int32, ecp *EngineCheckpoint) {
					defer wg.Done()

					engineLogTask := t.logger.With(zap.Int32("engineNumber", eid)).Begin(zap.InfoLevel, "restore engine")
					dataClosedEngine, err := t.restoreEngine(ctx, rc, indexEngine, eid, ecp)
					engineLogTask.End(zap.ErrorLevel, err)
					rc.tableWorkers.Recycle(w)
					if err != nil {
						engineErr.Set(err)
						return
					}

					failpoint.Inject("FailBeforeDataEngineImported", func() {
						panic("forcing failure due to FailBeforeDataEngineImported")
					})

					dataWorker := rc.closedEngineLimit.Apply()
					defer rc.closedEngineLimit.Recycle(dataWorker)
					if err := t.importEngine(ctx, dataClosedEngine, rc, eid, ecp); err != nil {
						engineErr.Set(err)
					}
				}(restoreWorker, engineID, engine)
			}
		}

		wg.Wait()

		err = engineErr.Get()
		logTask.End(zap.ErrorLevel, err)
		if err != nil {
			return errors.Trace(err)
		}

		// If index engine file has been closed but not imported only if context cancel occurred
		// when `importKV()` execution, so `UnsafeCloseEngine` and continue import it.
		if indexEngineCp.Status == CheckpointStatusClosed {
			closedIndexEngine, err = rc.backend.UnsafeCloseEngine(ctx, t.tableName, indexEngineID)
		} else {
			closedIndexEngine, err = indexEngine.Close(ctx)
			rc.saveStatusCheckpoint(t.tableName, indexEngineID, err, CheckpointStatusClosed)
		}
		if err != nil {
			return errors.Trace(err)
		}
	}

	if cp.Status < CheckpointStatusIndexImported {
		var err error
		if indexEngineCp.Status < CheckpointStatusImported {
			// the lock ensures the import() step will not be concurrent.
			if !rc.isLocalBackend() {
				rc.postProcessLock.Lock()
			}
			err = t.importKV(ctx, closedIndexEngine, rc, indexEngineID)
			rc.saveStatusCheckpoint(t.tableName, indexEngineID, err, CheckpointStatusImported)
			if !rc.isLocalBackend() {
				rc.postProcessLock.Unlock()
			}
		}

		failpoint.Inject("FailBeforeIndexEngineImported", func() {
			panic("forcing failure due to FailBeforeIndexEngineImported")
		})

		rc.saveStatusCheckpoint(t.tableName, WholeTableEngineID, err, CheckpointStatusIndexImported)
		if err != nil {
			return errors.Trace(err)
		}
	}
	return nil
}

func (t *TableRestore) restoreEngine(
	ctx context.Context,
	rc *RestoreController,
	indexEngine *kv.OpenedEngine,
	engineID int32,
	cp *EngineCheckpoint,
) (*kv.ClosedEngine, error) {
	if cp.Status >= CheckpointStatusClosed {
		closedEngine, err := rc.backend.UnsafeCloseEngine(ctx, t.tableName, engineID)
		// If any error occurred, recycle worker immediately
		if err != nil {
			return closedEngine, errors.Trace(err)
		}
		return closedEngine, nil
	}

<<<<<<< HEAD
	// if the key are ordered, LocalWrite can optmize the writing.
	// table has auto_incremented _tidb_rowid must satisify following restriction
	// - clustered index disable and primary key is not number
	// - no auto random bits (auto random or shard rowid)
	// - no partition table
	hasAutoIncrementAutoID := common.TableHasAutoRowID(t.tableInfo.Core) &&
		t.tableInfo.Core.AutoRandomBits == 0 && t.tableInfo.Core.ShardRowIDBits == 0 &&
		t.tableInfo.Core.Partition == nil
	writerCtx := ctx
	if hasAutoIncrementAutoID {
		writerCtx = context.WithValue(ctx, kv.LocalWriterSortedKey, true)
=======
	// In Local backend, the local writer will produce an SST file for batch
	// ingest into the local DB every 1000 KV pairs or up to 512 MiB.
	// There are (region-concurrency) data writers, and (index-concurrency) index writers.
	// Thus, the disk size occupied by these writers are up to
	// (region-concurrency + index-concurrency) * 512 MiB.
	// This number should not exceed the disk quota.
	// Therefore, we need to reduce that "512 MiB" to respect the disk quota:
	localWriterMaxCacheSize := int64(rc.cfg.TikvImporter.DiskQuota) // int64(rc.cfg.App.IndexConcurrency+rc.cfg.App.RegionConcurrency)
	if localWriterMaxCacheSize > config.LocalMemoryTableSize {
		localWriterMaxCacheSize = config.LocalMemoryTableSize
	}

	indexWriter, err := indexEngine.LocalWriter(ctx, localWriterMaxCacheSize)
	if err != nil {
		return nil, errors.Trace(err)
>>>>>>> 230eef2a
	}

	logTask := t.logger.With(zap.Int32("engineNumber", engineID)).Begin(zap.InfoLevel, "encode kv data and write")

	dataEngine, err := rc.backend.OpenEngine(ctx, t.tableName, engineID)
	if err != nil {
		return nil, errors.Trace(err)
	}

	var wg sync.WaitGroup
	var chunkErr common.OnceError

	// Restore table data
	for chunkIndex, chunk := range cp.Chunks {
		if chunk.Chunk.Offset >= chunk.Chunk.EndOffset {
			continue
		}

		select {
		case <-ctx.Done():
			return nil, ctx.Err()
		default:
		}

		if chunkErr.Get() != nil {
			break
		}

		// Flows :
		// 	1. read mydump file
		// 	2. sql -> kvs
		// 	3. load kvs data (into kv deliver server)
		// 	4. flush kvs data (into tikv node)
		cr, err := newChunkRestore(ctx, chunkIndex, rc.cfg, chunk, rc.ioWorkers, rc.store, t.tableInfo)
		if err != nil {
			return nil, errors.Trace(err)
		}
		var remainChunkCnt float64
		if chunk.Chunk.Offset < chunk.Chunk.EndOffset {
			remainChunkCnt = float64(chunk.Chunk.EndOffset-chunk.Chunk.Offset) / float64(chunk.Chunk.EndOffset-chunk.Key.Offset)
			metric.ChunkCounter.WithLabelValues(metric.ChunkStatePending).Add(remainChunkCnt)
		}

		restoreWorker := rc.regionWorkers.Apply()
		wg.Add(1)
<<<<<<< HEAD
		dataWriter, err := dataEngine.LocalWriter(writerCtx)
		if err != nil {
			return nil, errors.Trace(err)
		}

		indexWriter, err := indexEngine.LocalWriter(ctx)
=======
		dataWriter, err := dataEngine.LocalWriter(ctx, localWriterMaxCacheSize)
>>>>>>> 230eef2a
		if err != nil {
			return nil, errors.Trace(err)
		}

		go func(w *worker.Worker, cr *chunkRestore) {
			// Restore a chunk.
			defer func() {
				cr.close()
				wg.Done()
				rc.regionWorkers.Recycle(w)
			}()
			metric.ChunkCounter.WithLabelValues(metric.ChunkStateRunning).Add(remainChunkCnt)
			err := cr.restore(ctx, t, engineID, dataWriter, indexWriter, rc)
			if err == nil {
				err = dataWriter.Close()
			}
			if err == nil {
				err = indexWriter.Close()
				metric.ChunkCounter.WithLabelValues(metric.ChunkStateFinished).Inc()
				metric.ChunkCounter.WithLabelValues(metric.ChunkStateFinished).Add(remainChunkCnt)
				metric.BytesCounter.WithLabelValues(metric.TableStateWritten).Add(float64(cr.chunk.Checksum.SumSize()))
			} else {
				metric.ChunkCounter.WithLabelValues(metric.ChunkStateFailed).Add(remainChunkCnt)
				chunkErr.Set(err)
			}
		}(restoreWorker, cr)
	}

	wg.Wait()

	// Report some statistics into the log for debugging.
	totalKVSize := uint64(0)
	totalSQLSize := int64(0)
	for _, chunk := range cp.Chunks {
		totalKVSize += chunk.Checksum.SumSize()
		totalSQLSize += chunk.Chunk.EndOffset - chunk.Chunk.Offset
	}

	err = chunkErr.Get()
	logTask.End(zap.ErrorLevel, err,
		zap.Int64("read", totalSQLSize),
		zap.Uint64("written", totalKVSize),
	)

	flushAndSaveAllChunks := func() error {
		if err = indexEngine.Flush(ctx); err != nil {
			return errors.Trace(err)
		}
		// Currently we write all the checkpoints after data&index engine are flushed.
		for _, chunk := range cp.Chunks {
			saveCheckpoint(rc, t, engineID, chunk)
		}
		return nil
	}

	// in local mode, this check-point make no sense, because we don't do flush now,
	// so there may be data lose if exit at here. So we don't write this checkpoint
	// here like other mode.
	if !rc.isLocalBackend() {
		rc.saveStatusCheckpoint(t.tableName, engineID, err, CheckpointStatusAllWritten)
	}
	if err != nil {
		// if process is canceled, we should flush all chunk checkpoints for local backend
		if rc.isLocalBackend() && common.IsContextCanceledError(err) {
			// ctx is canceled, so to avoid Close engine failed, we use `context.Background()` here
			if _, err2 := dataEngine.Close(context.Background()); err2 != nil {
				log.L().Warn("flush all chunk checkpoints failed before manually exits", zap.Error(err2))
				return nil, errors.Trace(err)
			}
			if err2 := flushAndSaveAllChunks(); err2 != nil {
				log.L().Warn("flush all chunk checkpoints failed before manually exits", zap.Error(err2))
			}
		}
		return nil, errors.Trace(err)
	}

	closedDataEngine, err := dataEngine.Close(ctx)
	// For local backend, if checkpoint is enabled, we must flush index engine to avoid data loss.
	// this flush action impact up to 10% of the performance, so we only do it if necessary.
	if err == nil && rc.cfg.Checkpoint.Enable && rc.isLocalBackend() {
		if err = flushAndSaveAllChunks(); err != nil {
			return nil, errors.Trace(err)
		}

		// Currently we write all the checkpoints after data&index engine are flushed.
		for _, chunk := range cp.Chunks {
			saveCheckpoint(rc, t, engineID, chunk)
		}
	}
	rc.saveStatusCheckpoint(t.tableName, engineID, err, CheckpointStatusClosed)
	if err != nil {
		// If any error occurred, recycle worker immediately
		return nil, errors.Trace(err)
	}
	return closedDataEngine, nil
}

func (t *TableRestore) importEngine(
	ctx context.Context,
	closedEngine *kv.ClosedEngine,
	rc *RestoreController,
	engineID int32,
	cp *EngineCheckpoint,
) error {
	if cp.Status >= CheckpointStatusImported {
		return nil
	}

	// 1. close engine, then calling import
	// FIXME: flush is an asynchronous operation, what if flush failed?

	// the lock ensures the import() step will not be concurrent.
	if !rc.isLocalBackend() {
		rc.postProcessLock.Lock()
	}
	err := t.importKV(ctx, closedEngine, rc, engineID)
	rc.saveStatusCheckpoint(t.tableName, engineID, err, CheckpointStatusImported)
	if !rc.isLocalBackend() {
		rc.postProcessLock.Unlock()
	}
	if err != nil {
		return errors.Trace(err)
	}

	// 2. perform a level-1 compact if idling.
	if rc.cfg.PostRestore.Level1Compact &&
		atomic.CompareAndSwapInt32(&rc.compactState, compactStateIdle, compactStateDoing) {
		go func() {
			// we ignore level-1 compact failure since it is not fatal.
			// no need log the error, it is done in (*Importer).Compact already.
			var _ = rc.doCompact(ctx, Level1Compact)
			atomic.StoreInt32(&rc.compactState, compactStateIdle)
		}()
	}

	return nil
}

// postProcess execute rebase-auto-id/checksum/analyze according to the task config.
//
// if the parameter forcePostProcess to true, postProcess force run checksum and analyze even if the
// post-process-at-last config is true. And if this two phases are skipped, the first return value will be true.
func (t *TableRestore) postProcess(
	ctx context.Context,
	rc *RestoreController,
	cp *TableCheckpoint,
	forcePostProcess bool,
) (bool, error) {
	// there are no data in this table, no need to do post process
	// this is important for tables that are just the dump table of views
	// because at this stage, the table was already deleted and replaced by the related view
	if len(cp.Engines) == 1 {
		return false, nil
	}

	// 3. alter table set auto_increment
	if cp.Status < CheckpointStatusAlteredAutoInc {
		rc.alterTableLock.Lock()
		tblInfo := t.tableInfo.Core
		var err error
		if tblInfo.PKIsHandle && tblInfo.ContainsAutoRandomBits() {
			err = AlterAutoRandom(ctx, rc.tidbGlue.GetSQLExecutor(), t.tableName, t.alloc.Get(autoid.AutoRandomType).Base()+1)
		} else if common.TableHasAutoRowID(tblInfo) || tblInfo.GetAutoIncrementColInfo() != nil {
			// only alter auto increment id iff table contains auto-increment column or generated handle
			err = AlterAutoIncrement(ctx, rc.tidbGlue.GetSQLExecutor(), t.tableName, t.alloc.Get(autoid.RowIDAllocType).Base()+1)
		}
		rc.alterTableLock.Unlock()
		rc.saveStatusCheckpoint(t.tableName, WholeTableEngineID, err, CheckpointStatusAlteredAutoInc)
		if err != nil {
			return false, err
		}
		cp.Status = CheckpointStatusAlteredAutoInc
	}

	// tidb backend don't need checksum & analyze
	if !rc.backend.ShouldPostProcess() {
		t.logger.Debug("skip checksum & analyze, not supported by this backend")
		rc.saveStatusCheckpoint(t.tableName, WholeTableEngineID, nil, CheckpointStatusAnalyzeSkipped)
		return false, nil
	}

	w := rc.checksumWorks.Apply()
	defer rc.checksumWorks.Recycle(w)

	finished := true
	if cp.Status < CheckpointStatusChecksummed {
		if rc.cfg.PostRestore.Checksum == config.OpLevelOff {
			t.logger.Info("skip checksum")
			rc.saveStatusCheckpoint(t.tableName, WholeTableEngineID, nil, CheckpointStatusChecksumSkipped)
		} else {
			if forcePostProcess || !rc.cfg.PostRestore.PostProcessAtLast {
				// 4. do table checksum
				var localChecksum verify.KVChecksum
				for _, engine := range cp.Engines {
					for _, chunk := range engine.Chunks {
						localChecksum.Add(&chunk.Checksum)
					}
				}
				t.logger.Info("local checksum", zap.Object("checksum", &localChecksum))
				err := t.compareChecksum(ctx, localChecksum)
				// with post restore level 'optional', we will skip checksum error
				if rc.cfg.PostRestore.Checksum == config.OpLevelOptional {
					if err != nil {
						t.logger.Warn("compare checksum failed, will skip this error and go on", log.ShortError(err))
						err = nil
					}
				}
				rc.saveStatusCheckpoint(t.tableName, WholeTableEngineID, err, CheckpointStatusChecksummed)
				if err != nil {
					return false, errors.Trace(err)
				}
				cp.Status = CheckpointStatusChecksummed
			} else {
				finished = false
			}

		}
	}
	if !finished {
		return !finished, nil
	}

	// 5. do table analyze
	if cp.Status < CheckpointStatusAnalyzed {
		if rc.cfg.PostRestore.Analyze == config.OpLevelOff {
			t.logger.Info("skip analyze")
			rc.saveStatusCheckpoint(t.tableName, WholeTableEngineID, nil, CheckpointStatusAnalyzeSkipped)
			cp.Status = CheckpointStatusAnalyzed
		} else if forcePostProcess || !rc.cfg.PostRestore.PostProcessAtLast {
			err := t.analyzeTable(ctx, rc.tidbGlue.GetSQLExecutor())
			// witch post restore level 'optional', we will skip analyze error
			if rc.cfg.PostRestore.Analyze == config.OpLevelOptional {
				if err != nil {
					t.logger.Warn("analyze table failed, will skip this error and go on", log.ShortError(err))
					err = nil
				}
			}
			rc.saveStatusCheckpoint(t.tableName, WholeTableEngineID, err, CheckpointStatusAnalyzed)
			if err != nil {
				return false, errors.Trace(err)
			}
			cp.Status = CheckpointStatusAnalyzed
		} else {
			finished = false
		}
	}

	return !finished, nil
}

// do full compaction for the whole data.
func (rc *RestoreController) fullCompact(ctx context.Context) error {
	if !rc.cfg.PostRestore.Compact {
		log.L().Info("skip full compaction")
		return nil
	}

	// wait until any existing level-1 compact to complete first.
	task := log.L().Begin(zap.InfoLevel, "wait for completion of existing level 1 compaction")
	for !atomic.CompareAndSwapInt32(&rc.compactState, compactStateIdle, compactStateDoing) {
		time.Sleep(100 * time.Millisecond)
	}
	task.End(zap.ErrorLevel, nil)

	return errors.Trace(rc.doCompact(ctx, FullLevelCompact))
}

func (rc *RestoreController) doCompact(ctx context.Context, level int32) error {
	tls := rc.tls.WithHost(rc.cfg.TiDB.PdAddr)
	return kv.ForAllStores(
		ctx,
		tls,
		kv.StoreStateDisconnected,
		func(c context.Context, store *kv.Store) error {
			return kv.Compact(c, tls, store.Address, level)
		},
	)
}

func (rc *RestoreController) switchToImportMode(ctx context.Context) {
	rc.switchTiKVMode(ctx, sstpb.SwitchMode_Import)
}

func (rc *RestoreController) switchToNormalMode(ctx context.Context) error {
	rc.switchTiKVMode(ctx, sstpb.SwitchMode_Normal)
	return nil
}

func (rc *RestoreController) switchTiKVMode(ctx context.Context, mode sstpb.SwitchMode) {
	// It is fine if we miss some stores which did not switch to Import mode,
	// since we're running it periodically, so we exclude disconnected stores.
	// But it is essential all stores be switched back to Normal mode to allow
	// normal operation.
	var minState kv.StoreState
	if mode == sstpb.SwitchMode_Import {
		minState = kv.StoreStateOffline
	} else {
		minState = kv.StoreStateDisconnected
	}
	tls := rc.tls.WithHost(rc.cfg.TiDB.PdAddr)
	// we ignore switch mode failure since it is not fatal.
	// no need log the error, it is done in kv.SwitchMode already.
	_ = kv.ForAllStores(
		ctx,
		tls,
		minState,
		func(c context.Context, store *kv.Store) error {
			return kv.SwitchMode(c, tls, store.Address, mode)
		},
	)
}

func (rc *RestoreController) enforceDiskQuota(ctx context.Context) {
	if !atomic.CompareAndSwapInt32(&rc.diskQuotaState, diskQuotaStateIdle, diskQuotaStateChecking) {
		// do not run multiple the disk quota check / import simultaneously.
		// (we execute the lock check in background to avoid blocking the cron thread)
		return
	}

	go func() {
		// locker is assigned when we detect the disk quota is exceeded.
		// before the disk quota is confirmed exceeded, we keep the diskQuotaLock
		// unlocked to avoid periodically interrupting the writer threads.
		var locker sync.Locker
		defer func() {
			atomic.StoreInt32(&rc.diskQuotaState, diskQuotaStateIdle)
			if locker != nil {
				locker.Unlock()
			}
		}()

		isRetrying := false

		for {
			// sleep for a cycle if we are retrying because there is nothing new to import.
			if isRetrying {
				select {
				case <-ctx.Done():
					return
				case <-time.After(rc.cfg.Cron.CheckDiskQuota.Duration):
				}
			} else {
				isRetrying = true
			}

			quota := int64(rc.cfg.TikvImporter.DiskQuota)
			largeEngines, inProgressLargeEngines, totalDiskSize, totalMemSize := rc.backend.CheckDiskQuota(quota)
			metric.LocalStorageUsageBytesGauge.WithLabelValues("disk").Set(float64(totalDiskSize))
			metric.LocalStorageUsageBytesGauge.WithLabelValues("mem").Set(float64(totalMemSize))

			logger := log.With(
				zap.Int64("diskSize", totalDiskSize),
				zap.Int64("memSize", totalMemSize),
				zap.Int64("quota", quota),
				zap.Int("largeEnginesCount", len(largeEngines)),
				zap.Int("inProgressLargeEnginesCount", inProgressLargeEngines))

			if len(largeEngines) == 0 && inProgressLargeEngines == 0 {
				logger.Debug("disk quota respected")
				return
			}

			if locker == nil {
				// blocks all writers when we detected disk quota being exceeded.
				rc.diskQuotaLock.Lock()
				locker = &rc.diskQuotaLock
			}

			logger.Warn("disk quota exceeded")
			if len(largeEngines) == 0 {
				logger.Warn("all large engines are already importing, keep blocking all writes")
				continue
			}

			// flush all engines so that checkpoints can be updated.
			if err := rc.backend.FlushAll(ctx); err != nil {
				logger.Error("flush engine for disk quota failed, check again later", log.ShortError(err))
				return
			}

			// at this point, all engines are synchronized on disk.
			// we then import every large engines one by one and complete.
			// if any engine failed to import, we just try again next time, since the data are still intact.
			atomic.StoreInt32(&rc.diskQuotaState, diskQuotaStateImporting)
			task := logger.Begin(zap.WarnLevel, "importing large engines for disk quota")
			var importErr error
			for _, engine := range largeEngines {
				if err := rc.backend.UnsafeImportAndReset(ctx, engine); err != nil {
					importErr = multierr.Append(importErr, err)
				}
			}
			task.End(zap.ErrorLevel, importErr)
			return
		}
	}()
}

func (rc *RestoreController) checkRequirements(ctx context.Context) error {
	// skip requirement check if explicitly turned off
	if !rc.cfg.App.CheckRequirements {
		return nil
	}
	return rc.backend.CheckRequirements(ctx)
}

func (rc *RestoreController) setGlobalVariables(ctx context.Context) error {
	// set new collation flag base on tidb config
	enabled := ObtainNewCollationEnabled(ctx, rc.tidbGlue.GetSQLExecutor())
	// we should enable/disable new collation here since in server mode, tidb config
	// may be different in different tasks
	collate.SetNewCollationEnabledForTest(enabled)
	return nil
}

func (rc *RestoreController) waitCheckpointFinish() {
	// wait checkpoint process finish so that we can do cleanup safely
	close(rc.saveCpCh)
	rc.checkpointsWg.Wait()
}

func (rc *RestoreController) cleanCheckpoints(ctx context.Context) error {
	rc.waitCheckpointFinish()

	if !rc.cfg.Checkpoint.Enable {
		return nil
	}

	logger := log.With(
		zap.Bool("keepAfterSuccess", rc.cfg.Checkpoint.KeepAfterSuccess),
		zap.Int64("taskID", rc.cfg.TaskID),
	)

	task := logger.Begin(zap.InfoLevel, "clean checkpoints")
	var err error
	if rc.cfg.Checkpoint.KeepAfterSuccess {
		err = rc.checkpointsDB.MoveCheckpoints(ctx, rc.cfg.TaskID)
	} else {
		err = rc.checkpointsDB.RemoveCheckpoint(ctx, "all")
	}
	task.End(zap.ErrorLevel, err)
	return errors.Annotate(err, "clean checkpoints")
}

func (rc *RestoreController) isLocalBackend() bool {
	return rc.cfg.TikvImporter.Backend == "local"
}

type chunkRestore struct {
	parser mydump.Parser
	index  int
	chunk  *ChunkCheckpoint
}

func newChunkRestore(
	ctx context.Context,
	index int,
	cfg *config.Config,
	chunk *ChunkCheckpoint,
	ioWorkers *worker.Pool,
	store storage.ExternalStorage,
	tableInfo *TidbTableInfo,
) (*chunkRestore, error) {
	blockBufSize := int64(cfg.Mydumper.ReadBlockSize)

	var reader storage.ReadSeekCloser
	var err error
	if chunk.FileMeta.Type == mydump.SourceTypeParquet {
		reader, err = mydump.OpenParquetReader(ctx, store, chunk.FileMeta.Path, chunk.FileMeta.FileSize)
	} else {
		reader, err = store.Open(ctx, chunk.FileMeta.Path)
	}
	if err != nil {
		return nil, errors.Trace(err)
	}

	var parser mydump.Parser
	switch chunk.FileMeta.Type {
	case mydump.SourceTypeCSV:
		hasHeader := cfg.Mydumper.CSV.Header && chunk.Chunk.Offset == 0
		parser = mydump.NewCSVParser(&cfg.Mydumper.CSV, reader, blockBufSize, ioWorkers, hasHeader)
	case mydump.SourceTypeSQL:
		parser = mydump.NewChunkParser(cfg.TiDB.SQLMode, reader, blockBufSize, ioWorkers)
	case mydump.SourceTypeParquet:
		parser, err = mydump.NewParquetParser(ctx, store, reader, chunk.FileMeta.Path)
		if err != nil {
			return nil, errors.Trace(err)
		}
	default:
		panic(fmt.Sprintf("file '%s' with unknown source type '%s'", chunk.Key.Path, chunk.FileMeta.Type.String()))
	}

	if err = parser.SetPos(chunk.Chunk.Offset, chunk.Chunk.PrevRowIDMax); err != nil {
		return nil, errors.Trace(err)
	}
	if len(chunk.ColumnPermutation) > 0 {
		parser.SetColumns(getColumnNames(tableInfo.Core, chunk.ColumnPermutation))
	}

	return &chunkRestore{
		parser: parser,
		index:  index,
		chunk:  chunk,
	}, nil
}

func (cr *chunkRestore) close() {
	cr.parser.Close()
}

type TableRestore struct {
	// The unique table name in the form "`db`.`tbl`".
	tableName string
	dbInfo    *TidbDBInfo
	tableInfo *TidbTableInfo
	tableMeta *mydump.MDTableMeta
	encTable  table.Table
	alloc     autoid.Allocators
	logger    log.Logger
}

func NewTableRestore(
	tableName string,
	tableMeta *mydump.MDTableMeta,
	dbInfo *TidbDBInfo,
	tableInfo *TidbTableInfo,
	cp *TableCheckpoint,
) (*TableRestore, error) {
	idAlloc := kv.NewPanickingAllocators(cp.AllocBase)
	tbl, err := tables.TableFromMeta(idAlloc, tableInfo.Core)
	if err != nil {
		return nil, errors.Annotatef(err, "failed to tables.TableFromMeta %s", tableName)
	}

	return &TableRestore{
		tableName: tableName,
		dbInfo:    dbInfo,
		tableInfo: tableInfo,
		tableMeta: tableMeta,
		encTable:  tbl,
		alloc:     idAlloc,
		logger:    log.With(zap.String("table", tableName)),
	}, nil
}

func (tr *TableRestore) Close() {
	tr.encTable = nil
	tr.logger.Info("restore done")
}

func (t *TableRestore) populateChunks(ctx context.Context, rc *RestoreController, cp *TableCheckpoint) error {
	task := t.logger.Begin(zap.InfoLevel, "load engines and files")
	chunks, err := mydump.MakeTableRegions(ctx, t.tableMeta, len(t.tableInfo.Core.Columns), rc.cfg, rc.ioWorkers, rc.store)
	if err == nil {
		timestamp := time.Now().Unix()
		failpoint.Inject("PopulateChunkTimestamp", func(v failpoint.Value) {
			timestamp = int64(v.(int))
		})
		for _, chunk := range chunks {
			engine, found := cp.Engines[chunk.EngineID]
			if !found {
				engine = &EngineCheckpoint{
					Status: CheckpointStatusLoaded,
				}
				cp.Engines[chunk.EngineID] = engine
			}
			ccp := &ChunkCheckpoint{
				Key: ChunkCheckpointKey{
					Path:   chunk.FileMeta.Path,
					Offset: chunk.Chunk.Offset,
				},
				FileMeta:          chunk.FileMeta,
				ColumnPermutation: nil,
				Chunk:             chunk.Chunk,
				Timestamp:         timestamp,
			}
			if len(chunk.Chunk.Columns) > 0 {
				perms, err := t.parseColumnPermutations(chunk.Chunk.Columns)
				if err != nil {
					return errors.Trace(err)
				}
				ccp.ColumnPermutation = perms
			}
			engine.Chunks = append(engine.Chunks, ccp)
		}

		// Add index engine checkpoint
		cp.Engines[indexEngineID] = &EngineCheckpoint{Status: CheckpointStatusLoaded}
	}
	task.End(zap.ErrorLevel, err,
		zap.Int("enginesCnt", len(cp.Engines)),
		zap.Int("filesCnt", len(chunks)),
	)
	return err
}

// initializeColumns computes the "column permutation" for an INSERT INTO
// statement. Suppose a table has columns (a, b, c, d) in canonical order, and
// we execute `INSERT INTO (d, b, a) VALUES ...`, we will need to remap the
// columns as:
//
// - column `a` is at position 2
// - column `b` is at position 1
// - column `c` is missing
// - column `d` is at position 0
//
// The column permutation of (d, b, a) is set to be [2, 1, -1, 0].
//
// The argument `columns` _must_ be in lower case.
func (t *TableRestore) initializeColumns(columns []string, ccp *ChunkCheckpoint) error {
	var colPerm []int
	if len(columns) == 0 {
		colPerm = make([]int, 0, len(t.tableInfo.Core.Columns)+1)
		shouldIncludeRowID := common.TableHasAutoRowID(t.tableInfo.Core)

		// no provided columns, so use identity permutation.
		for i := range t.tableInfo.Core.Columns {
			colPerm = append(colPerm, i)
		}
		if shouldIncludeRowID {
			colPerm = append(colPerm, -1)
		}
	} else {
		var err error
		colPerm, err = t.parseColumnPermutations(columns)
		if err != nil {
			return errors.Trace(err)
		}
	}

	ccp.ColumnPermutation = colPerm
	return nil
}

func (t *TableRestore) parseColumnPermutations(columns []string) ([]int, error) {
	colPerm := make([]int, 0, len(t.tableInfo.Core.Columns)+1)

	columnMap := make(map[string]int)
	for i, column := range columns {
		columnMap[column] = i
	}

	tableColumnMap := make(map[string]int)
	for i, col := range t.tableInfo.Core.Columns {
		tableColumnMap[col.Name.L] = i
	}

	// check if there are some unknown columns
	var unknownCols []string
	for _, c := range columns {
		if _, ok := tableColumnMap[c]; !ok && c != model.ExtraHandleName.L {
			unknownCols = append(unknownCols, c)
		}
	}
	if len(unknownCols) > 0 {
		return colPerm, errors.Errorf("unknown columns in header %s", unknownCols)
	}

	for _, colInfo := range t.tableInfo.Core.Columns {
		if i, ok := columnMap[colInfo.Name.L]; ok {
			colPerm = append(colPerm, i)
		} else {
			if len(colInfo.GeneratedExprString) == 0 {
				t.logger.Warn("column missing from data file, going to fill with default value",
					zap.String("colName", colInfo.Name.O),
					zap.Stringer("colType", &colInfo.FieldType),
				)
			}
			colPerm = append(colPerm, -1)
		}
	}
	if i, ok := columnMap[model.ExtraHandleName.L]; ok {
		colPerm = append(colPerm, i)
	} else if common.TableHasAutoRowID(t.tableInfo.Core) {
		colPerm = append(colPerm, -1)
	}

	return colPerm, nil
}

func getColumnNames(tableInfo *model.TableInfo, permutation []int) []string {
	colIndexes := make([]int, 0, len(permutation))
	for i := 0; i < len(permutation); i++ {
		colIndexes = append(colIndexes, -1)
	}
	colCnt := 0
	for i, p := range permutation {
		if p >= 0 {
			colIndexes[p] = i
			colCnt++
		}
	}

	names := make([]string, 0, colCnt)
	for _, idx := range colIndexes {
		// skip columns with index -1
		if idx >= 0 {
			// original fiels contains _tidb_rowid field
			if idx == len(tableInfo.Columns) {
				names = append(names, model.ExtraHandleName.O)
			} else {
				names = append(names, tableInfo.Columns[idx].Name.O)
			}
		}
	}
	return names
}

func (tr *TableRestore) importKV(
	ctx context.Context,
	closedEngine *kv.ClosedEngine,
	rc *RestoreController,
	engineID int32,
) error {
	task := closedEngine.Logger().Begin(zap.InfoLevel, "import and cleanup engine")

	err := closedEngine.Import(ctx)
	rc.saveStatusCheckpoint(tr.tableName, engineID, err, CheckpointStatusImported)
	if err == nil {
		closedEngine.Cleanup(ctx)
	}

	dur := task.End(zap.ErrorLevel, err)

	if err != nil {
		return errors.Trace(err)
	}

	metric.ImportSecondsHistogram.Observe(dur.Seconds())

	failpoint.Inject("SlowDownImport", func() {})

	return nil
}

// do checksum for each table.
func (tr *TableRestore) compareChecksum(ctx context.Context, localChecksum verify.KVChecksum) error {
	remoteChecksum, err := DoChecksum(ctx, tr.tableInfo)
	if err != nil {
		return errors.Trace(err)
	}

	if remoteChecksum.Checksum != localChecksum.Sum() ||
		remoteChecksum.TotalKVs != localChecksum.SumKVS() ||
		remoteChecksum.TotalBytes != localChecksum.SumSize() {
		return errors.Errorf("checksum mismatched remote vs local => (checksum: %d vs %d) (total_kvs: %d vs %d) (total_bytes:%d vs %d)",
			remoteChecksum.Checksum, localChecksum.Sum(),
			remoteChecksum.TotalKVs, localChecksum.SumKVS(),
			remoteChecksum.TotalBytes, localChecksum.SumSize(),
		)
	}

	tr.logger.Info("checksum pass", zap.Object("local", &localChecksum))
	return nil
}

func (tr *TableRestore) analyzeTable(ctx context.Context, g glue.SQLExecutor) error {
	task := tr.logger.Begin(zap.InfoLevel, "analyze")
	err := g.ExecuteWithLog(ctx, "ANALYZE TABLE "+tr.tableName, "analyze table", tr.logger)
	task.End(zap.ErrorLevel, err)
	return err
}

////////////////////////////////////////////////////////////////

var (
	maxKVQueueSize         = 32    // Cache at most this number of rows before blocking the encode loop
	minDeliverBytes uint64 = 65536 // 64 KB. batch at least this amount of bytes to reduce number of messages
)

type deliveredKVs struct {
	kvs     kv.Row // if kvs is nil, this indicated we've got the last message.
	columns []string
	offset  int64
	rowID   int64
}

type deliverResult struct {
	totalDur time.Duration
	err      error
}

func (cr *chunkRestore) deliverLoop(
	ctx context.Context,
	kvsCh <-chan []deliveredKVs,
	t *TableRestore,
	engineID int32,
	dataEngine, indexEngine *kv.LocalEngineWriter,
	rc *RestoreController,
) (deliverTotalDur time.Duration, err error) {
	var channelClosed bool

	deliverLogger := t.logger.With(
		zap.Int32("engineNumber", engineID),
		zap.Int("fileIndex", cr.index),
		zap.Stringer("path", &cr.chunk.Key),
		zap.String("task", "deliver"),
	)
	// Fetch enough KV pairs from the source.
	dataKVs := rc.backend.MakeEmptyRows()
	indexKVs := rc.backend.MakeEmptyRows()

	for !channelClosed {
		var dataChecksum, indexChecksum verify.KVChecksum
		var columns []string
		var kvPacket []deliveredKVs
		// init these two field as checkpoint current value, so even if there are no kv pairs delivered,
		// chunk checkpoint should stay the same
		offset := cr.chunk.Chunk.Offset
		rowID := cr.chunk.Chunk.PrevRowIDMax

	populate:
		for dataChecksum.SumSize() < minDeliverBytes {
			select {
			case kvPacket = <-kvsCh:
				if len(kvPacket) == 0 {
					channelClosed = true
					break populate
				}
				for _, p := range kvPacket {
					p.kvs.ClassifyAndAppend(&dataKVs, &dataChecksum, &indexKVs, &indexChecksum)
					columns = p.columns
					offset = p.offset
					if rowID > p.rowID {
						log.L().Fatal("rowid reversed", zap.Int64("old", rowID), zap.Int64("new", p.rowID))
					}
					rowID = p.rowID
				}
			case <-ctx.Done():
				err = ctx.Err()
				return
			}
		}

		// we are allowed to save checkpoint when the disk quota state moved to "importing"
		// since all engines are flushed.
		if atomic.LoadInt32(&rc.diskQuotaState) == diskQuotaStateImporting {
			saveCheckpoint(rc, t, engineID, cr.chunk)
		}
		dataKVs = dataKVs.Clear()
		indexKVs = indexKVs.Clear()

		func() {
			rc.diskQuotaLock.RLock()
			defer rc.diskQuotaLock.RUnlock()

			// Write KVs into the engine
			start := time.Now()

			if err = dataEngine.WriteRows(ctx, columns, dataKVs); err != nil {
				deliverLogger.Error("write to data engine failed", log.ShortError(err))
				return
			}
			if err = indexEngine.WriteRows(ctx, columns, indexKVs); err != nil {
				deliverLogger.Error("write to index engine failed", log.ShortError(err))
				return
			}

			deliverDur := time.Since(start)
			deliverTotalDur += deliverDur
			metric.BlockDeliverSecondsHistogram.Observe(deliverDur.Seconds())
			metric.BlockDeliverBytesHistogram.WithLabelValues(metric.BlockDeliverKindData).Observe(float64(dataChecksum.SumSize()))
			metric.BlockDeliverBytesHistogram.WithLabelValues(metric.BlockDeliverKindIndex).Observe(float64(indexChecksum.SumSize()))
			metric.BlockDeliverKVPairsHistogram.WithLabelValues(metric.BlockDeliverKindData).Observe(float64(dataChecksum.SumKVS()))
			metric.BlockDeliverKVPairsHistogram.WithLabelValues(metric.BlockDeliverKindIndex).Observe(float64(indexChecksum.SumKVS()))
		}()

		// Update the table, and save a checkpoint.
		// (the write to the importer is effective immediately, thus update these here)
		// No need to apply a lock since this is the only thread updating `cr.chunk.**`.
		// In local mode, we should write these checkpoint after engine flushed.
		cr.chunk.Checksum.Add(&dataChecksum)
		cr.chunk.Checksum.Add(&indexChecksum)
		cr.chunk.Chunk.Offset = offset
		cr.chunk.Chunk.PrevRowIDMax = rowID
		if !rc.isLocalBackend() && (dataChecksum.SumKVS() != 0 || indexChecksum.SumKVS() != 0) {
			// No need to save checkpoint if nothing was delivered.
			saveCheckpoint(rc, t, engineID, cr.chunk)
		}
		failpoint.Inject("SlowDownWriteRows", func() {
			deliverLogger.Warn("Slowed down write rows")
		})
		failpoint.Inject("FailAfterWriteRows", nil)
		// TODO: for local backend, we may save checkpoint more frequently, e.g. after writen
		// 10GB kv pairs to data engine, we can do a flush for both data & index engine, then we
		// can safely update current checkpoint.

		failpoint.Inject("LocalBackendSaveCheckpoint", func() {
			if !rc.isLocalBackend() && (dataChecksum.SumKVS() != 0 || indexChecksum.SumKVS() != 0) {
				// No need to save checkpoint if nothing was delivered.
				saveCheckpoint(rc, t, engineID, cr.chunk)
			}
		})
	}

	return
}

func saveCheckpoint(rc *RestoreController, t *TableRestore, engineID int32, chunk *ChunkCheckpoint) {
	// We need to update the AllocBase every time we've finished a file.
	// The AllocBase is determined by the maximum of the "handle" (_tidb_rowid
	// or integer primary key), which can only be obtained by reading all data.

	var base int64
	if t.tableInfo.Core.PKIsHandle && t.tableInfo.Core.ContainsAutoRandomBits() {
		base = t.alloc.Get(autoid.AutoRandomType).Base() + 1
	} else {
		base = t.alloc.Get(autoid.RowIDAllocType).Base() + 1
	}
	rc.saveCpCh <- saveCp{
		tableName: t.tableName,
		merger: &RebaseCheckpointMerger{
			AllocBase: base,
		},
	}
	rc.saveCpCh <- saveCp{
		tableName: t.tableName,
		merger: &ChunkCheckpointMerger{
			EngineID:          engineID,
			Key:               chunk.Key,
			Checksum:          chunk.Checksum,
			Pos:               chunk.Chunk.Offset,
			RowID:             chunk.Chunk.PrevRowIDMax,
			ColumnPermutation: chunk.ColumnPermutation,
		},
	}
}

func (cr *chunkRestore) encodeLoop(
	ctx context.Context,
	kvsCh chan<- []deliveredKVs,
	t *TableRestore,
	logger log.Logger,
	kvEncoder kv.Encoder,
	deliverCompleteCh <-chan deliverResult,
	rc *RestoreController,
) (readTotalDur time.Duration, encodeTotalDur time.Duration, err error) {
	send := func(kvs []deliveredKVs) error {
		select {
		case kvsCh <- kvs:
			return nil
		case <-ctx.Done():
			return ctx.Err()
		case deliverResult, ok := <-deliverCompleteCh:
			if deliverResult.err == nil && !ok {
				deliverResult.err = ctx.Err()
			}
			if deliverResult.err == nil {
				deliverResult.err = errors.New("unexpected premature fulfillment")
				logger.DPanic("unexpected: deliverCompleteCh prematurely fulfilled with no error", zap.Bool("chIsOpen", ok))
			}
			return errors.Trace(deliverResult.err)
		}
	}

	pauser, maxKvPairsCnt := rc.pauser, rc.cfg.TikvImporter.MaxKVPairs
	initializedColumns, reachEOF := false, false
	for !reachEOF {
		if err = pauser.Wait(ctx); err != nil {
			return
		}
		offset, _ := cr.parser.Pos()
		if offset >= cr.chunk.Chunk.EndOffset {
			break
		}

		var readDur, encodeDur time.Duration
		canDeliver := false
		kvPacket := make([]deliveredKVs, 0, maxKvPairsCnt)
		var newOffset, rowID int64
	outLoop:
		for !canDeliver {
			readDurStart := time.Now()
			err = cr.parser.ReadRow()
			columnNames := cr.parser.Columns()
			newOffset, rowID = cr.parser.Pos()
			switch errors.Cause(err) {
			case nil:
				if !initializedColumns {
					if len(cr.chunk.ColumnPermutation) == 0 {
						if err = t.initializeColumns(columnNames, cr.chunk); err != nil {
							return
						}
					}
					initializedColumns = true
				}
			case io.EOF:
				reachEOF = true
				break outLoop
			default:
				err = errors.Annotatef(err, "in file %s at offset %d", &cr.chunk.Key, newOffset)
				return
			}
			readDur += time.Since(readDurStart)
			encodeDurStart := time.Now()
			lastRow := cr.parser.LastRow()
			// sql -> kv
			kvs, encodeErr := kvEncoder.Encode(logger, lastRow.Row, lastRow.RowID, cr.chunk.ColumnPermutation)
			encodeDur += time.Since(encodeDurStart)
			cr.parser.RecycleRow(lastRow)
			if encodeErr != nil {
				err = errors.Annotatef(encodeErr, "in file %s at offset %d", &cr.chunk.Key, newOffset)
				return
			}
			kvPacket = append(kvPacket, deliveredKVs{kvs: kvs, columns: columnNames, offset: newOffset, rowID: rowID})
			if len(kvPacket) >= maxKvPairsCnt || newOffset == cr.chunk.Chunk.EndOffset {
				canDeliver = true
			}
		}
		encodeTotalDur += encodeDur
		metric.RowEncodeSecondsHistogram.Observe(encodeDur.Seconds())
		readTotalDur += readDur
		metric.RowReadSecondsHistogram.Observe(readDur.Seconds())
		metric.RowReadBytesHistogram.Observe(float64(newOffset - offset))

		if len(kvPacket) != 0 {
			deliverKvStart := time.Now()
			if err = send(kvPacket); err != nil {
				return
			}
			metric.RowKVDeliverSecondsHistogram.Observe(time.Since(deliverKvStart).Seconds())
		}
	}

	err = send([]deliveredKVs{})
	return
}

func (cr *chunkRestore) restore(
	ctx context.Context,
	t *TableRestore,
	engineID int32,
	dataEngine, indexEngine *kv.LocalEngineWriter,
	rc *RestoreController,
) error {
	// Create the encoder.
	kvEncoder, err := rc.backend.NewEncoder(t.encTable, &kv.SessionOptions{
		SQLMode:   rc.cfg.TiDB.SQLMode,
		Timestamp: cr.chunk.Timestamp,
		SysVars:   rc.sysVars,
		// use chunk.PrevRowIDMax as the auto random seed, so it can stay the same value after recover from checkpoint.
		AutoRandomSeed: cr.chunk.Chunk.PrevRowIDMax,
	})
	if err != nil {
		return err
	}

	kvsCh := make(chan []deliveredKVs, maxKVQueueSize)
	deliverCompleteCh := make(chan deliverResult)

	defer func() {
		kvEncoder.Close()
		kvEncoder = nil
		close(kvsCh)
	}()

	go func() {
		defer close(deliverCompleteCh)
		dur, err := cr.deliverLoop(ctx, kvsCh, t, engineID, dataEngine, indexEngine, rc)
		select {
		case <-ctx.Done():
		case deliverCompleteCh <- deliverResult{dur, err}:
		}
	}()

	logTask := t.logger.With(
		zap.Int32("engineNumber", engineID),
		zap.Int("fileIndex", cr.index),
		zap.Stringer("path", &cr.chunk.Key),
	).Begin(zap.InfoLevel, "restore file")

	readTotalDur, encodeTotalDur, err := cr.encodeLoop(ctx, kvsCh, t, logTask.Logger, kvEncoder, deliverCompleteCh, rc)
	if err != nil {
		return err
	}

	select {
	case deliverResult := <-deliverCompleteCh:
		logTask.End(zap.ErrorLevel, deliverResult.err,
			zap.Duration("readDur", readTotalDur),
			zap.Duration("encodeDur", encodeTotalDur),
			zap.Duration("deliverDur", deliverResult.totalDur),
			zap.Object("checksum", &cr.chunk.Checksum),
		)
		return errors.Trace(deliverResult.err)
	case <-ctx.Done():
		return ctx.Err()
	}
}<|MERGE_RESOLUTION|>--- conflicted
+++ resolved
@@ -1396,7 +1396,6 @@
 		return closedEngine, nil
 	}
 
-<<<<<<< HEAD
 	// if the key are ordered, LocalWrite can optmize the writing.
 	// table has auto_incremented _tidb_rowid must satisify following restriction
 	// - clustered index disable and primary key is not number
@@ -1408,7 +1407,8 @@
 	writerCtx := ctx
 	if hasAutoIncrementAutoID {
 		writerCtx = context.WithValue(ctx, kv.LocalWriterSortedKey, true)
-=======
+	}
+
 	// In Local backend, the local writer will produce an SST file for batch
 	// ingest into the local DB every 1000 KV pairs or up to 512 MiB.
 	// There are (region-concurrency) data writers, and (index-concurrency) index writers.
@@ -1421,12 +1421,6 @@
 		localWriterMaxCacheSize = config.LocalMemoryTableSize
 	}
 
-	indexWriter, err := indexEngine.LocalWriter(ctx, localWriterMaxCacheSize)
-	if err != nil {
-		return nil, errors.Trace(err)
->>>>>>> 230eef2a
-	}
-
 	logTask := t.logger.With(zap.Int32("engineNumber", engineID)).Begin(zap.InfoLevel, "encode kv data and write")
 
 	dataEngine, err := rc.backend.OpenEngine(ctx, t.tableName, engineID)
@@ -1470,16 +1464,13 @@
 
 		restoreWorker := rc.regionWorkers.Apply()
 		wg.Add(1)
-<<<<<<< HEAD
-		dataWriter, err := dataEngine.LocalWriter(writerCtx)
+
+		dataWriter, err := dataEngine.LocalWriter(writerCtx, localWriterMaxCacheSize)
 		if err != nil {
 			return nil, errors.Trace(err)
 		}
 
-		indexWriter, err := indexEngine.LocalWriter(ctx)
-=======
-		dataWriter, err := dataEngine.LocalWriter(ctx, localWriterMaxCacheSize)
->>>>>>> 230eef2a
+		indexWriter, err := indexEngine.LocalWriter(ctx, localWriterMaxCacheSize)
 		if err != nil {
 			return nil, errors.Trace(err)
 		}
