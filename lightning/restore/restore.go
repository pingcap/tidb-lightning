// Copyright 2019 PingCAP, Inc.
//
// Licensed under the Apache License, Version 2.0 (the "License");
// you may not use this file except in compliance with the License.
// You may obtain a copy of the License at
//
//     http://www.apache.org/licenses/LICENSE-2.0
//
// Unless required by applicable law or agreed to in writing, software
// distributed under the License is distributed on an "AS IS" BASIS,
// See the License for the specific language governing permissions and
// limitations under the License.

package restore

import (
	"context"
	"database/sql"
	"fmt"
	"io"
	"math"
	"os"
	"strings"
	"sync"
	"sync/atomic"
	"time"

	"github.com/pingcap/br/pkg/pdutil"
	"github.com/pingcap/br/pkg/storage"
	"github.com/pingcap/errors"
	"github.com/pingcap/failpoint"
	sstpb "github.com/pingcap/kvproto/pkg/import_sstpb"
	"github.com/pingcap/parser/model"
	tidbcfg "github.com/pingcap/tidb/config"
	"github.com/pingcap/tidb/meta/autoid"
	"github.com/pingcap/tidb/table"
	"github.com/pingcap/tidb/table/tables"
	"github.com/pingcap/tidb/util/collate"
	"go.uber.org/zap"
	"modernc.org/mathutil"

	kv "github.com/pingcap/tidb-lightning/lightning/backend"
	. "github.com/pingcap/tidb-lightning/lightning/checkpoints"
	"github.com/pingcap/tidb-lightning/lightning/common"
	"github.com/pingcap/tidb-lightning/lightning/config"
	"github.com/pingcap/tidb-lightning/lightning/log"
	"github.com/pingcap/tidb-lightning/lightning/metric"
	"github.com/pingcap/tidb-lightning/lightning/mydump"
	verify "github.com/pingcap/tidb-lightning/lightning/verification"
	"github.com/pingcap/tidb-lightning/lightning/web"
	"github.com/pingcap/tidb-lightning/lightning/worker"
)

const (
	FullLevelCompact = -1
	Level1Compact    = 1
)

const (
	defaultGCLifeTime = 100 * time.Hour
)

const (
	indexEngineID = -1
)

const (
	compactStateIdle int32 = iota
	compactStateDoing
)

// DeliverPauser is a shared pauser to pause progress to (*chunkRestore).encodeLoop
var DeliverPauser = common.NewPauser()

func init() {
	cfg := tidbcfg.GetGlobalConfig()
	cfg.Log.SlowThreshold = 3000
	// used in integration tests
	failpoint.Inject("SetMinDeliverBytes", func(v failpoint.Value) {
		minDeliverBytes = uint64(v.(int))
	})
}

type saveCp struct {
	tableName string
	merger    TableCheckpointMerger
}

type errorSummary struct {
	status CheckpointStatus
	err    error
}

type errorSummaries struct {
	sync.Mutex
	logger  log.Logger
	summary map[string]errorSummary
}

// makeErrorSummaries returns an initialized errorSummaries instance
func makeErrorSummaries(logger log.Logger) errorSummaries {
	return errorSummaries{
		logger:  logger,
		summary: make(map[string]errorSummary),
	}
}

func (es *errorSummaries) emitLog() {
	es.Lock()
	defer es.Unlock()

	if errorCount := len(es.summary); errorCount > 0 {
		logger := es.logger
		logger.Error("tables failed to be imported", zap.Int("count", errorCount))
		for tableName, errorSummary := range es.summary {
			logger.Error("-",
				zap.String("table", tableName),
				zap.String("status", errorSummary.status.MetricName()),
				log.ShortError(errorSummary.err),
			)
		}
	}
}

func (es *errorSummaries) record(tableName string, err error, status CheckpointStatus) {
	es.Lock()
	defer es.Unlock()
	es.summary[tableName] = errorSummary{status: status, err: err}
}

type RestoreController struct {
	cfg             *config.Config
	dbMetas         []*mydump.MDDatabaseMeta
	dbInfos         map[string]*TidbDBInfo
	tableWorkers    *worker.Pool
	indexWorkers    *worker.Pool
	regionWorkers   *worker.Pool
	ioWorkers       *worker.Pool
	pauser          *common.Pauser
	backend         kv.Backend
	tidbMgr         *TiDBManager
	postProcessLock sync.Mutex // a simple way to ensure post-processing is not concurrent without using complicated goroutines
	alterTableLock  sync.Mutex
	compactState    int32
	rowFormatVer    string
	tls             *common.TLS

	errorSummaries errorSummaries

	checkpointsDB CheckpointsDB
	saveCpCh      chan saveCp
	checkpointsWg sync.WaitGroup

	closedEngineLimit *worker.Pool
	store             storage.ExternalStorage
	checksumManager   ChecksumManager
}

func NewRestoreController(ctx context.Context, dbMetas []*mydump.MDDatabaseMeta, cfg *config.Config, s storage.ExternalStorage) (*RestoreController, error) {
	return NewRestoreControllerWithPauser(ctx, dbMetas, cfg, s, DeliverPauser)
}

func NewRestoreControllerWithPauser(
	ctx context.Context,
	dbMetas []*mydump.MDDatabaseMeta,
	cfg *config.Config,
	s storage.ExternalStorage,
	pauser *common.Pauser,
) (*RestoreController, error) {
	tls, err := cfg.ToTLS()
	if err != nil {
		return nil, err
	}
	if err = cfg.TiDB.Security.RegisterMySQL(); err != nil {
		return nil, err
	}

	cpdb, err := OpenCheckpointsDB(ctx, cfg)
	if err != nil {
		return nil, errors.Trace(err)
	}

	taskCp, err := cpdb.TaskCheckpoint(ctx)
	if err != nil {
		return nil, errors.Trace(err)
	}
	if err := verifyCheckpoint(cfg, taskCp); err != nil {
		return nil, errors.Trace(err)
	}

	tidbMgr, err := NewTiDBManager(cfg.TiDB, tls)
	if err != nil {
		return nil, errors.Trace(err)
	}

	var backend kv.Backend
	switch cfg.TikvImporter.Backend {
	case config.BackendImporter:
		var err error
		backend, err = kv.NewImporter(ctx, tls, cfg.TikvImporter.Addr, cfg.TiDB.PdAddr)
		if err != nil {
			return nil, err
		}
	case config.BackendTiDB:
		backend = kv.NewTiDBBackend(tidbMgr.db, cfg.TikvImporter.OnDuplicate)
	case config.BackendLocal:
		backend, err = kv.NewLocalBackend(ctx, tls, cfg.TiDB.PdAddr, cfg.TikvImporter.RegionSplitSize,
			cfg.TikvImporter.SortedKVDir, cfg.TikvImporter.RangeConcurrency, cfg.TikvImporter.SendKVPairs,
			cfg.Checkpoint.Enable)
		if err != nil {
			return nil, err
		}
	default:
		return nil, errors.New("unknown backend: " + cfg.TikvImporter.Backend)
	}

	rc := &RestoreController{
		cfg:           cfg,
		dbMetas:       dbMetas,
		tableWorkers:  worker.NewPool(ctx, cfg.App.TableConcurrency, "table"),
		indexWorkers:  worker.NewPool(ctx, cfg.App.IndexConcurrency, "index"),
		regionWorkers: worker.NewPool(ctx, cfg.App.RegionConcurrency, "region"),
		ioWorkers:     worker.NewPool(ctx, cfg.App.IOConcurrency, "io"),
		pauser:        pauser,
		backend:       backend,
		tidbMgr:       tidbMgr,
		rowFormatVer:  "1",
		tls:           tls,

		errorSummaries:    makeErrorSummaries(log.L()),
		checkpointsDB:     cpdb,
		saveCpCh:          make(chan saveCp),
		closedEngineLimit: worker.NewPool(ctx, cfg.App.TableConcurrency*2, "closed-engine"),

		store: s,
	}

	return rc, nil
}

func OpenCheckpointsDB(ctx context.Context, cfg *config.Config) (CheckpointsDB, error) {
	if !cfg.Checkpoint.Enable {
		return NewNullCheckpointsDB(), nil
	}

	switch cfg.Checkpoint.Driver {
	case config.CheckpointDriverMySQL:
		db, err := sql.Open("mysql", cfg.Checkpoint.DSN)
		if err != nil {
			return nil, errors.Trace(err)
		}
		cpdb, err := NewMySQLCheckpointsDB(ctx, db, cfg.Checkpoint.Schema, cfg.TaskID)
		if err != nil {
			db.Close()
			return nil, errors.Trace(err)
		}
		return cpdb, nil

	case config.CheckpointDriverFile:
		return NewFileCheckpointsDB(cfg.Checkpoint.DSN), nil

	default:
		return nil, errors.Errorf("Unknown checkpoint driver %s", cfg.Checkpoint.Driver)
	}
}

func (rc *RestoreController) Close() {
	rc.backend.Close()
	rc.tidbMgr.Close()
}

func (rc *RestoreController) Run(ctx context.Context) error {
	opts := []func(context.Context) error{
		rc.checkRequirements,
		rc.setGlobalVariables,
		rc.restoreSchema,
		rc.restoreTables,
		rc.fullCompact,
		rc.switchToNormalMode,
		rc.cleanCheckpoints,
	}

	task := log.L().Begin(zap.InfoLevel, "the whole procedure")

	var err error
	finished := false
outside:
	for i, process := range opts {
		err = process(ctx)
		if i == len(opts)-1 {
			finished = true
		}
		logger := task.With(zap.Int("step", i), log.ShortError(err))

		switch {
		case err == nil:
		case log.IsContextCanceledError(err):
			logger.Info("task canceled")
			err = nil
			break outside
		default:
			logger.Error("run failed")
			fmt.Fprintf(os.Stderr, "Error: %s\n", err)
			break outside // ps : not continue
		}
	}

	// if process is cancelled, should make sure checkpoints are written to db.
	if !finished {
		rc.waitCheckpointFinish()
	}

	task.End(zap.ErrorLevel, err)
	rc.errorSummaries.emitLog()

	return errors.Trace(err)
}

func (rc *RestoreController) restoreSchema(ctx context.Context) error {
	tidbMgr, err := NewTiDBManager(rc.cfg.TiDB, rc.tls)
	if err != nil {
		return errors.Trace(err)
	}
	defer tidbMgr.Close()

	if !rc.cfg.Mydumper.NoSchema {
		tidbMgr.db.ExecContext(ctx, "SET SQL_MODE = ?", rc.cfg.TiDB.StrSQLMode)

		for _, dbMeta := range rc.dbMetas {
			task := log.With(zap.String("db", dbMeta.Name)).Begin(zap.InfoLevel, "restore table schema")

			tablesSchema := make(map[string]string)
			for _, tblMeta := range dbMeta.Tables {
				tablesSchema[tblMeta.Name] = tblMeta.GetSchema(ctx, rc.store)
			}
			err = tidbMgr.InitSchema(ctx, dbMeta.Name, tablesSchema)

			task.End(zap.ErrorLevel, err)
			if err != nil {
				return errors.Annotatef(err, "restore table schema %s failed", dbMeta.Name)
			}
		}

		// restore views. Since views can cross database we must restore views after all table schemas are restored.
		for _, dbMeta := range rc.dbMetas {
			if len(dbMeta.Views) > 0 {
				task := log.With(zap.String("db", dbMeta.Name)).Begin(zap.InfoLevel, "restore view schema")
				viewsSchema := make(map[string]string)
				for _, viewMeta := range dbMeta.Views {
					viewsSchema[viewMeta.Name] = viewMeta.GetSchema(ctx, rc.store)
				}
				err = tidbMgr.InitSchema(ctx, dbMeta.Name, viewsSchema)

				task.End(zap.ErrorLevel, err)
				if err != nil {
					return errors.Annotatef(err, "restore view schema %s failed", dbMeta.Name)
				}
			}

		}
	}
	dbInfos, err := tidbMgr.LoadSchemaInfo(ctx, rc.dbMetas, rc.backend.FetchRemoteTableModels)
	if err != nil {
		return errors.Trace(err)
	}
	rc.dbInfos = dbInfos

	// Load new checkpoints
	err = rc.checkpointsDB.Initialize(ctx, rc.cfg, dbInfos)
	if err != nil {
		return errors.Trace(err)
	}
	failpoint.Inject("InitializeCheckpointExit", func() {
		log.L().Warn("exit triggered", zap.String("failpoint", "InitializeCheckpointExit"))
		os.Exit(0)
	})

	go rc.listenCheckpointUpdates()

	rc.rowFormatVer = ObtainRowFormatVersion(ctx, tidbMgr.db)

	// Estimate the number of chunks for progress reporting
	err = rc.estimateChunkCountIntoMetrics(ctx)
	return err
}

// verifyCheckpoint check whether previous task checkpoint is compatible with task config
func verifyCheckpoint(cfg *config.Config, taskCp *TaskCheckpoint) error {
	if taskCp == nil {
		return nil
	}
	// always check the backend value even with 'check-requirements = false'
	retryUsage := "destroy all checkpoints"
	if cfg.Checkpoint.Driver == config.CheckpointDriverFile {
		retryUsage = fmt.Sprintf("delete the file '%s'", cfg.Checkpoint.DSN)
	}
	retryUsage += " and remove all restored tables and try again"

	if cfg.TikvImporter.Backend != taskCp.Backend {
		return errors.Errorf("config 'tikv-importer.backend' value '%s' different from checkpoint value '%s', please %s", cfg.TikvImporter.Backend, taskCp.Backend, retryUsage)
	}

	if cfg.App.CheckRequirements {
		if common.ReleaseVersion != taskCp.LightningVer {
			var displayVer string
			if len(taskCp.LightningVer) != 0 {
				displayVer = fmt.Sprintf("at '%s'", taskCp.LightningVer)
			} else {
				displayVer = "before v4.0.6/v3.0.19"
			}
			return errors.Errorf("lightning version is '%s', but checkpoint was created %s, please %s", common.ReleaseVersion, displayVer, retryUsage)
		}

		errorFmt := "config '%s' value '%s' different from checkpoint value '%s'. You may set 'check-requirements = false' to skip this check or " + retryUsage
		if cfg.Mydumper.SourceDir != taskCp.SourceDir {
			return errors.Errorf(errorFmt, "mydumper.data-source-dir", cfg.Mydumper.SourceDir, taskCp.SourceDir)
		}

		if cfg.TikvImporter.Backend == config.BackendLocal && cfg.TikvImporter.SortedKVDir != taskCp.SortedKVDir {
			return errors.Errorf(errorFmt, "mydumper.sorted-kv-dir", cfg.TikvImporter.SortedKVDir, taskCp.SortedKVDir)
		}

		if cfg.TikvImporter.Backend == config.BackendImporter && cfg.TikvImporter.Addr != taskCp.ImporterAddr {
			return errors.Errorf(errorFmt, "tikv-importer.addr", cfg.TikvImporter.Backend, taskCp.Backend)
		}

		if cfg.TiDB.Host != taskCp.TiDBHost {
			return errors.Errorf(errorFmt, "tidb.host", cfg.TiDB.Host, taskCp.TiDBHost)
		}

		if cfg.TiDB.Port != taskCp.TiDBPort {
			return errors.Errorf(errorFmt, "tidb.port", cfg.TiDB.Port, taskCp.TiDBPort)
		}

		if cfg.TiDB.PdAddr != taskCp.PdAddr {
			return errors.Errorf(errorFmt, "tidb.pd-addr", cfg.TiDB.PdAddr, taskCp.PdAddr)
		}
	}

	return nil
}

func (rc *RestoreController) estimateChunkCountIntoMetrics(ctx context.Context) error {
	estimatedChunkCount := 0.0
	for _, dbMeta := range rc.dbMetas {
		for _, tableMeta := range dbMeta.Tables {
			tableName := common.UniqueTable(dbMeta.Name, tableMeta.Name)
			dbCp, err := rc.checkpointsDB.Get(ctx, tableName)
			if err != nil {
				return errors.Trace(err)
			}
			fileChunks := make(map[string]float64)
			for engineId, eCp := range dbCp.Engines {
				if engineId == indexEngineID {
					continue
				}
				for _, c := range eCp.Chunks {
					if _, ok := fileChunks[c.Key.Path]; !ok {
						fileChunks[c.Key.Path] = 0.0
					}
					remainChunkCnt := float64(c.Chunk.EndOffset-c.Chunk.Offset) / float64(c.Chunk.EndOffset-c.Key.Offset)
					fileChunks[c.Key.Path] += remainChunkCnt
				}
			}
			for _, fileMeta := range tableMeta.DataFiles {
				if cnt, ok := fileChunks[fileMeta.FileMeta.Path]; ok {
					estimatedChunkCount += cnt
					continue
				}
				if fileMeta.FileMeta.Type == mydump.SourceTypeCSV {
					cfg := rc.cfg.Mydumper
					if fileMeta.Size > cfg.MaxRegionSize && cfg.StrictFormat && !cfg.CSV.Header {
						estimatedChunkCount += math.Round(float64(fileMeta.Size) / float64(cfg.MaxRegionSize))
					} else {
						estimatedChunkCount += 1
					}
				} else {
					estimatedChunkCount += 1
				}
			}
		}
	}
	metric.ChunkCounter.WithLabelValues(metric.ChunkStateEstimated).Add(estimatedChunkCount)
	return nil
}

func (rc *RestoreController) saveStatusCheckpoint(tableName string, engineID int32, err error, statusIfSucceed CheckpointStatus) {
	merger := &StatusCheckpointMerger{Status: statusIfSucceed, EngineID: engineID}

	log.L().Debug("update checkpoint", zap.String("table", tableName), zap.Int32("engine_id", engineID),
		zap.Uint8("new_status", uint8(statusIfSucceed)), zap.Error(err))

	switch {
	case err == nil:
		break
	case !common.IsContextCanceledError(err):
		merger.SetInvalid()
		rc.errorSummaries.record(tableName, err, statusIfSucceed)
	default:
		return
	}

	if engineID == WholeTableEngineID {
		metric.RecordTableCount(statusIfSucceed.MetricName(), err)
	} else {
		metric.RecordEngineCount(statusIfSucceed.MetricName(), err)
	}

	rc.saveCpCh <- saveCp{tableName: tableName, merger: merger}
}

// listenCheckpointUpdates will combine several checkpoints together to reduce database load.
func (rc *RestoreController) listenCheckpointUpdates() {
	rc.checkpointsWg.Add(1)

	var lock sync.Mutex
	coalesed := make(map[string]*TableCheckpointDiff)

	hasCheckpoint := make(chan struct{}, 1)
	defer close(hasCheckpoint)

	go func() {
		for range hasCheckpoint {
			lock.Lock()
			cpd := coalesed
			coalesed = make(map[string]*TableCheckpointDiff)
			lock.Unlock()

			if len(cpd) > 0 {
				rc.checkpointsDB.Update(cpd)
				web.BroadcastCheckpointDiff(cpd)
			}
			rc.checkpointsWg.Done()
		}
	}()

	for scp := range rc.saveCpCh {
		lock.Lock()
		cpd, ok := coalesed[scp.tableName]
		if !ok {
			cpd = NewTableCheckpointDiff()
			coalesed[scp.tableName] = cpd
		}
		scp.merger.MergeInto(cpd)

		if len(hasCheckpoint) == 0 {
			rc.checkpointsWg.Add(1)
			hasCheckpoint <- struct{}{}
		}

		lock.Unlock()

		failpoint.Inject("FailIfImportedChunk", func(val failpoint.Value) {
			if merger, ok := scp.merger.(*ChunkCheckpointMerger); ok && merger.Checksum.SumKVS() >= uint64(val.(int)) {
				rc.checkpointsWg.Done()
				rc.checkpointsWg.Wait()
				panic("forcing failure due to FailIfImportedChunk")
			}
		})

		failpoint.Inject("FailIfStatusBecomes", func(val failpoint.Value) {
			if merger, ok := scp.merger.(*StatusCheckpointMerger); ok && merger.EngineID >= 0 && int(merger.Status) == val.(int) {
				rc.checkpointsWg.Done()
				rc.checkpointsWg.Wait()
				panic("forcing failure due to FailIfStatusBecomes")
			}
		})

		failpoint.Inject("FailIfIndexEngineImported", func(val failpoint.Value) {
			if merger, ok := scp.merger.(*StatusCheckpointMerger); ok &&
				merger.EngineID == WholeTableEngineID &&
				merger.Status == CheckpointStatusIndexImported && val.(int) > 0 {
				rc.checkpointsWg.Done()
				rc.checkpointsWg.Wait()
				panic("forcing failure due to FailIfIndexEngineImported")
			}
		})

		failpoint.Inject("KillIfImportedChunk", func(val failpoint.Value) {
			if merger, ok := scp.merger.(*ChunkCheckpointMerger); ok && merger.Checksum.SumKVS() >= uint64(val.(int)) {
				common.KillMySelf()
			}
		})
	}
	rc.checkpointsWg.Done()
}

func (rc *RestoreController) runPeriodicActions(ctx context.Context, stop <-chan struct{}) {
	logProgressTicker := time.NewTicker(rc.cfg.Cron.LogProgress.Duration)
	defer logProgressTicker.Stop()

	var switchModeChan <-chan time.Time
	// tide backend don't need to switch tikv to import mode
	if rc.cfg.TikvImporter.Backend != config.BackendTiDB {
		switchModeTicker := time.NewTicker(rc.cfg.Cron.SwitchMode.Duration)
		defer switchModeTicker.Stop()
		switchModeChan = switchModeTicker.C

		rc.switchToImportMode(ctx)
	} else {
		switchModeChan = make(chan time.Time)
	}

	start := time.Now()

	for {
		select {
		case <-ctx.Done():
			log.L().Warn("stopping periodic actions", log.ShortError(ctx.Err()))
			return
		case <-stop:
			log.L().Info("everything imported, stopping periodic actions")
			return

		case <-switchModeChan:
			// periodically switch to import mode, as requested by TiKV 3.0
			rc.switchToImportMode(ctx)

		case <-logProgressTicker.C:
			// log the current progress periodically, so OPS will know that we're still working
			nanoseconds := float64(time.Since(start).Nanoseconds())
			estimated := metric.ReadCounter(metric.ChunkCounter.WithLabelValues(metric.ChunkStateEstimated))
			finished := metric.ReadCounter(metric.ChunkCounter.WithLabelValues(metric.ChunkStateFinished))
			totalTables := metric.ReadCounter(metric.TableCounter.WithLabelValues(metric.TableStatePending, metric.TableResultSuccess))
			completedTables := metric.ReadCounter(metric.TableCounter.WithLabelValues(metric.TableStateCompleted, metric.TableResultSuccess))
			bytesRead := metric.ReadHistogramSum(metric.RowReadBytesHistogram)

			var state string
			var remaining zap.Field
			if finished >= estimated {
				state = "post-processing"
				remaining = zap.Skip()
			} else if finished > 0 {
				remainNanoseconds := (estimated/finished - 1) * nanoseconds
				state = "writing"
				remaining = zap.Duration("remaining", time.Duration(remainNanoseconds).Round(time.Second))
			} else {
				state = "writing"
				remaining = zap.Skip()
			}

			// Note: a speed of 28 MiB/s roughly corresponds to 100 GiB/hour.
			log.L().Info("progress",
				zap.String("files", fmt.Sprintf("%.0f/%.0f (%.1f%%)", finished, estimated, finished/estimated*100)),
				zap.String("tables", fmt.Sprintf("%.0f/%.0f (%.1f%%)", completedTables, totalTables, completedTables/totalTables*100)),
				zap.String("chunks", fmt.Sprintf("%.0f/%.0f", finished, estimated)),
				zap.Float64("speed(MiB/s)", bytesRead/(1048576e-9*nanoseconds)),
				zap.String("state", state),
				remaining,
			)
		}
	}
}

var checksumManagerKey struct{}

func (rc *RestoreController) restoreTables(ctx context.Context) error {
	logTask := log.L().Begin(zap.InfoLevel, "restore all tables data")

	// for local backend, we should disable some pd scheduler and change some settings, to
	// make split region and ingest sst more stable
	// because importer backend is mostly use for v3.x cluster which doesn't support these api,
	// so we also don't do this for import backend
	if rc.cfg.TikvImporter.Backend == config.BackendLocal {
		// disable some pd schedulers
		pdController, err := pdutil.NewPdController(ctx, rc.cfg.TiDB.PdAddr,
			rc.tls.TLSConfig(), rc.tls.ToPDSecurityOption())
		if err != nil {
			return errors.Trace(err)
		}
		logTask.Info("removing PD leader&region schedulers")
		restoreFn, e := pdController.RemoveSchedulers(ctx)
		defer func() {
			// use context.Background to make sure this restore function can still be executed even if ctx is canceled
			if restoreE := restoreFn(context.Background()); restoreE != nil {
				logTask.Warn("failed to restore removed schedulers, you may need to restore them manually", zap.Error(restoreE))
				return
			}
			logTask.Info("add back PD leader&region schedulers")
		}()
		if e != nil {
			return errors.Trace(err)
		}
	}

	var wg sync.WaitGroup
	var restoreErr common.OnceError

	stopPeriodicActions := make(chan struct{})
	go rc.runPeriodicActions(ctx, stopPeriodicActions)

	type task struct {
		tr *TableRestore
		cp *TableCheckpoint
	}
	taskCh := make(chan task, rc.cfg.App.IndexConcurrency)
	defer close(taskCh)

	manager, err := newChecksumManager(rc)
	if err != nil {
		return errors.Trace(err)
	}
	ctx2 := context.WithValue(ctx, &checksumManagerKey, manager)
	for i := 0; i < rc.cfg.App.IndexConcurrency; i++ {
		go func() {
			for task := range taskCh {
				tableLogTask := task.tr.logger.Begin(zap.InfoLevel, "restore table")
				web.BroadcastTableCheckpoint(task.tr.tableName, task.cp)
				err := task.tr.restoreTable(ctx2, rc, task.cp)
				err = errors.Annotatef(err, "restore table %s failed", task.tr.tableName)
				tableLogTask.End(zap.ErrorLevel, err)
				web.BroadcastError(task.tr.tableName, err)
				metric.RecordTableCount("completed", err)
				restoreErr.Set(err)
				wg.Done()
			}
		}()
	}

	// first collect all tables where the checkpoint is invalid
	allInvalidCheckpoints := make(map[string]CheckpointStatus)
	// collect all tables whose checkpoint's tableID can't match current tableID
	allDirtyCheckpoints := make(map[string]struct{})
	for _, dbMeta := range rc.dbMetas {
		dbInfo, ok := rc.dbInfos[dbMeta.Name]
		if !ok {
			return errors.Errorf("database %s not found in rc.dbInfos", dbMeta.Name)
		}
		for _, tableMeta := range dbMeta.Tables {
			tableInfo, ok := dbInfo.Tables[tableMeta.Name]
			if !ok {
				return errors.Errorf("table info %s.%s not found", dbMeta.Name, tableMeta.Name)
			}

			tableName := common.UniqueTable(dbInfo.Name, tableInfo.Name)
			cp, err := rc.checkpointsDB.Get(ctx, tableName)
			if err != nil {
				return errors.Trace(err)
			}
			if cp.Status <= CheckpointStatusMaxInvalid {
				allInvalidCheckpoints[tableName] = cp.Status
			} else if cp.TableID > 0 && cp.TableID != tableInfo.ID {
				allDirtyCheckpoints[tableName] = struct{}{}
			}
		}
	}

	if len(allInvalidCheckpoints) != 0 {
		logger := log.L()
		logger.Error(
			"TiDB Lightning has failed last time. To prevent data loss, this run will stop now. Please resolve errors first",
			zap.Int("count", len(allInvalidCheckpoints)),
		)

		for tableName, status := range allInvalidCheckpoints {
			failedStep := status * 10
			var action strings.Builder
			action.WriteString("./tidb-lightning-ctl --checkpoint-error-")
			switch failedStep {
			case CheckpointStatusAlteredAutoInc, CheckpointStatusAnalyzed:
				action.WriteString("ignore")
			default:
				action.WriteString("destroy")
			}
			action.WriteString("='")
			action.WriteString(tableName)
			action.WriteString("' --config=...")

			logger.Info("-",
				zap.String("table", tableName),
				zap.Uint8("status", uint8(status)),
				zap.String("failedStep", failedStep.MetricName()),
				zap.Stringer("recommendedAction", &action),
			)
		}

		logger.Info("You may also run `./tidb-lightning-ctl --checkpoint-error-destroy=all --config=...` to start from scratch")
		logger.Info("For details of this failure, read the log file from the PREVIOUS run")

		return errors.New("TiDB Lightning has failed last time; please resolve these errors first")
	}
	if len(allDirtyCheckpoints) > 0 {
		logger := log.L()
		logger.Error(
			"TiDB Lightning has detected tables with illegal checkpoints. To prevent data mismatch, this run will stop now. Please remove these checkpoints first",
			zap.Int("count", len(allDirtyCheckpoints)),
		)

		for tableName := range allDirtyCheckpoints {
			logger.Info("-",
				zap.String("table", tableName),
				zap.String("recommendedAction", "./tidb-lightning-ctl --checkpoint-remove='"+tableName+"' --config=..."),
			)
		}

		logger.Info("You may also run `./tidb-lightning-ctl --checkpoint-remove=all --config=...` to start from scratch")

		return errors.New("TiDB Lightning has detected tables with illegal checkpoints; please remove these checkpoints first")
	}

	for _, dbMeta := range rc.dbMetas {
		dbInfo := rc.dbInfos[dbMeta.Name]
		for _, tableMeta := range dbMeta.Tables {
			tableInfo := dbInfo.Tables[tableMeta.Name]
			tableName := common.UniqueTable(dbInfo.Name, tableInfo.Name)
			cp, err := rc.checkpointsDB.Get(ctx, tableName)
			if err != nil {
				return errors.Trace(err)
			}
			tr, err := NewTableRestore(tableName, tableMeta, dbInfo, tableInfo, cp)
			if err != nil {
				return errors.Trace(err)
			}

			wg.Add(1)
			select {
			case taskCh <- task{tr: tr, cp: cp}:
			case <-ctx.Done():
				return ctx.Err()
			}
		}
	}

	wg.Wait()
	close(stopPeriodicActions)

	err = restoreErr.Get()
	logTask.End(zap.ErrorLevel, err)
	return err
}

func (t *TableRestore) restoreTable(
	ctx context.Context,
	rc *RestoreController,
	cp *TableCheckpoint,
) error {
	// 1. Load the table info.

	select {
	case <-ctx.Done():
		return ctx.Err()
	default:
	}

	// no need to do anything if the chunks are already populated
	if len(cp.Engines) > 0 {
		t.logger.Info("reusing engines and files info from checkpoint",
			zap.Int("enginesCnt", len(cp.Engines)),
			zap.Int("filesCnt", cp.CountChunks()),
		)
	} else if cp.Status < CheckpointStatusAllWritten {
		if err := t.populateChunks(ctx, rc, cp); err != nil {
			return errors.Trace(err)
		}
		if err := rc.checkpointsDB.InsertEngineCheckpoints(ctx, t.tableName, cp.Engines); err != nil {
			return errors.Trace(err)
		}
		web.BroadcastTableCheckpoint(t.tableName, cp)

		// rebase the allocator so it exceeds the number of rows.
		if t.tableInfo.Core.PKIsHandle && t.tableInfo.Core.ContainsAutoRandomBits() {
			cp.AllocBase = mathutil.MaxInt64(cp.AllocBase, t.tableInfo.Core.AutoRandID)
			t.alloc.Get(autoid.AutoRandomType).Rebase(t.tableInfo.ID, cp.AllocBase, false)
		} else {
			cp.AllocBase = mathutil.MaxInt64(cp.AllocBase, t.tableInfo.Core.AutoIncID)
			t.alloc.Get(autoid.RowIDAllocType).Rebase(t.tableInfo.ID, cp.AllocBase, false)
		}
		rc.saveCpCh <- saveCp{
			tableName: t.tableName,
			merger: &RebaseCheckpointMerger{
				AllocBase: cp.AllocBase,
			},
		}
	}

	// 2. Restore engines (if still needed)
	err := t.restoreEngines(ctx, rc, cp)
	if err != nil {
		return errors.Trace(err)
	}

	// 3. Post-process
	return errors.Trace(t.postProcess(ctx, rc, cp))
}

func (t *TableRestore) restoreEngines(ctx context.Context, rc *RestoreController, cp *TableCheckpoint) error {
	indexEngineCp := cp.Engines[indexEngineID]
	if indexEngineCp == nil {
		return errors.Errorf("table %v index engine checkpoint not found", t.tableName)
	}

	// The table checkpoint status set to `CheckpointStatusIndexImported` only if
	// both all data engines and the index engine had been imported to TiKV.
	// But persist index engine checkpoint status and table checkpoint status are
	// not an atomic operation, so `cp.Status < CheckpointStatusIndexImported`
	// but `indexEngineCp.Status == CheckpointStatusImported` could happen
	// when kill lightning after saving index engine checkpoint status before saving
	// table checkpoint status.
	var closedIndexEngine *kv.ClosedEngine
	if indexEngineCp.Status < CheckpointStatusImported && cp.Status < CheckpointStatusIndexImported {
		indexWorker := rc.indexWorkers.Apply()
		defer rc.indexWorkers.Recycle(indexWorker)

		indexEngine, err := rc.backend.OpenEngine(ctx, t.tableName, indexEngineID)
		if err != nil {
			return errors.Trace(err)
		}

		// The table checkpoint status less than `CheckpointStatusIndexImported` implies
		// that index engine checkpoint status less than `CheckpointStatusImported`.
		// So the index engine must be found in above process
		if indexEngine == nil {
			return errors.Errorf("table checkpoint status %v incompitable with index engine checkpoint status %v",
				cp.Status, indexEngineCp.Status)
		}

		logTask := t.logger.Begin(zap.InfoLevel, "import whole table")
		var wg sync.WaitGroup
		var engineErr common.OnceError

		for engineID, engine := range cp.Engines {
			select {
			case <-ctx.Done():
				return ctx.Err()
			default:
			}
			if engineErr.Get() != nil {
				break
			}

			// Should skip index engine
			if engineID < 0 {
				continue
			}

			if engine.Status < CheckpointStatusImported {
				wg.Add(1)

				// Note: We still need tableWorkers to control the concurrency of tables.
				// In the future, we will investigate more about
				// the difference between restoring tables concurrently and restoring tables one by one.
				restoreWorker := rc.tableWorkers.Apply()

				go func(w *worker.Worker, eid int32, ecp *EngineCheckpoint) {
					defer wg.Done()

					engineLogTask := t.logger.With(zap.Int32("engineNumber", eid)).Begin(zap.InfoLevel, "restore engine")
					dataClosedEngine, dataWorker, err := t.restoreEngine(ctx, rc, indexEngine, eid, ecp)
					engineLogTask.End(zap.ErrorLevel, err)
					rc.tableWorkers.Recycle(w)
					if err != nil {
						engineErr.Set(err)
						return
					}

					failpoint.Inject("FailBeforeDataEngineImported", func() {
						panic("forcing failure due to FailBeforeDataEngineImported")
					})

					defer rc.closedEngineLimit.Recycle(dataWorker)
					if err := t.importEngine(ctx, dataClosedEngine, rc, eid, ecp); err != nil {
						engineErr.Set(err)
					}
				}(restoreWorker, engineID, engine)
			}
		}

		wg.Wait()

		err = engineErr.Get()
		logTask.End(zap.ErrorLevel, err)
		if err != nil {
			return errors.Trace(err)
		}

		// If index engine file has been closed but not imported only if context cancel occurred
		// when `importKV()` execution, so `UnsafeCloseEngine` and continue import it.
		if indexEngineCp.Status == CheckpointStatusClosed {
			closedIndexEngine, err = rc.backend.UnsafeCloseEngine(ctx, t.tableName, indexEngineID)
		} else {
			closedIndexEngine, err = indexEngine.Close(ctx)
			rc.saveStatusCheckpoint(t.tableName, indexEngineID, err, CheckpointStatusClosed)
		}
		if err != nil {
			return errors.Trace(err)
		}
	}

	if cp.Status < CheckpointStatusIndexImported {
		var err error
		if indexEngineCp.Status < CheckpointStatusImported {
			// the lock ensures the import() step will not be concurrent.
			if !rc.isLocalBackend() {
				rc.postProcessLock.Lock()
			}
			err = t.importKV(ctx, closedIndexEngine)
			if !rc.isLocalBackend() {
				rc.postProcessLock.Unlock()
			}
			rc.saveStatusCheckpoint(t.tableName, indexEngineID, err, CheckpointStatusImported)
		}

		failpoint.Inject("FailBeforeIndexEngineImported", func() {
			panic("forcing failure due to FailBeforeIndexEngineImported")
		})

		rc.saveStatusCheckpoint(t.tableName, WholeTableEngineID, err, CheckpointStatusIndexImported)
		if err != nil {
			return errors.Trace(err)
		}
	}
	return nil
}

func (t *TableRestore) restoreEngine(
	ctx context.Context,
	rc *RestoreController,
	indexEngine *kv.OpenedEngine,
	engineID int32,
	cp *EngineCheckpoint,
) (*kv.ClosedEngine, *worker.Worker, error) {
	if cp.Status >= CheckpointStatusClosed {
		w := rc.closedEngineLimit.Apply()
		closedEngine, err := rc.backend.UnsafeCloseEngine(ctx, t.tableName, engineID)
		// If any error occurred, recycle worker immediately
		if err != nil {
			rc.closedEngineLimit.Recycle(w)
			return closedEngine, nil, errors.Trace(err)
		}
		return closedEngine, w, nil
	}

	logTask := t.logger.With(zap.Int32("engineNumber", engineID)).Begin(zap.InfoLevel, "encode kv data and write")

	dataEngine, err := rc.backend.OpenEngine(ctx, t.tableName, engineID)
	if err != nil {
		return nil, nil, errors.Trace(err)
	}

	var wg sync.WaitGroup
	var chunkErr common.OnceError

	// Restore table data
	for chunkIndex, chunk := range cp.Chunks {
		if chunk.Chunk.Offset >= chunk.Chunk.EndOffset {
			continue
		}

		select {
		case <-ctx.Done():
			return nil, nil, ctx.Err()
		default:
		}

		if chunkErr.Get() != nil {
			break
		}

		// Flows :
		// 	1. read mydump file
		// 	2. sql -> kvs
		// 	3. load kvs data (into kv deliver server)
		// 	4. flush kvs data (into tikv node)
		cr, err := newChunkRestore(ctx, chunkIndex, rc.cfg, chunk, rc.ioWorkers, rc.store, t.tableInfo)
		if err != nil {
			return nil, nil, errors.Trace(err)
		}
		metric.ChunkCounter.WithLabelValues(metric.ChunkStatePending).Inc()

		restoreWorker := rc.regionWorkers.Apply()
		wg.Add(1)
		go func(w *worker.Worker, cr *chunkRestore) {
			// Restore a chunk.
			defer func() {
				cr.close()
				wg.Done()
				rc.regionWorkers.Recycle(w)
			}()
			metric.ChunkCounter.WithLabelValues(metric.ChunkStateRunning).Inc()
			err := cr.restore(ctx, t, engineID, dataEngine, indexEngine, rc)
			if err == nil {
				metric.ChunkCounter.WithLabelValues(metric.ChunkStateFinished).Inc()
				return
			}
			metric.ChunkCounter.WithLabelValues(metric.ChunkStateFailed).Inc()
			chunkErr.Set(err)
		}(restoreWorker, cr)
	}

	wg.Wait()

	// Report some statistics into the log for debugging.
	totalKVSize := uint64(0)
	totalSQLSize := int64(0)
	for _, chunk := range cp.Chunks {
		totalKVSize += chunk.Checksum.SumSize()
		totalSQLSize += chunk.Chunk.EndOffset - chunk.Chunk.Offset
	}

	err = chunkErr.Get()
	logTask.End(zap.ErrorLevel, err,
		zap.Int64("read", totalSQLSize),
		zap.Uint64("written", totalKVSize),
	)

	// in local mode, this check-point make no sense, because we don't do flush now,
	// so there may be data lose if exit at here. So we don't write this checkpoint
	// here like other mode.
	if !rc.isLocalBackend() {
		rc.saveStatusCheckpoint(t.tableName, engineID, err, CheckpointStatusAllWritten)
	}
	if err != nil {
		return nil, nil, errors.Trace(err)
	}

	dataWorker := rc.closedEngineLimit.Apply()
	closedDataEngine, err := dataEngine.Close(ctx)
	// For local backend, if checkpoint is enabled, we must flush index engine to avoid data loss.
	// this flush action impact up to 10% of the performance, so we only do it if necessary.
	if err == nil && rc.cfg.Checkpoint.Enable && rc.isLocalBackend() {
		if err = indexEngine.Flush(); err != nil {
			// If any error occurred, recycle worker immediately
			rc.closedEngineLimit.Recycle(dataWorker)
			return nil, nil, errors.Trace(err)
		}
		// Currently we write all the checkpoints after data&index engine are flushed.
		for _, chunk := range cp.Chunks {
			saveCheckpoint(rc, t, engineID, chunk)
		}
	}
	rc.saveStatusCheckpoint(t.tableName, engineID, err, CheckpointStatusClosed)
	if err != nil {
		// If any error occurred, recycle worker immediately
		rc.closedEngineLimit.Recycle(dataWorker)
		return nil, nil, errors.Trace(err)
	}
	return closedDataEngine, dataWorker, nil
}

func (t *TableRestore) importEngine(
	ctx context.Context,
	closedEngine *kv.ClosedEngine,
	rc *RestoreController,
	engineID int32,
	cp *EngineCheckpoint,
) error {
	if cp.Status >= CheckpointStatusImported {
		return nil
	}

	// 1. close engine, then calling import
	// FIXME: flush is an asynchronous operation, what if flush failed?

	// the lock ensures the import() step will not be concurrent.
	if !rc.isLocalBackend() {
		rc.postProcessLock.Lock()
	}
	err := t.importKV(ctx, closedEngine)
	if !rc.isLocalBackend() {
		rc.postProcessLock.Unlock()
	}
	rc.saveStatusCheckpoint(t.tableName, engineID, err, CheckpointStatusImported)
	if err != nil {
		return errors.Trace(err)
	}

	// 2. perform a level-1 compact if idling.
	if rc.cfg.PostRestore.Level1Compact &&
		atomic.CompareAndSwapInt32(&rc.compactState, compactStateIdle, compactStateDoing) {
		go func() {
			// we ignore level-1 compact failure since it is not fatal.
			// no need log the error, it is done in (*Importer).Compact already.
			var _ = rc.doCompact(ctx, Level1Compact)
			atomic.StoreInt32(&rc.compactState, compactStateIdle)
		}()
	}

	return nil
}

func (t *TableRestore) postProcess(ctx context.Context, rc *RestoreController, cp *TableCheckpoint) error {
<<<<<<< HEAD
	// if post-process is disabled or the table is empty, just skip
	if !rc.backend.ShouldPostProcess() || len(cp.Engines) == 1 {
		t.logger.Debug("skip post-processing, not supported by backend or table is empty")
		rc.saveStatusCheckpoint(t.tableName, WholeTableEngineID, nil, CheckpointStatusAnalyzeSkipped)
		return nil
	}

=======
>>>>>>> 6887f4e6
	// 3. alter table set auto_increment
	if cp.Status < CheckpointStatusAlteredAutoInc {
		rc.alterTableLock.Lock()
		tblInfo := t.tableInfo.Core
		var err error
		if tblInfo.PKIsHandle && tblInfo.ContainsAutoRandomBits() {
			err = AlterAutoRandom(ctx, rc.tidbMgr.db, t.tableName, t.alloc.Get(autoid.AutoRandomType).Base()+1)
		} else if common.TableHasAutoRowID(tblInfo) || tblInfo.GetAutoIncrementColInfo() != nil {
			// only alter auto increment id iff table contains auto-increment column or generated handle
			err = AlterAutoIncrement(ctx, rc.tidbMgr.db, t.tableName, t.alloc.Get(autoid.RowIDAllocType).Base()+1)
		}
		rc.alterTableLock.Unlock()
		rc.saveStatusCheckpoint(t.tableName, WholeTableEngineID, err, CheckpointStatusAlteredAutoInc)
		if err != nil {
			return err
		}
	}

	// tidb backend don't need checksum & analyze
	if !rc.backend.ShouldPostProcess() {
		t.logger.Debug("skip checksum & analyze, not supported by this backend")
		rc.saveStatusCheckpoint(t.tableName, WholeTableEngineID, nil, CheckpointStatusAnalyzeSkipped)
		return nil
	}

	// 4. do table checksum
	var localChecksum verify.KVChecksum
	for _, engine := range cp.Engines {
		for _, chunk := range engine.Chunks {
			localChecksum.Add(&chunk.Checksum)
		}
	}

	t.logger.Info("local checksum", zap.Object("checksum", &localChecksum))
	if cp.Status < CheckpointStatusChecksummed {
		if rc.cfg.PostRestore.Checksum == config.OpLevelOff {
			t.logger.Info("skip checksum")
			rc.saveStatusCheckpoint(t.tableName, WholeTableEngineID, nil, CheckpointStatusChecksumSkipped)
		} else {
			err := t.compareChecksum(ctx, rc.tidbMgr.db, localChecksum)
			// witch post restore level 'optional', we will skip checksum error
			if rc.cfg.PostRestore.Checksum == config.OpLevelOptional {
				if err != nil {
					t.logger.Warn("compare checksum failed, will skip this error and go on", log.ShortError(err))
					err = nil
				}
			}
			rc.saveStatusCheckpoint(t.tableName, WholeTableEngineID, err, CheckpointStatusChecksummed)
			if err != nil {
				return errors.Trace(err)
			}
		}
	}

	// 5. do table analyze
	if cp.Status < CheckpointStatusAnalyzed {
		if rc.cfg.PostRestore.Analyze == config.OpLevelOff {
			t.logger.Info("skip analyze")
			rc.saveStatusCheckpoint(t.tableName, WholeTableEngineID, nil, CheckpointStatusAnalyzeSkipped)
		} else {
			err := t.analyzeTable(ctx, rc.tidbMgr.db)
			// witch post restore level 'optional', we will skip analyze error
			if rc.cfg.PostRestore.Analyze == config.OpLevelOptional {
				if err != nil {
					t.logger.Warn("analyze table failed, will skip this error and go on", log.ShortError(err))
					err = nil
				}
			}
			rc.saveStatusCheckpoint(t.tableName, WholeTableEngineID, err, CheckpointStatusAnalyzed)
			if err != nil {
				return errors.Trace(err)
			}
		}
	}

	return nil
}

// do full compaction for the whole data.
func (rc *RestoreController) fullCompact(ctx context.Context) error {
	if !rc.cfg.PostRestore.Compact {
		log.L().Info("skip full compaction")
		return nil
	}

	// wait until any existing level-1 compact to complete first.
	task := log.L().Begin(zap.InfoLevel, "wait for completion of existing level 1 compaction")
	for !atomic.CompareAndSwapInt32(&rc.compactState, compactStateIdle, compactStateDoing) {
		time.Sleep(100 * time.Millisecond)
	}
	task.End(zap.ErrorLevel, nil)

	return errors.Trace(rc.doCompact(ctx, FullLevelCompact))
}

func (rc *RestoreController) doCompact(ctx context.Context, level int32) error {
	tls := rc.tls.WithHost(rc.cfg.TiDB.PdAddr)
	return kv.ForAllStores(
		ctx,
		tls,
		kv.StoreStateDisconnected,
		func(c context.Context, store *kv.Store) error {
			return kv.Compact(c, tls, store.Address, level)
		},
	)
}

func (rc *RestoreController) switchToImportMode(ctx context.Context) {
	rc.switchTiKVMode(ctx, sstpb.SwitchMode_Import)
}

func (rc *RestoreController) switchToNormalMode(ctx context.Context) error {
	rc.switchTiKVMode(ctx, sstpb.SwitchMode_Normal)
	return nil
}

func (rc *RestoreController) switchTiKVMode(ctx context.Context, mode sstpb.SwitchMode) {
	// It is fine if we miss some stores which did not switch to Import mode,
	// since we're running it periodically, so we exclude disconnected stores.
	// But it is essential all stores be switched back to Normal mode to allow
	// normal operation.
	var minState kv.StoreState
	if mode == sstpb.SwitchMode_Import {
		minState = kv.StoreStateOffline
	} else {
		minState = kv.StoreStateDisconnected
	}
	tls := rc.tls.WithHost(rc.cfg.TiDB.PdAddr)
	// we ignore switch mode failure since it is not fatal.
	// no need log the error, it is done in kv.SwitchMode already.
	_ = kv.ForAllStores(
		ctx,
		tls,
		minState,
		func(c context.Context, store *kv.Store) error {
			return kv.SwitchMode(c, tls, store.Address, mode)
		},
	)
}

func (rc *RestoreController) checkRequirements(_ context.Context) error {
	// skip requirement check if explicitly turned off
	if !rc.cfg.App.CheckRequirements {
		return nil
	}
	return rc.backend.CheckRequirements()
}

func (rc *RestoreController) setGlobalVariables(ctx context.Context) error {
	// set new collation flag base on tidb config
	enabled := ObtainNewCollationEnabled(ctx, rc.tidbMgr.db)
	// we should enable/disable new collation here since in server mode, tidb config
	// may be different in different tasks
	collate.SetNewCollationEnabledForTest(enabled)
	return nil
}

func (rc *RestoreController) waitCheckpointFinish() {
	// wait checkpoint process finish so that we can do cleanup safely
	close(rc.saveCpCh)
	rc.checkpointsWg.Wait()
}

func (rc *RestoreController) cleanCheckpoints(ctx context.Context) error {
	rc.waitCheckpointFinish()

	if !rc.cfg.Checkpoint.Enable {
		return nil
	}

	logger := log.With(
		zap.Bool("keepAfterSuccess", rc.cfg.Checkpoint.KeepAfterSuccess),
		zap.Int64("taskID", rc.cfg.TaskID),
	)

	task := logger.Begin(zap.InfoLevel, "clean checkpoints")
	var err error
	if rc.cfg.Checkpoint.KeepAfterSuccess {
		err = rc.checkpointsDB.MoveCheckpoints(ctx, rc.cfg.TaskID)
	} else {
		err = rc.checkpointsDB.RemoveCheckpoint(ctx, "all")
	}
	task.End(zap.ErrorLevel, err)
	return errors.Annotate(err, "clean checkpoints")
}

func (rc *RestoreController) isLocalBackend() bool {
	return rc.cfg.TikvImporter.Backend == "local"
}

type chunkRestore struct {
	parser mydump.Parser
	index  int
	chunk  *ChunkCheckpoint
}

func newChunkRestore(
	ctx context.Context,
	index int,
	cfg *config.Config,
	chunk *ChunkCheckpoint,
	ioWorkers *worker.Pool,
	store storage.ExternalStorage,
	tableInfo *TidbTableInfo,
) (*chunkRestore, error) {
	blockBufSize := cfg.Mydumper.ReadBlockSize

	reader, err := store.Open(ctx, chunk.Key.Path)
	if err != nil {
		return nil, errors.Trace(err)
	}

	var parser mydump.Parser
	switch chunk.FileMeta.Type {
	case mydump.SourceTypeCSV:
		hasHeader := cfg.Mydumper.CSV.Header && chunk.Chunk.Offset == 0
		parser = mydump.NewCSVParser(&cfg.Mydumper.CSV, reader, blockBufSize, ioWorkers, hasHeader)
	case mydump.SourceTypeSQL:
		parser = mydump.NewChunkParser(cfg.TiDB.SQLMode, reader, blockBufSize, ioWorkers)
	case mydump.SourceTypeParquet:
		parser, err = mydump.NewParquetParser(ctx, store, reader, chunk.Key.Path)
		if err != nil {
			return nil, errors.Trace(err)
		}
	default:
		panic(fmt.Sprintf("file '%s' with unknown source type '%s'", chunk.Key.Path, chunk.FileMeta.Type.String()))
	}

	if err = parser.SetPos(chunk.Chunk.Offset, chunk.Chunk.PrevRowIDMax); err != nil {
		return nil, errors.Trace(err)
	}
	if len(chunk.ColumnPermutation) > 0 {
		parser.SetColumns(getColumnNames(tableInfo.Core, chunk.ColumnPermutation))
	}

	return &chunkRestore{
		parser: parser,
		index:  index,
		chunk:  chunk,
	}, nil
}

func (cr *chunkRestore) close() {
	cr.parser.Close()
}

type TableRestore struct {
	// The unique table name in the form "`db`.`tbl`".
	tableName string
	dbInfo    *TidbDBInfo
	tableInfo *TidbTableInfo
	tableMeta *mydump.MDTableMeta
	encTable  table.Table
	alloc     autoid.Allocators
	logger    log.Logger
}

func NewTableRestore(
	tableName string,
	tableMeta *mydump.MDTableMeta,
	dbInfo *TidbDBInfo,
	tableInfo *TidbTableInfo,
	cp *TableCheckpoint,
) (*TableRestore, error) {
	idAlloc := kv.NewPanickingAllocators(cp.AllocBase)
	tbl, err := tables.TableFromMeta(idAlloc, tableInfo.Core)
	if err != nil {
		return nil, errors.Annotatef(err, "failed to tables.TableFromMeta %s", tableName)
	}

	return &TableRestore{
		tableName: tableName,
		dbInfo:    dbInfo,
		tableInfo: tableInfo,
		tableMeta: tableMeta,
		encTable:  tbl,
		alloc:     idAlloc,
		logger:    log.With(zap.String("table", tableName)),
	}, nil
}

func (tr *TableRestore) Close() {
	tr.encTable = nil
	tr.logger.Info("restore done")
}

func (t *TableRestore) populateChunks(ctx context.Context, rc *RestoreController, cp *TableCheckpoint) error {
	task := t.logger.Begin(zap.InfoLevel, "load engines and files")
	chunks, err := mydump.MakeTableRegions(ctx, t.tableMeta, len(t.tableInfo.Core.Columns), rc.cfg, rc.ioWorkers, rc.store)
	if err == nil {
		timestamp := time.Now().Unix()
		failpoint.Inject("PopulateChunkTimestamp", func(v failpoint.Value) {
			timestamp = int64(v.(int))
		})
		for _, chunk := range chunks {
			engine, found := cp.Engines[chunk.EngineID]
			if !found {
				engine = &EngineCheckpoint{
					Status: CheckpointStatusLoaded,
				}
				cp.Engines[chunk.EngineID] = engine
			}
			ccp := &ChunkCheckpoint{
				Key: ChunkCheckpointKey{
					Path:   chunk.FileMeta.Path,
					Offset: chunk.Chunk.Offset,
				},
				FileMeta:          chunk.FileMeta,
				ColumnPermutation: nil,
				Chunk:             chunk.Chunk,
				Timestamp:         timestamp,
			}
			if len(chunk.Chunk.Columns) > 0 {
				perms, err := t.parseColumnPermutations(chunk.Chunk.Columns)
				if err != nil {
					return errors.Trace(err)
				}
				ccp.ColumnPermutation = perms
			}
			engine.Chunks = append(engine.Chunks, ccp)
		}

		// Add index engine checkpoint
		cp.Engines[indexEngineID] = &EngineCheckpoint{Status: CheckpointStatusLoaded}
	}
	task.End(zap.ErrorLevel, err,
		zap.Int("enginesCnt", len(cp.Engines)),
		zap.Int("filesCnt", len(chunks)),
	)
	return err
}

// initializeColumns computes the "column permutation" for an INSERT INTO
// statement. Suppose a table has columns (a, b, c, d) in canonical order, and
// we execute `INSERT INTO (d, b, a) VALUES ...`, we will need to remap the
// columns as:
//
// - column `a` is at position 2
// - column `b` is at position 1
// - column `c` is missing
// - column `d` is at position 0
//
// The column permutation of (d, b, a) is set to be [2, 1, -1, 0].
//
// The argument `columns` _must_ be in lower case.
func (t *TableRestore) initializeColumns(columns []string, ccp *ChunkCheckpoint) error {
	var colPerm []int
	if len(columns) == 0 {
		colPerm = make([]int, 0, len(t.tableInfo.Core.Columns)+1)
		shouldIncludeRowID := common.TableHasAutoRowID(t.tableInfo.Core)

		// no provided columns, so use identity permutation.
		for i := range t.tableInfo.Core.Columns {
			colPerm = append(colPerm, i)
		}
		if shouldIncludeRowID {
			colPerm = append(colPerm, -1)
		}
	} else {
		var err error
		colPerm, err = t.parseColumnPermutations(columns)
		if err != nil {
			return errors.Trace(err)
		}
	}

	ccp.ColumnPermutation = colPerm
	return nil
}

func (t *TableRestore) parseColumnPermutations(columns []string) ([]int, error) {
	colPerm := make([]int, 0, len(t.tableInfo.Core.Columns)+1)

	columnMap := make(map[string]int)
	for i, column := range columns {
		columnMap[column] = i
	}

	tableColumnMap := make(map[string]int)
	for i, col := range t.tableInfo.Core.Columns {
		tableColumnMap[col.Name.L] = i
	}

	// check if there are some unknown columns
	var unknownCols []string
	for _, c := range columns {
		if _, ok := tableColumnMap[c]; !ok && c != model.ExtraHandleName.L {
			unknownCols = append(unknownCols, c)
		}
	}
	if len(unknownCols) > 0 {
		return colPerm, errors.Errorf("unknown columns in header %s", unknownCols)
	}

	for _, colInfo := range t.tableInfo.Core.Columns {
		if i, ok := columnMap[colInfo.Name.L]; ok {
			colPerm = append(colPerm, i)
		} else {
			t.logger.Warn("column missing from data file, going to fill with default value",
				zap.String("colName", colInfo.Name.O),
				zap.Stringer("colType", &colInfo.FieldType),
			)
			colPerm = append(colPerm, -1)
		}
	}
	if i, ok := columnMap[model.ExtraHandleName.L]; ok {
		colPerm = append(colPerm, i)
	} else if common.TableHasAutoRowID(t.tableInfo.Core) {
		colPerm = append(colPerm, -1)
	}

	return colPerm, nil
}

func getColumnNames(tableInfo *model.TableInfo, permutation []int) []string {
	names := make([]string, 0, len(permutation))
	for _, idx := range permutation {
		// skip columns with index -1
		if idx >= 0 {
			names = append(names, tableInfo.Columns[idx].Name.O)
		}
	}
	return names
}

func (tr *TableRestore) importKV(ctx context.Context, closedEngine *kv.ClosedEngine) error {
	task := closedEngine.Logger().Begin(zap.InfoLevel, "import and cleanup engine")

	err := closedEngine.Import(ctx)
	if err == nil {
		closedEngine.Cleanup(ctx)
	}

	dur := task.End(zap.ErrorLevel, err)

	if err != nil {
		return errors.Trace(err)
	}

	metric.ImportSecondsHistogram.Observe(dur.Seconds())

	failpoint.Inject("SlowDownImport", func() {})

	return nil
}

// do checksum for each table.
func (tr *TableRestore) compareChecksum(ctx context.Context, db *sql.DB, localChecksum verify.KVChecksum) error {
	remoteChecksum, err := DoChecksum(ctx, db, tr.tableInfo)
	if err != nil {
		return errors.Trace(err)
	}

	if remoteChecksum.Checksum != localChecksum.Sum() ||
		remoteChecksum.TotalKVs != localChecksum.SumKVS() ||
		remoteChecksum.TotalBytes != localChecksum.SumSize() {
		return errors.Errorf("checksum mismatched remote vs local => (checksum: %d vs %d) (total_kvs: %d vs %d) (total_bytes:%d vs %d)",
			remoteChecksum.Checksum, localChecksum.Sum(),
			remoteChecksum.TotalKVs, localChecksum.SumKVS(),
			remoteChecksum.TotalBytes, localChecksum.SumSize(),
		)
	}

	tr.logger.Info("checksum pass", zap.Object("local", &localChecksum))
	return nil
}

func (tr *TableRestore) analyzeTable(ctx context.Context, db *sql.DB) error {
	task := tr.logger.Begin(zap.InfoLevel, "analyze")
	err := common.SQLWithRetry{DB: db, Logger: tr.logger}.
		Exec(ctx, "analyze table", "ANALYZE TABLE "+tr.tableName)
	task.End(zap.ErrorLevel, err)
	return err
}

////////////////////////////////////////////////////////////////

var (
	maxKVQueueSize         = 128   // Cache at most this number of rows before blocking the encode loop
	minDeliverBytes uint64 = 65536 // 64 KB. batch at least this amount of bytes to reduce number of messages
)

type deliveredKVs struct {
	kvs     kv.Row // if kvs is nil, this indicated we've got the last message.
	columns []string
	offset  int64
	rowID   int64
}

type deliverResult struct {
	totalDur time.Duration
	err      error
}

func (cr *chunkRestore) deliverLoop(
	ctx context.Context,
	kvsCh <-chan []deliveredKVs,
	t *TableRestore,
	engineID int32,
	dataEngine, indexEngine *kv.OpenedEngine,
	rc *RestoreController,
) (deliverTotalDur time.Duration, err error) {
	var channelClosed bool
	dataKVs := rc.backend.MakeEmptyRows()
	indexKVs := rc.backend.MakeEmptyRows()

	deliverLogger := t.logger.With(
		zap.Int32("engineNumber", engineID),
		zap.Int("fileIndex", cr.index),
		zap.Stringer("path", &cr.chunk.Key),
		zap.String("task", "deliver"),
	)

	for !channelClosed {
		var dataChecksum, indexChecksum verify.KVChecksum
		var columns []string
		var kvPacket []deliveredKVs
		// init these two field as checkpoint current value, so even if there are no kv pairs delivered,
		// chunk checkpoint should stay the same
		offset := cr.chunk.Chunk.Offset
		rowID := cr.chunk.Chunk.PrevRowIDMax
		// Fetch enough KV pairs from the source.
	populate:
		for dataChecksum.SumSize()+indexChecksum.SumSize() < minDeliverBytes {
			select {
			case kvPacket = <-kvsCh:
				if len(kvPacket) == 0 {
					channelClosed = true
					break populate
				}
				for _, p := range kvPacket {
					p.kvs.ClassifyAndAppend(&dataKVs, &dataChecksum, &indexKVs, &indexChecksum)
					columns = p.columns
					offset = p.offset
					rowID = p.rowID
				}
			case <-ctx.Done():
				err = ctx.Err()
				return
			}
		}

		// Write KVs into the engine
		start := time.Now()

		if err = dataEngine.WriteRows(ctx, columns, dataKVs); err != nil {
			deliverLogger.Error("write to data engine failed", log.ShortError(err))
			return
		}
		if err = indexEngine.WriteRows(ctx, columns, indexKVs); err != nil {
			deliverLogger.Error("write to index engine failed", log.ShortError(err))
			return
		}

		deliverDur := time.Since(start)
		deliverTotalDur += deliverDur
		metric.BlockDeliverSecondsHistogram.Observe(deliverDur.Seconds())
		metric.BlockDeliverBytesHistogram.WithLabelValues(metric.BlockDeliverKindData).Observe(float64(dataChecksum.SumSize()))
		metric.BlockDeliverBytesHistogram.WithLabelValues(metric.BlockDeliverKindIndex).Observe(float64(indexChecksum.SumSize()))
		metric.BlockDeliverKVPairsHistogram.WithLabelValues(metric.BlockDeliverKindData).Observe(float64(dataChecksum.SumKVS()))
		metric.BlockDeliverKVPairsHistogram.WithLabelValues(metric.BlockDeliverKindIndex).Observe(float64(indexChecksum.SumKVS()))

		dataKVs = dataKVs.Clear()
		indexKVs = indexKVs.Clear()

		// Update the table, and save a checkpoint.
		// (the write to the importer is effective immediately, thus update these here)
		// No need to apply a lock since this is the only thread updating these variables.
		cr.chunk.Checksum.Add(&dataChecksum)
		cr.chunk.Checksum.Add(&indexChecksum)
		cr.chunk.Chunk.Offset = offset
		cr.chunk.Chunk.PrevRowIDMax = rowID
		// IN local mode, we should write these checkpoint after engine flushed
		if !rc.isLocalBackend() && (dataChecksum.SumKVS() != 0 || indexChecksum.SumKVS() != 0) {
			// No need to save checkpoint if nothing was delivered.
			saveCheckpoint(rc, t, engineID, cr.chunk)
		}
		failpoint.Inject("FailAfterWriteRows", func() {
			time.Sleep(time.Second)
			panic("forcing failure due to FailAfterWriteRows")
		})
		// TODO: for local backend, we may save checkpoint more frequently, e.g. after writen
		//10GB kv pairs to data engine, we can do a flush for both data & index engine, then we
		// can safely update current checkpoint.
	}

	return
}

func saveCheckpoint(rc *RestoreController, t *TableRestore, engineID int32, chunk *ChunkCheckpoint) {
	// We need to update the AllocBase every time we've finished a file.
	// The AllocBase is determined by the maximum of the "handle" (_tidb_rowid
	// or integer primary key), which can only be obtained by reading all data.

	var base int64
	if t.tableInfo.Core.PKIsHandle && t.tableInfo.Core.ContainsAutoRandomBits() {
		base = t.alloc.Get(autoid.AutoRandomType).Base() + 1
	} else {
		base = t.alloc.Get(autoid.RowIDAllocType).Base() + 1
	}
	rc.saveCpCh <- saveCp{
		tableName: t.tableName,
		merger: &RebaseCheckpointMerger{
			AllocBase: base,
		},
	}
	rc.saveCpCh <- saveCp{
		tableName: t.tableName,
		merger: &ChunkCheckpointMerger{
			EngineID:          engineID,
			Key:               chunk.Key,
			Checksum:          chunk.Checksum,
			Pos:               chunk.Chunk.Offset,
			RowID:             chunk.Chunk.PrevRowIDMax,
			ColumnPermutation: chunk.ColumnPermutation,
		},
	}
}

func (cr *chunkRestore) encodeLoop(
	ctx context.Context,
	kvsCh chan<- []deliveredKVs,
	t *TableRestore,
	logger log.Logger,
	kvEncoder kv.Encoder,
	deliverCompleteCh <-chan deliverResult,
	rc *RestoreController,
) (readTotalDur time.Duration, encodeTotalDur time.Duration, err error) {
	send := func(kvs []deliveredKVs) error {
		select {
		case kvsCh <- kvs:
			return nil
		case <-ctx.Done():
			return ctx.Err()
		case deliverResult, ok := <-deliverCompleteCh:
			if deliverResult.err == nil && !ok {
				deliverResult.err = ctx.Err()
			}
			if deliverResult.err == nil {
				deliverResult.err = errors.New("unexpected premature fulfillment")
				logger.DPanic("unexpected: deliverCompleteCh prematurely fulfilled with no error", zap.Bool("chIsOpen", ok))
			}
			return errors.Trace(deliverResult.err)
		}
	}

	pauser, maxKvPairsCnt := rc.pauser, rc.cfg.TikvImporter.MaxKVPairs
	initializedColumns, reachEOF := false, false
	for !reachEOF {
		if err = pauser.Wait(ctx); err != nil {
			return
		}
		offset, _ := cr.parser.Pos()
		if offset >= cr.chunk.Chunk.EndOffset {
			break
		}

		var readDur, encodeDur time.Duration
		canDeliver := false
		kvPacket := make([]deliveredKVs, 0, maxKvPairsCnt)
		var newOffset, rowID int64
	outLoop:
		for !canDeliver {
			readDurStart := time.Now()
			err = cr.parser.ReadRow()
			columnNames := cr.parser.Columns()
			newOffset, rowID = cr.parser.Pos()
			switch errors.Cause(err) {
			case nil:
				if !initializedColumns {
					if len(cr.chunk.ColumnPermutation) == 0 {
						if err = t.initializeColumns(columnNames, cr.chunk); err != nil {
							return
						}
					}
					initializedColumns = true
				}
			case io.EOF:
				reachEOF = true
				break outLoop
			default:
				err = errors.Annotatef(err, "in file %s at offset %d", &cr.chunk.Key, newOffset)
				return
			}
			readDur += time.Since(readDurStart)
			encodeDurStart := time.Now()
			lastRow := cr.parser.LastRow()
			// sql -> kv
			kvs, encodeErr := kvEncoder.Encode(logger, lastRow.Row, lastRow.RowID, cr.chunk.ColumnPermutation)
			encodeDur += time.Since(encodeDurStart)
			cr.parser.RecycleRow(lastRow)
			if encodeErr != nil {
				err = errors.Annotatef(encodeErr, "in file %s at offset %d", &cr.chunk.Key, newOffset)
				return
			}
			kvPacket = append(kvPacket, deliveredKVs{kvs: kvs, columns: columnNames, offset: newOffset, rowID: rowID})
			if len(kvPacket) >= maxKvPairsCnt || newOffset == cr.chunk.Chunk.EndOffset {
				canDeliver = true
			}
		}
		encodeTotalDur += encodeDur
		metric.RowEncodeSecondsHistogram.Observe(encodeDur.Seconds())
		readTotalDur += readDur
		metric.RowReadSecondsHistogram.Observe(readDur.Seconds())
		metric.RowReadBytesHistogram.Observe(float64(newOffset - offset))

		if len(kvPacket) != 0 {
			deliverKvStart := time.Now()
			if err = send(kvPacket); err != nil {
				return
			}
			metric.RowKVDeliverSecondsHistogram.Observe(time.Since(deliverKvStart).Seconds())
		}
	}

	err = send([]deliveredKVs{})
	return
}

func (cr *chunkRestore) restore(
	ctx context.Context,
	t *TableRestore,
	engineID int32,
	dataEngine, indexEngine *kv.OpenedEngine,
	rc *RestoreController,
) error {
	// Create the encoder.
	kvEncoder := rc.backend.NewEncoder(t.encTable, &kv.SessionOptions{
		SQLMode:          rc.cfg.TiDB.SQLMode,
		Timestamp:        cr.chunk.Timestamp,
		RowFormatVersion: rc.rowFormatVer,
	})
	kvsCh := make(chan []deliveredKVs, maxKVQueueSize)
	deliverCompleteCh := make(chan deliverResult)

	defer func() {
		kvEncoder.Close()
		kvEncoder = nil
		close(kvsCh)
	}()

	go func() {
		defer close(deliverCompleteCh)
		dur, err := cr.deliverLoop(ctx, kvsCh, t, engineID, dataEngine, indexEngine, rc)
		select {
		case <-ctx.Done():
		case deliverCompleteCh <- deliverResult{dur, err}:
		}
	}()

	logTask := t.logger.With(
		zap.Int32("engineNumber", engineID),
		zap.Int("fileIndex", cr.index),
		zap.Stringer("path", &cr.chunk.Key),
	).Begin(zap.InfoLevel, "restore file")

	readTotalDur, encodeTotalDur, err := cr.encodeLoop(ctx, kvsCh, t, logTask.Logger, kvEncoder, deliverCompleteCh, rc)
	if err != nil {
		return err
	}

	select {
	case deliverResult := <-deliverCompleteCh:
		logTask.End(zap.ErrorLevel, deliverResult.err,
			zap.Duration("readDur", readTotalDur),
			zap.Duration("encodeDur", encodeTotalDur),
			zap.Duration("deliverDur", deliverResult.totalDur),
			zap.Object("checksum", &cr.chunk.Checksum),
		)
		return errors.Trace(deliverResult.err)
	case <-ctx.Done():
		return ctx.Err()
	}
}<|MERGE_RESOLUTION|>--- conflicted
+++ resolved
@@ -1179,16 +1179,13 @@
 }
 
 func (t *TableRestore) postProcess(ctx context.Context, rc *RestoreController, cp *TableCheckpoint) error {
-<<<<<<< HEAD
-	// if post-process is disabled or the table is empty, just skip
-	if !rc.backend.ShouldPostProcess() || len(cp.Engines) == 1 {
-		t.logger.Debug("skip post-processing, not supported by backend or table is empty")
-		rc.saveStatusCheckpoint(t.tableName, WholeTableEngineID, nil, CheckpointStatusAnalyzeSkipped)
+	// there are no data in this table, no need to do post process
+	// this is important for tables that are just the dump table of views
+	// because at this stage, the table was already deleted and replaced by the related view
+	if len(cp.Engines) == 1 {
 		return nil
 	}
 
-=======
->>>>>>> 6887f4e6
 	// 3. alter table set auto_increment
 	if cp.Status < CheckpointStatusAlteredAutoInc {
 		rc.alterTableLock.Lock()
