--- conflicted
+++ resolved
@@ -183,10 +183,6 @@
 	defer t.Close()
 	// if it's empty table, return it
 	if len(t.tasks) == 0 {
-<<<<<<< HEAD
-		// recycle table worker in advance to prevent so many idle region workers and promote CPU utilization.
-=======
->>>>>>> 9de71941
 		rc.tableWorkers.Recycle(w)
 		return nil
 	}
