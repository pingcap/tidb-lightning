--- conflicted
+++ resolved
@@ -44,34 +44,20 @@
 
 type RestoreController struct {
 	cfg              *config.Config
-<<<<<<< HEAD
 	dbMetas          map[string]*mydump.MDDatabaseMeta
 	dbInfos          map[string]*TidbDBInfo
-=======
-	dbMeta           *mydump.MDDatabaseMeta
-	dbInfo           *TidbDBInfo
->>>>>>> 7ab5e549
 	tableWorkers     *RestoreWorkerPool
 	regionWorkers    *RestoreWorkerPool
 	deliverMgr       *kv.KVDeliverKeeper
 	postProcessQueue chan *TableRestore
 }
 
-<<<<<<< HEAD
 func NewRestoreControlloer(ctx context.Context, dbMetas map[string]*mydump.MDDatabaseMeta, cfg *config.Config) *RestoreController {
 	rc := &RestoreController{
 		cfg:              cfg,
 		dbMetas:          dbMetas,
-		tableWorkers:     NewRestoreWorkerPool(ctx, cfg.App.WorkerPoolSize/2, "table"),
-		regionWorkers:    NewRestoreWorkerPool(ctx, cfg.App.WorkerPoolSize, "region"),
-=======
-func NewRestoreControlloer(ctx context.Context, dbMeta *mydump.MDDatabaseMeta, cfg *config.Config) *RestoreController {
-	rc := &RestoreController{
-		cfg:              cfg,
-		dbMeta:           dbMeta,
 		tableWorkers:     NewRestoreWorkerPool(ctx, cfg.App.TableConcurrency, "table"),
 		regionWorkers:    NewRestoreWorkerPool(ctx, cfg.App.RegionConcurrency, "region"),
->>>>>>> 7ab5e549
 		deliverMgr:       kv.NewKVDeliverKeeper(cfg.TikvImporter.Addr, cfg.TiDB.PdAddr),
 		postProcessQueue: make(chan *TableRestore),
 	}
@@ -146,19 +132,10 @@
 
 func (rc *RestoreController) restoreTables(ctx context.Context) error {
 	timer := time.Now()
-<<<<<<< HEAD
-	// dbInfo := rc.dbInfo
 	var wg sync.WaitGroup
 
 	for dbName, dbMeta := range rc.dbMetas {
 		dbInfo, ok := rc.dbInfos[dbName]
-=======
-	dbInfo := rc.dbInfo
-	var wg sync.WaitGroup
-
-	for tbl, tableMeta := range rc.dbMeta.Tables {
-		tableInfo, ok := dbInfo.Tables[tbl]
->>>>>>> 7ab5e549
 		if !ok {
 			common.AppLogger.Errorf("database %s not found in rc.dbInfos", dbName)
 			continue
@@ -169,7 +146,6 @@
 				return errors.Errorf("table info %s not found", tbl)
 			}
 
-<<<<<<< HEAD
 			tr := NewTableRestore(ctx, dbInfo, tableInfo, tableMeta, rc.cfg, rc.deliverMgr)
 
 			select {
@@ -177,6 +153,9 @@
 				return errCtxAborted
 			default:
 			}
+
+			// Note: We still need tableWorkers to control the concurrency of tables. In the future, we will investigate more about
+			// the difference between restoring tables concurrently and restoring tables one by one.
 
 			worker := rc.tableWorkers.Apply()
 			wg.Add(1)
@@ -189,29 +168,6 @@
 				}
 			}(worker, tr)
 		}
-=======
-		tr := NewTableRestore(ctx, dbInfo, tableInfo, tableMeta, rc.cfg, rc.deliverMgr)
-
-		select {
-		case <-ctx.Done():
-			return errCtxAborted
-		default:
-		}
-
-		// Note: We still need tableWorkers to control the concurrency of tables. In the future, we will investigate more about
-		// the difference between restoring tables concurrently and restoring tables one by one.
-
-		worker := rc.tableWorkers.Apply()
-		wg.Add(1)
-		go func(w *RestoreWorker, t *TableRestore) {
-			defer wg.Done()
-			table := common.UniqueTable(t.tableMeta.DB, t.tableMeta.Name)
-			err := rc.restoreTable(ctx, tr, w)
-			if err != nil {
-				common.AppLogger.Errorf("[%s] restore error %v", table, errors.ErrorStack(err))
-			}
-		}(worker, tr)
->>>>>>> 7ab5e549
 	}
 
 	wg.Wait()
@@ -220,10 +176,6 @@
 	return nil
 }
 
-<<<<<<< HEAD
-//FIXME: it seems that we don't need to split table into multiple regions.
-=======
->>>>>>> 7ab5e549
 func (rc *RestoreController) restoreTable(ctx context.Context, t *TableRestore, w *RestoreWorker) error {
 	defer t.Close()
 	timer := time.Now()
@@ -260,7 +212,6 @@
 	// recycle table worker in advance to prevent so many idle region workers and promote CPU utilization.
 	rc.tableWorkers.Recycle(w)
 	common.AppLogger.Infof("[%s] encode kv data and write takes %v", table, time.Since(timer))
-<<<<<<< HEAD
 
 	var (
 		tableRows uint64
@@ -280,27 +231,6 @@
 	return errors.Trace(err)
 }
 
-=======
-
-	var (
-		tableRows uint64
-		checksum  = verify.NewKVChecksum(0)
-	)
-	for _, regStat := range t.handledRegions {
-		tableRows += regStat.rows
-		if regStat.maxRowID > t.tableMaxRowID {
-			t.tableMaxRowID = regStat.maxRowID
-		}
-		checksum.Add(regStat.checksum)
-	}
-	t.localChecksum = checksum
-	t.tableRows = tableRows
-
-	err := rc.postProcessing(t)
-	return errors.Trace(err)
-}
-
->>>>>>> 7ab5e549
 func (rc *RestoreController) postProcessing(t *TableRestore) error {
 	postProcessError := make(chan error, 1)
 	t.postProcessError = postProcessError
@@ -319,7 +249,6 @@
 		case table := <-rc.postProcessQueue:
 			table.postProcessError <- rc.doPostProcessing(ctx, table)
 		}
-<<<<<<< HEAD
 	}
 }
 
@@ -342,30 +271,6 @@
 		return errors.Trace(err)
 	}
 
-=======
-	}
-}
-
-func (rc *RestoreController) doPostProcessing(ctx context.Context, t *TableRestore) error {
-	uniqueTable := common.UniqueTable(t.tableMeta.DB, t.tableMeta.Name)
-	// 1. close engine, then calling import
-	if err := t.importKV(); err != nil {
-		return errors.Trace(err)
-	}
-	common.AppLogger.Infof("[%s] local checksum %s, has imported %d rows", uniqueTable, t.localChecksum, t.tableRows)
-
-	// 2. compact level 1
-	if err := rc.doCompact(ctx, Level1Compact); err != nil {
-		// log it and continue
-		common.AppLogger.Warnf("[%s] do compact %d failed err %v", uniqueTable, Level1Compact, errors.ErrorStack(err))
-	}
-
-	// 3. alter table set auto_increment
-	if err := t.restoreTableMeta(ctx); err != nil {
-		return errors.Trace(err)
-	}
-
->>>>>>> 7ab5e549
 	// 4. do table checksum
 	if err := t.checksum(ctx); err != nil {
 		return errors.Trace(err)
@@ -425,7 +330,6 @@
 }
 
 func (rc *RestoreController) getTables() []string {
-<<<<<<< HEAD
 	var numOfTables int
 	for _, dbMeta := range rc.dbMetas {
 		numOfTables += len(dbMeta.Tables)
@@ -435,16 +339,6 @@
 	for _, dbMeta := range rc.dbMetas {
 		for tbl := range dbMeta.Tables {
 			tables = append(tables, common.UniqueTable(dbMeta.Name, tbl))
-=======
-	tables := make([]string, 0, len(rc.dbMeta.Tables))
-	dbInfo := rc.dbInfo
-	for tbl := range rc.dbMeta.Tables {
-		// FIXME: it seems a little bit of redundance. Simplify it in the future.  @chendahui
-		_, ok := dbInfo.Tables[tbl]
-		if !ok {
-			common.AppLogger.Warnf("table info not found : %s", tbl)
-			continue
->>>>>>> 7ab5e549
 		}
 	}
 
@@ -512,17 +406,10 @@
 		limit:   limit,
 		workers: workers,
 		name:    name,
-<<<<<<< HEAD
 	}
 	reportFunc := func() {
 		metric.IdleWorkersGauge.WithLabelValues(pool.name).Set(float64(len(pool.workers)))
 	}
-=======
-	}
-	reportFunc := func() {
-		metric.IdleWorkersGauge.WithLabelValues(pool.name).Set(float64(len(pool.workers)))
-	}
->>>>>>> 7ab5e549
 	go metric.ReportMetricPeriodically(ctx, reportFunc)
 	return pool
 }
@@ -594,11 +481,7 @@
 	kvEncoder := t.encoders.Apply()
 	defer t.encoders.Recycle(kvEncoder)
 
-<<<<<<< HEAD
 	kvDeliver := t.delivers.AcquireClient(t.executor.tableMeta.DB, t.executor.tableMeta.Name)
-=======
-	kvDeliver := t.delivers.AcquireClient(t.executor.dbInfo.Name, t.executor.tableInfo.Name)
->>>>>>> 7ab5e549
 	// cause bug here.
 	defer t.delivers.RecycleClient(kvDeliver)
 
