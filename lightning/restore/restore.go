// Copyright 2019 PingCAP, Inc.
//
// Licensed under the Apache License, Version 2.0 (the "License");
// you may not use this file except in compliance with the License.
// You may obtain a copy of the License at
//
//     http://www.apache.org/licenses/LICENSE-2.0
//
// Unless required by applicable law or agreed to in writing, software
// distributed under the License is distributed on an "AS IS" BASIS,
// See the License for the specific language governing permissions and
// limitations under the License.

package restore

import (
	"context"
	"fmt"
	"io"
	"math"
	"os"
	"strings"
	"sync"
	"sync/atomic"
	"time"

	"github.com/pingcap/br/pkg/pdutil"
	"github.com/pingcap/br/pkg/storage"
	"github.com/pingcap/errors"
	"github.com/pingcap/failpoint"
	sstpb "github.com/pingcap/kvproto/pkg/import_sstpb"
	"github.com/pingcap/parser/model"
	"github.com/pingcap/tidb-lightning/lightning/glue"
	tidbcfg "github.com/pingcap/tidb/config"
	"github.com/pingcap/tidb/meta/autoid"
	"github.com/pingcap/tidb/table"
	"github.com/pingcap/tidb/table/tables"
	"github.com/pingcap/tidb/util/collate"
	"go.uber.org/zap"
	"modernc.org/mathutil"

	kv "github.com/pingcap/tidb-lightning/lightning/backend"
	. "github.com/pingcap/tidb-lightning/lightning/checkpoints"
	"github.com/pingcap/tidb-lightning/lightning/common"
	"github.com/pingcap/tidb-lightning/lightning/config"
	"github.com/pingcap/tidb-lightning/lightning/log"
	"github.com/pingcap/tidb-lightning/lightning/metric"
	"github.com/pingcap/tidb-lightning/lightning/mydump"
	verify "github.com/pingcap/tidb-lightning/lightning/verification"
	"github.com/pingcap/tidb-lightning/lightning/web"
	"github.com/pingcap/tidb-lightning/lightning/worker"

	// TODO: remove this after https://github.com/pingcap/tidb/issues/21342 is fixed.
	_ "github.com/pingcap/tidb/planner/core"
)

const (
	FullLevelCompact = -1
	Level1Compact    = 1
)

const (
	defaultGCLifeTime = 100 * time.Hour
)

const (
	indexEngineID = -1
)

const (
	compactStateIdle int32 = iota
	compactStateDoing
)

// DeliverPauser is a shared pauser to pause progress to (*chunkRestore).encodeLoop
var DeliverPauser = common.NewPauser()

func init() {
	cfg := tidbcfg.GetGlobalConfig()
	cfg.Log.SlowThreshold = 3000
	// used in integration tests
	failpoint.Inject("SetMinDeliverBytes", func(v failpoint.Value) {
		minDeliverBytes = uint64(v.(int))
	})
}

type saveCp struct {
	tableName string
	merger    TableCheckpointMerger
}

type errorSummary struct {
	status CheckpointStatus
	err    error
}

type errorSummaries struct {
	sync.Mutex
	logger  log.Logger
	summary map[string]errorSummary
}

// makeErrorSummaries returns an initialized errorSummaries instance
func makeErrorSummaries(logger log.Logger) errorSummaries {
	return errorSummaries{
		logger:  logger,
		summary: make(map[string]errorSummary),
	}
}

func (es *errorSummaries) emitLog() {
	es.Lock()
	defer es.Unlock()

	if errorCount := len(es.summary); errorCount > 0 {
		logger := es.logger
		logger.Error("tables failed to be imported", zap.Int("count", errorCount))
		for tableName, errorSummary := range es.summary {
			logger.Error("-",
				zap.String("table", tableName),
				zap.String("status", errorSummary.status.MetricName()),
				log.ShortError(errorSummary.err),
			)
		}
	}
}

func (es *errorSummaries) record(tableName string, err error, status CheckpointStatus) {
	es.Lock()
	defer es.Unlock()
	es.summary[tableName] = errorSummary{status: status, err: err}
}

type RestoreController struct {
	cfg             *config.Config
	dbMetas         []*mydump.MDDatabaseMeta
	dbInfos         map[string]*TidbDBInfo
	tableWorkers    *worker.Pool
	indexWorkers    *worker.Pool
	regionWorkers   *worker.Pool
	ioWorkers       *worker.Pool
	pauser          *common.Pauser
	backend         kv.Backend
	tidbGlue        glue.Glue
	postProcessLock sync.Mutex // a simple way to ensure post-processing is not concurrent without using complicated goroutines
	alterTableLock  sync.Mutex
	compactState    int32
	sysVars         map[string]string
	tls             *common.TLS

	errorSummaries errorSummaries

	checkpointsDB CheckpointsDB
	saveCpCh      chan saveCp
	checkpointsWg sync.WaitGroup

	closedEngineLimit *worker.Pool
	store             storage.ExternalStorage
	checksumManager   ChecksumManager
}

func NewRestoreController(
	ctx context.Context,
	dbMetas []*mydump.MDDatabaseMeta,
	cfg *config.Config,
	s storage.ExternalStorage,
	g glue.Glue,
) (*RestoreController, error) {
	return NewRestoreControllerWithPauser(ctx, dbMetas, cfg, s, DeliverPauser, g)
}

func NewRestoreControllerWithPauser(
	ctx context.Context,
	dbMetas []*mydump.MDDatabaseMeta,
	cfg *config.Config,
	s storage.ExternalStorage,
	pauser *common.Pauser,
	g glue.Glue,
) (*RestoreController, error) {
	tls, err := cfg.ToTLS()
	if err != nil {
		return nil, err
	}

	cpdb, err := g.OpenCheckpointsDB(ctx, cfg)
	if err != nil {
		return nil, errors.Trace(err)
	}

	taskCp, err := cpdb.TaskCheckpoint(ctx)
	if err != nil {
		return nil, errors.Trace(err)
	}
	if err := verifyCheckpoint(cfg, taskCp); err != nil {
		return nil, errors.Trace(err)
	}

	var backend kv.Backend
	switch cfg.TikvImporter.Backend {
	case config.BackendImporter:
		var err error
		backend, err = kv.NewImporter(ctx, tls, cfg.TikvImporter.Addr, cfg.TiDB.PdAddr)
		if err != nil {
			return nil, err
		}
	case config.BackendTiDB:
		db, err := DBFromConfig(cfg.TiDB)
		if err != nil {
			return nil, errors.Trace(err)
		}
		backend = kv.NewTiDBBackend(db, cfg.TikvImporter.OnDuplicate)
	case config.BackendLocal:
		backend, err = kv.NewLocalBackend(ctx, tls, cfg.TiDB.PdAddr, int64(cfg.TikvImporter.RegionSplitSize),
			cfg.TikvImporter.SortedKVDir, cfg.TikvImporter.RangeConcurrency, cfg.TikvImporter.SendKVPairs,
			cfg.Checkpoint.Enable, g)
		if err != nil {
			return nil, err
		}
	default:
		return nil, errors.New("unknown backend: " + cfg.TikvImporter.Backend)
	}

	rc := &RestoreController{
		cfg:           cfg,
		dbMetas:       dbMetas,
		tableWorkers:  worker.NewPool(ctx, cfg.App.TableConcurrency, "table"),
		indexWorkers:  worker.NewPool(ctx, cfg.App.IndexConcurrency, "index"),
		regionWorkers: worker.NewPool(ctx, cfg.App.RegionConcurrency, "region"),
		ioWorkers:     worker.NewPool(ctx, cfg.App.IOConcurrency, "io"),
		pauser:        pauser,
		backend:       backend,
		tidbGlue:      g,
		sysVars:       defaultImportantVariables,
		tls:           tls,

		errorSummaries:    makeErrorSummaries(log.L()),
		checkpointsDB:     cpdb,
		saveCpCh:          make(chan saveCp),
		closedEngineLimit: worker.NewPool(ctx, cfg.App.TableConcurrency*2, "closed-engine"),

		store: s,
	}

	return rc, nil
}

func (rc *RestoreController) Close() {
	rc.backend.Close()
	rc.tidbGlue.GetSQLExecutor().Close()
}

func (rc *RestoreController) Run(ctx context.Context) error {
	opts := []func(context.Context) error{
		rc.checkRequirements,
		rc.setGlobalVariables,
		rc.restoreSchema,
		rc.restoreTables,
		rc.fullCompact,
		rc.switchToNormalMode,
		rc.cleanCheckpoints,
	}

	task := log.L().Begin(zap.InfoLevel, "the whole procedure")

	var err error
	finished := false
outside:
	for i, process := range opts {
		err = process(ctx)
		if i == len(opts)-1 {
			finished = true
		}
		logger := task.With(zap.Int("step", i), log.ShortError(err))

		switch {
		case err == nil:
		case log.IsContextCanceledError(err):
			logger.Info("task canceled")
			err = nil
			break outside
		default:
			logger.Error("run failed")
			fmt.Fprintf(os.Stderr, "Error: %s\n", err)
			break outside // ps : not continue
		}
	}

	// if process is cancelled, should make sure checkpoints are written to db.
	if !finished {
		rc.waitCheckpointFinish()
	}

	task.End(zap.ErrorLevel, err)
	rc.errorSummaries.emitLog()

	return errors.Trace(err)
}

func (rc *RestoreController) restoreSchema(ctx context.Context) error {
	if !rc.cfg.Mydumper.NoSchema {
		if rc.tidbGlue.OwnsSQLExecutor() {
			db, err := DBFromConfig(rc.cfg.TiDB)
			if err != nil {
				return errors.Trace(err)
			}
			defer db.Close()
			db.ExecContext(ctx, "SET SQL_MODE = ?", rc.cfg.TiDB.StrSQLMode)
		}

		for _, dbMeta := range rc.dbMetas {
			task := log.With(zap.String("db", dbMeta.Name)).Begin(zap.InfoLevel, "restore table schema")

			tablesSchema := make(map[string]string)
			for _, tblMeta := range dbMeta.Tables {
				tablesSchema[tblMeta.Name] = tblMeta.GetSchema(ctx, rc.store)
			}
			err := InitSchema(ctx, rc.tidbGlue, dbMeta.Name, tablesSchema)

			task.End(zap.ErrorLevel, err)
			if err != nil {
				return errors.Annotatef(err, "restore table schema %s failed", dbMeta.Name)
			}
		}

		// restore views. Since views can cross database we must restore views after all table schemas are restored.
		for _, dbMeta := range rc.dbMetas {
			if len(dbMeta.Views) > 0 {
				task := log.With(zap.String("db", dbMeta.Name)).Begin(zap.InfoLevel, "restore view schema")
				viewsSchema := make(map[string]string)
				for _, viewMeta := range dbMeta.Views {
					viewsSchema[viewMeta.Name] = viewMeta.GetSchema(ctx, rc.store)
				}
				err := InitSchema(ctx, rc.tidbGlue, dbMeta.Name, viewsSchema)

				task.End(zap.ErrorLevel, err)
				if err != nil {
					return errors.Annotatef(err, "restore view schema %s failed", dbMeta.Name)
				}
			}

		}
	}
	getTableFunc := rc.backend.FetchRemoteTableModels
	if !rc.tidbGlue.OwnsSQLExecutor() {
		getTableFunc = rc.tidbGlue.GetTables
	}
	dbInfos, err := LoadSchemaInfo(ctx, rc.dbMetas, getTableFunc)
	if err != nil {
		return errors.Trace(err)
	}
	rc.dbInfos = dbInfos

	// Load new checkpoints
	err = rc.checkpointsDB.Initialize(ctx, rc.cfg, dbInfos)
	if err != nil {
		return errors.Trace(err)
	}
	failpoint.Inject("InitializeCheckpointExit", func() {
		log.L().Warn("exit triggered", zap.String("failpoint", "InitializeCheckpointExit"))
		os.Exit(0)
	})

	go rc.listenCheckpointUpdates()

	rc.sysVars = ObtainImportantVariables(ctx, rc.tidbGlue.GetSQLExecutor())

	// Estimate the number of chunks for progress reporting
	err = rc.estimateChunkCountIntoMetrics(ctx)
	return err
}

// verifyCheckpoint check whether previous task checkpoint is compatible with task config
func verifyCheckpoint(cfg *config.Config, taskCp *TaskCheckpoint) error {
	if taskCp == nil {
		return nil
	}
	// always check the backend value even with 'check-requirements = false'
	retryUsage := "destroy all checkpoints"
	if cfg.Checkpoint.Driver == config.CheckpointDriverFile {
		retryUsage = fmt.Sprintf("delete the file '%s'", cfg.Checkpoint.DSN)
	}
	retryUsage += " and remove all restored tables and try again"

	if cfg.TikvImporter.Backend != taskCp.Backend {
		return errors.Errorf("config 'tikv-importer.backend' value '%s' different from checkpoint value '%s', please %s", cfg.TikvImporter.Backend, taskCp.Backend, retryUsage)
	}

	if cfg.App.CheckRequirements {
		if common.ReleaseVersion != taskCp.LightningVer {
			var displayVer string
			if len(taskCp.LightningVer) != 0 {
				displayVer = fmt.Sprintf("at '%s'", taskCp.LightningVer)
			} else {
				displayVer = "before v4.0.6/v3.0.19"
			}
			return errors.Errorf("lightning version is '%s', but checkpoint was created %s, please %s", common.ReleaseVersion, displayVer, retryUsage)
		}

		errorFmt := "config '%s' value '%s' different from checkpoint value '%s'. You may set 'check-requirements = false' to skip this check or " + retryUsage
		if cfg.Mydumper.SourceDir != taskCp.SourceDir {
			return errors.Errorf(errorFmt, "mydumper.data-source-dir", cfg.Mydumper.SourceDir, taskCp.SourceDir)
		}

		if cfg.TikvImporter.Backend == config.BackendLocal && cfg.TikvImporter.SortedKVDir != taskCp.SortedKVDir {
			return errors.Errorf(errorFmt, "mydumper.sorted-kv-dir", cfg.TikvImporter.SortedKVDir, taskCp.SortedKVDir)
		}

		if cfg.TikvImporter.Backend == config.BackendImporter && cfg.TikvImporter.Addr != taskCp.ImporterAddr {
			return errors.Errorf(errorFmt, "tikv-importer.addr", cfg.TikvImporter.Backend, taskCp.Backend)
		}

		if cfg.TiDB.Host != taskCp.TiDBHost {
			return errors.Errorf(errorFmt, "tidb.host", cfg.TiDB.Host, taskCp.TiDBHost)
		}

		if cfg.TiDB.Port != taskCp.TiDBPort {
			return errors.Errorf(errorFmt, "tidb.port", cfg.TiDB.Port, taskCp.TiDBPort)
		}

		if cfg.TiDB.PdAddr != taskCp.PdAddr {
			return errors.Errorf(errorFmt, "tidb.pd-addr", cfg.TiDB.PdAddr, taskCp.PdAddr)
		}
	}

	return nil
}

func (rc *RestoreController) estimateChunkCountIntoMetrics(ctx context.Context) error {
	estimatedChunkCount := 0.0
	for _, dbMeta := range rc.dbMetas {
		for _, tableMeta := range dbMeta.Tables {
			tableName := common.UniqueTable(dbMeta.Name, tableMeta.Name)
			dbCp, err := rc.checkpointsDB.Get(ctx, tableName)
			if err != nil {
				return errors.Trace(err)
			}
			fileChunks := make(map[string]float64)
			for engineId, eCp := range dbCp.Engines {
				if engineId == indexEngineID {
					continue
				}
				for _, c := range eCp.Chunks {
					if _, ok := fileChunks[c.Key.Path]; !ok {
						fileChunks[c.Key.Path] = 0.0
					}
					remainChunkCnt := float64(c.Chunk.EndOffset-c.Chunk.Offset) / float64(c.Chunk.EndOffset-c.Key.Offset)
					fileChunks[c.Key.Path] += remainChunkCnt
				}
			}
			for _, fileMeta := range tableMeta.DataFiles {
				if cnt, ok := fileChunks[fileMeta.FileMeta.Path]; ok {
					estimatedChunkCount += cnt
					continue
				}
				if fileMeta.FileMeta.Type == mydump.SourceTypeCSV {
					cfg := rc.cfg.Mydumper
					if fileMeta.FileMeta.FileSize > int64(cfg.MaxRegionSize) && cfg.StrictFormat && !cfg.CSV.Header {
						estimatedChunkCount += math.Round(float64(fileMeta.FileMeta.FileSize) / float64(cfg.MaxRegionSize))
					} else {
						estimatedChunkCount += 1
					}
				} else {
					estimatedChunkCount += 1
				}
			}
		}
	}
	metric.ChunkCounter.WithLabelValues(metric.ChunkStateEstimated).Add(estimatedChunkCount)
	rc.tidbGlue.Record(glue.RecordEstimatedChunk, uint64(estimatedChunkCount))
	return nil
}

func (rc *RestoreController) saveStatusCheckpoint(tableName string, engineID int32, err error, statusIfSucceed CheckpointStatus) {
	merger := &StatusCheckpointMerger{Status: statusIfSucceed, EngineID: engineID}

	log.L().Debug("update checkpoint", zap.String("table", tableName), zap.Int32("engine_id", engineID),
		zap.Uint8("new_status", uint8(statusIfSucceed)), zap.Error(err))

	switch {
	case err == nil:
		break
	case !common.IsContextCanceledError(err):
		merger.SetInvalid()
		rc.errorSummaries.record(tableName, err, statusIfSucceed)
	default:
		return
	}

	if engineID == WholeTableEngineID {
		metric.RecordTableCount(statusIfSucceed.MetricName(), err)
	} else {
		metric.RecordEngineCount(statusIfSucceed.MetricName(), err)
	}

	rc.saveCpCh <- saveCp{tableName: tableName, merger: merger}
}

// listenCheckpointUpdates will combine several checkpoints together to reduce database load.
func (rc *RestoreController) listenCheckpointUpdates() {
	rc.checkpointsWg.Add(1)

	var lock sync.Mutex
	coalesed := make(map[string]*TableCheckpointDiff)

	hasCheckpoint := make(chan struct{}, 1)
	defer close(hasCheckpoint)

	go func() {
		for range hasCheckpoint {
			lock.Lock()
			cpd := coalesed
			coalesed = make(map[string]*TableCheckpointDiff)
			lock.Unlock()

			if len(cpd) > 0 {
				rc.checkpointsDB.Update(cpd)
				web.BroadcastCheckpointDiff(cpd)
			}
			rc.checkpointsWg.Done()
		}
	}()

	for scp := range rc.saveCpCh {
		lock.Lock()
		cpd, ok := coalesed[scp.tableName]
		if !ok {
			cpd = NewTableCheckpointDiff()
			coalesed[scp.tableName] = cpd
		}
		scp.merger.MergeInto(cpd)

		if len(hasCheckpoint) == 0 {
			rc.checkpointsWg.Add(1)
			hasCheckpoint <- struct{}{}
		}

		lock.Unlock()

		failpoint.Inject("FailIfImportedChunk", func(val failpoint.Value) {
			if merger, ok := scp.merger.(*ChunkCheckpointMerger); ok && merger.Checksum.SumKVS() >= uint64(val.(int)) {
				rc.checkpointsWg.Done()
				rc.checkpointsWg.Wait()
				panic("forcing failure due to FailIfImportedChunk")
			}
		})

		failpoint.Inject("FailIfStatusBecomes", func(val failpoint.Value) {
			if merger, ok := scp.merger.(*StatusCheckpointMerger); ok && merger.EngineID >= 0 && int(merger.Status) == val.(int) {
				rc.checkpointsWg.Done()
				rc.checkpointsWg.Wait()
				panic("forcing failure due to FailIfStatusBecomes")
			}
		})

		failpoint.Inject("FailIfIndexEngineImported", func(val failpoint.Value) {
			if merger, ok := scp.merger.(*StatusCheckpointMerger); ok &&
				merger.EngineID == WholeTableEngineID &&
				merger.Status == CheckpointStatusIndexImported && val.(int) > 0 {
				rc.checkpointsWg.Done()
				rc.checkpointsWg.Wait()
				panic("forcing failure due to FailIfIndexEngineImported")
			}
		})

		failpoint.Inject("KillIfImportedChunk", func(val failpoint.Value) {
			if merger, ok := scp.merger.(*ChunkCheckpointMerger); ok && merger.Checksum.SumKVS() >= uint64(val.(int)) {
				common.KillMySelf()
			}
		})
	}
	rc.checkpointsWg.Done()
}

func (rc *RestoreController) runPeriodicActions(ctx context.Context, stop <-chan struct{}) {
	logProgressTicker := time.NewTicker(rc.cfg.Cron.LogProgress.Duration)
	defer logProgressTicker.Stop()

	glueProgressTicker := time.NewTicker(3 * time.Second)
	defer glueProgressTicker.Stop()

	var switchModeChan <-chan time.Time
	// tide backend don't need to switch tikv to import mode
	if rc.cfg.TikvImporter.Backend != config.BackendTiDB {
		switchModeTicker := time.NewTicker(rc.cfg.Cron.SwitchMode.Duration)
		defer switchModeTicker.Stop()
		switchModeChan = switchModeTicker.C

		rc.switchToImportMode(ctx)
	} else {
		switchModeChan = make(chan time.Time)
	}

	start := time.Now()

	for {
		select {
		case <-ctx.Done():
			log.L().Warn("stopping periodic actions", log.ShortError(ctx.Err()))
			return
		case <-stop:
			log.L().Info("everything imported, stopping periodic actions")
			return

		case <-switchModeChan:
			// periodically switch to import mode, as requested by TiKV 3.0
			rc.switchToImportMode(ctx)

		case <-logProgressTicker.C:
			// log the current progress periodically, so OPS will know that we're still working
			nanoseconds := float64(time.Since(start).Nanoseconds())
			estimated := metric.ReadCounter(metric.ChunkCounter.WithLabelValues(metric.ChunkStateEstimated))
			finished := metric.ReadCounter(metric.ChunkCounter.WithLabelValues(metric.ChunkStateFinished))
			totalTables := metric.ReadCounter(metric.TableCounter.WithLabelValues(metric.TableStatePending, metric.TableResultSuccess))
			completedTables := metric.ReadCounter(metric.TableCounter.WithLabelValues(metric.TableStateCompleted, metric.TableResultSuccess))
			bytesRead := metric.ReadHistogramSum(metric.RowReadBytesHistogram)

			var state string
			var remaining zap.Field
			if finished >= estimated {
				state = "post-processing"
				remaining = zap.Skip()
			} else if finished > 0 {
				remainNanoseconds := (estimated/finished - 1) * nanoseconds
				state = "writing"
				remaining = zap.Duration("remaining", time.Duration(remainNanoseconds).Round(time.Second))
			} else {
				state = "writing"
				remaining = zap.Skip()
			}

			// Note: a speed of 28 MiB/s roughly corresponds to 100 GiB/hour.
			log.L().Info("progress",
				zap.String("files", fmt.Sprintf("%.0f/%.0f (%.1f%%)", finished, estimated, finished/estimated*100)),
				zap.String("tables", fmt.Sprintf("%.0f/%.0f (%.1f%%)", completedTables, totalTables, completedTables/totalTables*100)),
				zap.String("chunks", fmt.Sprintf("%.0f/%.0f", finished, estimated)),
				zap.Float64("speed(MiB/s)", bytesRead/(1048576e-9*nanoseconds)),
				zap.String("state", state),
				remaining,
			)
		case <-glueProgressTicker.C:
			finished := metric.ReadCounter(metric.ChunkCounter.WithLabelValues(metric.ChunkStateFinished))
			rc.tidbGlue.Record(glue.RecordFinishedChunk, uint64(finished))
		}
	}
}

var checksumManagerKey struct{}

func (rc *RestoreController) restoreTables(ctx context.Context) error {
	logTask := log.L().Begin(zap.InfoLevel, "restore all tables data")

	// for local backend, we should disable some pd scheduler and change some settings, to
	// make split region and ingest sst more stable
	// because importer backend is mostly use for v3.x cluster which doesn't support these api,
	// so we also don't do this for import backend
	if rc.cfg.TikvImporter.Backend == config.BackendLocal {
		// disable some pd schedulers
		pdController, err := pdutil.NewPdController(ctx, rc.cfg.TiDB.PdAddr,
			rc.tls.TLSConfig(), rc.tls.ToPDSecurityOption())
		if err != nil {
			return errors.Trace(err)
		}
		logTask.Info("removing PD leader&region schedulers")
		restoreFn, e := pdController.RemoveSchedulers(ctx)
		defer func() {
			// use context.Background to make sure this restore function can still be executed even if ctx is canceled
			if restoreE := restoreFn(context.Background()); restoreE != nil {
				logTask.Warn("failed to restore removed schedulers, you may need to restore them manually", zap.Error(restoreE))
				return
			}
			logTask.Info("add back PD leader&region schedulers")
		}()
		if e != nil {
			return errors.Trace(err)
		}
	}

	var wg sync.WaitGroup
	var restoreErr common.OnceError

	stopPeriodicActions := make(chan struct{})
	go rc.runPeriodicActions(ctx, stopPeriodicActions)

	type task struct {
		tr *TableRestore
		cp *TableCheckpoint
	}
	taskCh := make(chan task, rc.cfg.App.IndexConcurrency)
	defer close(taskCh)

	manager, err := newChecksumManager(ctx, rc)
	if err != nil {
		return errors.Trace(err)
	}
	ctx2 := context.WithValue(ctx, &checksumManagerKey, manager)
	for i := 0; i < rc.cfg.App.IndexConcurrency; i++ {
		go func() {
			for task := range taskCh {
				tableLogTask := task.tr.logger.Begin(zap.InfoLevel, "restore table")
				web.BroadcastTableCheckpoint(task.tr.tableName, task.cp)
				err := task.tr.restoreTable(ctx2, rc, task.cp)
				err = errors.Annotatef(err, "restore table %s failed", task.tr.tableName)
				tableLogTask.End(zap.ErrorLevel, err)
				web.BroadcastError(task.tr.tableName, err)
				metric.RecordTableCount("completed", err)
				restoreErr.Set(err)
				wg.Done()
			}
		}()
	}

	// first collect all tables where the checkpoint is invalid
	allInvalidCheckpoints := make(map[string]CheckpointStatus)
	// collect all tables whose checkpoint's tableID can't match current tableID
	allDirtyCheckpoints := make(map[string]struct{})
	for _, dbMeta := range rc.dbMetas {
		dbInfo, ok := rc.dbInfos[dbMeta.Name]
		if !ok {
			return errors.Errorf("database %s not found in rc.dbInfos", dbMeta.Name)
		}
		for _, tableMeta := range dbMeta.Tables {
			tableInfo, ok := dbInfo.Tables[tableMeta.Name]
			if !ok {
				return errors.Errorf("table info %s.%s not found", dbMeta.Name, tableMeta.Name)
			}

			tableName := common.UniqueTable(dbInfo.Name, tableInfo.Name)
			cp, err := rc.checkpointsDB.Get(ctx, tableName)
			if err != nil {
				return errors.Trace(err)
			}
			if cp.Status <= CheckpointStatusMaxInvalid {
				allInvalidCheckpoints[tableName] = cp.Status
			} else if cp.TableID > 0 && cp.TableID != tableInfo.ID {
				allDirtyCheckpoints[tableName] = struct{}{}
			}
		}
	}

	if len(allInvalidCheckpoints) != 0 {
		logger := log.L()
		logger.Error(
			"TiDB Lightning has failed last time. To prevent data loss, this run will stop now. Please resolve errors first",
			zap.Int("count", len(allInvalidCheckpoints)),
		)

		for tableName, status := range allInvalidCheckpoints {
			failedStep := status * 10
			var action strings.Builder
			action.WriteString("./tidb-lightning-ctl --checkpoint-error-")
			switch failedStep {
			case CheckpointStatusAlteredAutoInc, CheckpointStatusAnalyzed:
				action.WriteString("ignore")
			default:
				action.WriteString("destroy")
			}
			action.WriteString("='")
			action.WriteString(tableName)
			action.WriteString("' --config=...")

			logger.Info("-",
				zap.String("table", tableName),
				zap.Uint8("status", uint8(status)),
				zap.String("failedStep", failedStep.MetricName()),
				zap.Stringer("recommendedAction", &action),
			)
		}

		logger.Info("You may also run `./tidb-lightning-ctl --checkpoint-error-destroy=all --config=...` to start from scratch")
		logger.Info("For details of this failure, read the log file from the PREVIOUS run")

		return errors.New("TiDB Lightning has failed last time; please resolve these errors first")
	}
	if len(allDirtyCheckpoints) > 0 {
		logger := log.L()
		logger.Error(
			"TiDB Lightning has detected tables with illegal checkpoints. To prevent data mismatch, this run will stop now. Please remove these checkpoints first",
			zap.Int("count", len(allDirtyCheckpoints)),
		)

		for tableName := range allDirtyCheckpoints {
			logger.Info("-",
				zap.String("table", tableName),
				zap.String("recommendedAction", "./tidb-lightning-ctl --checkpoint-remove='"+tableName+"' --config=..."),
			)
		}

		logger.Info("You may also run `./tidb-lightning-ctl --checkpoint-remove=all --config=...` to start from scratch")

		return errors.New("TiDB Lightning has detected tables with illegal checkpoints; please remove these checkpoints first")
	}

	for _, dbMeta := range rc.dbMetas {
		dbInfo := rc.dbInfos[dbMeta.Name]
		for _, tableMeta := range dbMeta.Tables {
			tableInfo := dbInfo.Tables[tableMeta.Name]
			tableName := common.UniqueTable(dbInfo.Name, tableInfo.Name)
			cp, err := rc.checkpointsDB.Get(ctx, tableName)
			if err != nil {
				return errors.Trace(err)
			}
			tr, err := NewTableRestore(tableName, tableMeta, dbInfo, tableInfo, cp)
			if err != nil {
				return errors.Trace(err)
			}

			wg.Add(1)
			select {
			case taskCh <- task{tr: tr, cp: cp}:
			case <-ctx.Done():
				return ctx.Err()
			}
		}
	}

	wg.Wait()
	close(stopPeriodicActions)

	err = restoreErr.Get()
	logTask.End(zap.ErrorLevel, err)
	return err
}

func (t *TableRestore) restoreTable(
	ctx context.Context,
	rc *RestoreController,
	cp *TableCheckpoint,
) error {
	// 1. Load the table info.

	select {
	case <-ctx.Done():
		return ctx.Err()
	default:
	}

	// no need to do anything if the chunks are already populated
	if len(cp.Engines) > 0 {
		t.logger.Info("reusing engines and files info from checkpoint",
			zap.Int("enginesCnt", len(cp.Engines)),
			zap.Int("filesCnt", cp.CountChunks()),
		)
	} else if cp.Status < CheckpointStatusAllWritten {
		if err := t.populateChunks(ctx, rc, cp); err != nil {
			return errors.Trace(err)
		}
		if err := rc.checkpointsDB.InsertEngineCheckpoints(ctx, t.tableName, cp.Engines); err != nil {
			return errors.Trace(err)
		}
		web.BroadcastTableCheckpoint(t.tableName, cp)

		// rebase the allocator so it exceeds the number of rows.
		if t.tableInfo.Core.PKIsHandle && t.tableInfo.Core.ContainsAutoRandomBits() {
			cp.AllocBase = mathutil.MaxInt64(cp.AllocBase, t.tableInfo.Core.AutoRandID)
			t.alloc.Get(autoid.AutoRandomType).Rebase(t.tableInfo.ID, cp.AllocBase, false)
		} else {
			cp.AllocBase = mathutil.MaxInt64(cp.AllocBase, t.tableInfo.Core.AutoIncID)
			t.alloc.Get(autoid.RowIDAllocType).Rebase(t.tableInfo.ID, cp.AllocBase, false)
		}
		rc.saveCpCh <- saveCp{
			tableName: t.tableName,
			merger: &RebaseCheckpointMerger{
				AllocBase: cp.AllocBase,
			},
		}
	}

	// 2. Restore engines (if still needed)
	err := t.restoreEngines(ctx, rc, cp)
	if err != nil {
		return errors.Trace(err)
	}

	// 3. Post-process
	return errors.Trace(t.postProcess(ctx, rc, cp))
}

func (t *TableRestore) restoreEngines(ctx context.Context, rc *RestoreController, cp *TableCheckpoint) error {
	indexEngineCp := cp.Engines[indexEngineID]
	if indexEngineCp == nil {
		return errors.Errorf("table %v index engine checkpoint not found", t.tableName)
	}

	// The table checkpoint status set to `CheckpointStatusIndexImported` only if
	// both all data engines and the index engine had been imported to TiKV.
	// But persist index engine checkpoint status and table checkpoint status are
	// not an atomic operation, so `cp.Status < CheckpointStatusIndexImported`
	// but `indexEngineCp.Status == CheckpointStatusImported` could happen
	// when kill lightning after saving index engine checkpoint status before saving
	// table checkpoint status.
	var closedIndexEngine *kv.ClosedEngine
	if indexEngineCp.Status < CheckpointStatusImported && cp.Status < CheckpointStatusIndexImported {
		indexWorker := rc.indexWorkers.Apply()
		defer rc.indexWorkers.Recycle(indexWorker)

		indexEngine, err := rc.backend.OpenEngine(ctx, t.tableName, indexEngineID)
		if err != nil {
			return errors.Trace(err)
		}

		// The table checkpoint status less than `CheckpointStatusIndexImported` implies
		// that index engine checkpoint status less than `CheckpointStatusImported`.
		// So the index engine must be found in above process
		if indexEngine == nil {
			return errors.Errorf("table checkpoint status %v incompitable with index engine checkpoint status %v",
				cp.Status, indexEngineCp.Status)
		}

		logTask := t.logger.Begin(zap.InfoLevel, "import whole table")
		var wg sync.WaitGroup
		var engineErr common.OnceError

		for engineID, engine := range cp.Engines {
			select {
			case <-ctx.Done():
				// Set engineErr and break this for loop to wait all the sub-routines done before return.
				// Directly return may cause panic because caller will close the pebble db but some sub routines
				// are still reading from or writing to the pebble db.
				engineErr.Set(ctx.Err())
			default:
			}
			if engineErr.Get() != nil {
				break
			}

			// Should skip index engine
			if engineID < 0 {
				continue
			}

			if engine.Status < CheckpointStatusImported {
				wg.Add(1)

				// Note: We still need tableWorkers to control the concurrency of tables.
				// In the future, we will investigate more about
				// the difference between restoring tables concurrently and restoring tables one by one.
				restoreWorker := rc.tableWorkers.Apply()

				go func(w *worker.Worker, eid int32, ecp *EngineCheckpoint) {
					defer wg.Done()

					engineLogTask := t.logger.With(zap.Int32("engineNumber", eid)).Begin(zap.InfoLevel, "restore engine")
					dataClosedEngine, dataWorker, err := t.restoreEngine(ctx, rc, indexEngine, eid, ecp)
					engineLogTask.End(zap.ErrorLevel, err)
					rc.tableWorkers.Recycle(w)
					if err != nil {
						engineErr.Set(err)
						return
					}

					failpoint.Inject("FailBeforeDataEngineImported", func() {
						panic("forcing failure due to FailBeforeDataEngineImported")
					})

					defer rc.closedEngineLimit.Recycle(dataWorker)
					if err := t.importEngine(ctx, dataClosedEngine, rc, eid, ecp); err != nil {
						engineErr.Set(err)
					}
				}(restoreWorker, engineID, engine)
			}
		}

		wg.Wait()

		err = engineErr.Get()
		logTask.End(zap.ErrorLevel, err)
		if err != nil {
			return errors.Trace(err)
		}

		// If index engine file has been closed but not imported only if context cancel occurred
		// when `importKV()` execution, so `UnsafeCloseEngine` and continue import it.
		if indexEngineCp.Status == CheckpointStatusClosed {
			closedIndexEngine, err = rc.backend.UnsafeCloseEngine(ctx, t.tableName, indexEngineID)
		} else {
			closedIndexEngine, err = indexEngine.Close(ctx)
			rc.saveStatusCheckpoint(t.tableName, indexEngineID, err, CheckpointStatusClosed)
		}
		if err != nil {
			return errors.Trace(err)
		}
	}

	if cp.Status < CheckpointStatusIndexImported {
		var err error
		if indexEngineCp.Status < CheckpointStatusImported {
			// the lock ensures the import() step will not be concurrent.
			if !rc.isLocalBackend() {
				rc.postProcessLock.Lock()
			}
			err = t.importKV(ctx, closedIndexEngine)
			if !rc.isLocalBackend() {
				rc.postProcessLock.Unlock()
			}
			rc.saveStatusCheckpoint(t.tableName, indexEngineID, err, CheckpointStatusImported)
		}

		failpoint.Inject("FailBeforeIndexEngineImported", func() {
			panic("forcing failure due to FailBeforeIndexEngineImported")
		})

		rc.saveStatusCheckpoint(t.tableName, WholeTableEngineID, err, CheckpointStatusIndexImported)
		if err != nil {
			return errors.Trace(err)
		}
	}
	return nil
}

func (t *TableRestore) restoreEngine(
	ctx context.Context,
	rc *RestoreController,
	indexEngine *kv.OpenedEngine,
	engineID int32,
	cp *EngineCheckpoint,
) (*kv.ClosedEngine, *worker.Worker, error) {
	if cp.Status >= CheckpointStatusClosed {
		w := rc.closedEngineLimit.Apply()
		closedEngine, err := rc.backend.UnsafeCloseEngine(ctx, t.tableName, engineID)
		// If any error occurred, recycle worker immediately
		if err != nil {
			rc.closedEngineLimit.Recycle(w)
			return closedEngine, nil, errors.Trace(err)
		}
		return closedEngine, w, nil
	}

	logTask := t.logger.With(zap.Int32("engineNumber", engineID)).Begin(zap.InfoLevel, "encode kv data and write")

	dataEngine, err := rc.backend.OpenEngine(ctx, t.tableName, engineID)
	if err != nil {
		return nil, nil, errors.Trace(err)
	}

	var wg sync.WaitGroup
	var chunkErr common.OnceError

	// Restore table data
	for chunkIndex, chunk := range cp.Chunks {
		if chunk.Chunk.Offset >= chunk.Chunk.EndOffset {
			continue
		}

		select {
		case <-ctx.Done():
			return nil, nil, ctx.Err()
		default:
		}

		if chunkErr.Get() != nil {
			break
		}

		// Flows :
		// 	1. read mydump file
		// 	2. sql -> kvs
		// 	3. load kvs data (into kv deliver server)
		// 	4. flush kvs data (into tikv node)
		cr, err := newChunkRestore(ctx, chunkIndex, rc.cfg, chunk, rc.ioWorkers, rc.store, t.tableInfo)
		if err != nil {
			return nil, nil, errors.Trace(err)
		}
		metric.ChunkCounter.WithLabelValues(metric.ChunkStatePending).Inc()

		restoreWorker := rc.regionWorkers.Apply()
		wg.Add(1)
		go func(w *worker.Worker, cr *chunkRestore) {
			// Restore a chunk.
			defer func() {
				cr.close()
				wg.Done()
				rc.regionWorkers.Recycle(w)
			}()
			metric.ChunkCounter.WithLabelValues(metric.ChunkStateRunning).Inc()
			err := cr.restore(ctx, t, engineID, dataEngine, indexEngine, rc)
			if err == nil {
				metric.ChunkCounter.WithLabelValues(metric.ChunkStateFinished).Inc()
				return
			}
			metric.ChunkCounter.WithLabelValues(metric.ChunkStateFailed).Inc()
			chunkErr.Set(err)
		}(restoreWorker, cr)
	}

	wg.Wait()

	// Report some statistics into the log for debugging.
	totalKVSize := uint64(0)
	totalSQLSize := int64(0)
	for _, chunk := range cp.Chunks {
		totalKVSize += chunk.Checksum.SumSize()
		totalSQLSize += chunk.Chunk.EndOffset - chunk.Chunk.Offset
	}

	err = chunkErr.Get()
	logTask.End(zap.ErrorLevel, err,
		zap.Int64("read", totalSQLSize),
		zap.Uint64("written", totalKVSize),
	)

	// in local mode, this check-point make no sense, because we don't do flush now,
	// so there may be data lose if exit at here. So we don't write this checkpoint
	// here like other mode.
	if !rc.isLocalBackend() {
		rc.saveStatusCheckpoint(t.tableName, engineID, err, CheckpointStatusAllWritten)
	}
	if err != nil {
		return nil, nil, errors.Trace(err)
	}

	dataWorker := rc.closedEngineLimit.Apply()
	closedDataEngine, err := dataEngine.Close(ctx)
	// For local backend, if checkpoint is enabled, we must flush index engine to avoid data loss.
	// this flush action impact up to 10% of the performance, so we only do it if necessary.
	if err == nil && rc.cfg.Checkpoint.Enable && rc.isLocalBackend() {
		if err = indexEngine.Flush(); err != nil {
			// If any error occurred, recycle worker immediately
			rc.closedEngineLimit.Recycle(dataWorker)
			return nil, nil, errors.Trace(err)
		}
		// Currently we write all the checkpoints after data&index engine are flushed.
		for _, chunk := range cp.Chunks {
			saveCheckpoint(rc, t, engineID, chunk)
		}
	}
	rc.saveStatusCheckpoint(t.tableName, engineID, err, CheckpointStatusClosed)
	if err != nil {
		// If any error occurred, recycle worker immediately
		rc.closedEngineLimit.Recycle(dataWorker)
		return nil, nil, errors.Trace(err)
	}
	return closedDataEngine, dataWorker, nil
}

func (t *TableRestore) importEngine(
	ctx context.Context,
	closedEngine *kv.ClosedEngine,
	rc *RestoreController,
	engineID int32,
	cp *EngineCheckpoint,
) error {
	if cp.Status >= CheckpointStatusImported {
		return nil
	}

	// 1. close engine, then calling import
	// FIXME: flush is an asynchronous operation, what if flush failed?

	// the lock ensures the import() step will not be concurrent.
	if !rc.isLocalBackend() {
		rc.postProcessLock.Lock()
	}
	err := t.importKV(ctx, closedEngine)
	if !rc.isLocalBackend() {
		rc.postProcessLock.Unlock()
	}
	rc.saveStatusCheckpoint(t.tableName, engineID, err, CheckpointStatusImported)
	if err != nil {
		return errors.Trace(err)
	}

	// 2. perform a level-1 compact if idling.
	if rc.cfg.PostRestore.Level1Compact &&
		atomic.CompareAndSwapInt32(&rc.compactState, compactStateIdle, compactStateDoing) {
		go func() {
			// we ignore level-1 compact failure since it is not fatal.
			// no need log the error, it is done in (*Importer).Compact already.
			var _ = rc.doCompact(ctx, Level1Compact)
			atomic.StoreInt32(&rc.compactState, compactStateIdle)
		}()
	}

	return nil
}

func (t *TableRestore) postProcess(ctx context.Context, rc *RestoreController, cp *TableCheckpoint) error {
	// there are no data in this table, no need to do post process
	// this is important for tables that are just the dump table of views
	// because at this stage, the table was already deleted and replaced by the related view
	if len(cp.Engines) == 1 {
		return nil
	}

	// 3. alter table set auto_increment
	if cp.Status < CheckpointStatusAlteredAutoInc {
		rc.alterTableLock.Lock()
		tblInfo := t.tableInfo.Core
		var err error
		if tblInfo.PKIsHandle && tblInfo.ContainsAutoRandomBits() {
			err = AlterAutoRandom(ctx, rc.tidbGlue.GetSQLExecutor(), t.tableName, t.alloc.Get(autoid.AutoRandomType).Base()+1)
		} else if common.TableHasAutoRowID(tblInfo) || tblInfo.GetAutoIncrementColInfo() != nil {
			// only alter auto increment id iff table contains auto-increment column or generated handle
			err = AlterAutoIncrement(ctx, rc.tidbGlue.GetSQLExecutor(), t.tableName, t.alloc.Get(autoid.RowIDAllocType).Base()+1)
		}
		rc.alterTableLock.Unlock()
		rc.saveStatusCheckpoint(t.tableName, WholeTableEngineID, err, CheckpointStatusAlteredAutoInc)
		if err != nil {
			return err
		}
	}

	// tidb backend don't need checksum & analyze
	if !rc.backend.ShouldPostProcess() {
		t.logger.Debug("skip checksum & analyze, not supported by this backend")
		rc.saveStatusCheckpoint(t.tableName, WholeTableEngineID, nil, CheckpointStatusAnalyzeSkipped)
		return nil
	}

	// 4. do table checksum
	var localChecksum verify.KVChecksum
	for _, engine := range cp.Engines {
		for _, chunk := range engine.Chunks {
			localChecksum.Add(&chunk.Checksum)
		}
	}

	t.logger.Info("local checksum", zap.Object("checksum", &localChecksum))
	if cp.Status < CheckpointStatusChecksummed {
		if rc.cfg.PostRestore.Checksum == config.OpLevelOff {
			t.logger.Info("skip checksum")
			rc.saveStatusCheckpoint(t.tableName, WholeTableEngineID, nil, CheckpointStatusChecksumSkipped)
		} else {
			err := t.compareChecksum(ctx, localChecksum)
			// witch post restore level 'optional', we will skip checksum error
			if rc.cfg.PostRestore.Checksum == config.OpLevelOptional {
				if err != nil {
					t.logger.Warn("compare checksum failed, will skip this error and go on", log.ShortError(err))
					err = nil
				}
			}
			rc.saveStatusCheckpoint(t.tableName, WholeTableEngineID, err, CheckpointStatusChecksummed)
			if err != nil {
				return errors.Trace(err)
			}
		}
	}

	// 5. do table analyze
	if cp.Status < CheckpointStatusAnalyzed {
		if rc.cfg.PostRestore.Analyze == config.OpLevelOff {
			t.logger.Info("skip analyze")
			rc.saveStatusCheckpoint(t.tableName, WholeTableEngineID, nil, CheckpointStatusAnalyzeSkipped)
		} else {
			err := t.analyzeTable(ctx, rc.tidbGlue.GetSQLExecutor())
			// witch post restore level 'optional', we will skip analyze error
			if rc.cfg.PostRestore.Analyze == config.OpLevelOptional {
				if err != nil {
					t.logger.Warn("analyze table failed, will skip this error and go on", log.ShortError(err))
					err = nil
				}
			}
			rc.saveStatusCheckpoint(t.tableName, WholeTableEngineID, err, CheckpointStatusAnalyzed)
			if err != nil {
				return errors.Trace(err)
			}
		}
	}

	return nil
}

// do full compaction for the whole data.
func (rc *RestoreController) fullCompact(ctx context.Context) error {
	if !rc.cfg.PostRestore.Compact {
		log.L().Info("skip full compaction")
		return nil
	}

	// wait until any existing level-1 compact to complete first.
	task := log.L().Begin(zap.InfoLevel, "wait for completion of existing level 1 compaction")
	for !atomic.CompareAndSwapInt32(&rc.compactState, compactStateIdle, compactStateDoing) {
		time.Sleep(100 * time.Millisecond)
	}
	task.End(zap.ErrorLevel, nil)

	return errors.Trace(rc.doCompact(ctx, FullLevelCompact))
}

func (rc *RestoreController) doCompact(ctx context.Context, level int32) error {
	tls := rc.tls.WithHost(rc.cfg.TiDB.PdAddr)
	return kv.ForAllStores(
		ctx,
		tls,
		kv.StoreStateDisconnected,
		func(c context.Context, store *kv.Store) error {
			return kv.Compact(c, tls, store.Address, level)
		},
	)
}

func (rc *RestoreController) switchToImportMode(ctx context.Context) {
	rc.switchTiKVMode(ctx, sstpb.SwitchMode_Import)
}

func (rc *RestoreController) switchToNormalMode(ctx context.Context) error {
	rc.switchTiKVMode(ctx, sstpb.SwitchMode_Normal)
	return nil
}

func (rc *RestoreController) switchTiKVMode(ctx context.Context, mode sstpb.SwitchMode) {
	// It is fine if we miss some stores which did not switch to Import mode,
	// since we're running it periodically, so we exclude disconnected stores.
	// But it is essential all stores be switched back to Normal mode to allow
	// normal operation.
	var minState kv.StoreState
	if mode == sstpb.SwitchMode_Import {
		minState = kv.StoreStateOffline
	} else {
		minState = kv.StoreStateDisconnected
	}
	tls := rc.tls.WithHost(rc.cfg.TiDB.PdAddr)
	// we ignore switch mode failure since it is not fatal.
	// no need log the error, it is done in kv.SwitchMode already.
	_ = kv.ForAllStores(
		ctx,
		tls,
		minState,
		func(c context.Context, store *kv.Store) error {
			return kv.SwitchMode(c, tls, store.Address, mode)
		},
	)
}

func (rc *RestoreController) checkRequirements(ctx context.Context) error {
	// skip requirement check if explicitly turned off
	if !rc.cfg.App.CheckRequirements {
		return nil
	}
	return rc.backend.CheckRequirements(ctx)
}

func (rc *RestoreController) setGlobalVariables(ctx context.Context) error {
	// set new collation flag base on tidb config
	enabled := ObtainNewCollationEnabled(ctx, rc.tidbGlue.GetSQLExecutor())
	// we should enable/disable new collation here since in server mode, tidb config
	// may be different in different tasks
	collate.SetNewCollationEnabledForTest(enabled)
	return nil
}

func (rc *RestoreController) waitCheckpointFinish() {
	// wait checkpoint process finish so that we can do cleanup safely
	close(rc.saveCpCh)
	rc.checkpointsWg.Wait()
}

func (rc *RestoreController) cleanCheckpoints(ctx context.Context) error {
	rc.waitCheckpointFinish()

	if !rc.cfg.Checkpoint.Enable {
		return nil
	}

	logger := log.With(
		zap.Bool("keepAfterSuccess", rc.cfg.Checkpoint.KeepAfterSuccess),
		zap.Int64("taskID", rc.cfg.TaskID),
	)

	task := logger.Begin(zap.InfoLevel, "clean checkpoints")
	var err error
	if rc.cfg.Checkpoint.KeepAfterSuccess {
		err = rc.checkpointsDB.MoveCheckpoints(ctx, rc.cfg.TaskID)
	} else {
		err = rc.checkpointsDB.RemoveCheckpoint(ctx, "all")
	}
	task.End(zap.ErrorLevel, err)
	return errors.Annotate(err, "clean checkpoints")
}

func (rc *RestoreController) isLocalBackend() bool {
	return rc.cfg.TikvImporter.Backend == "local"
}

type chunkRestore struct {
	parser mydump.Parser
	index  int
	chunk  *ChunkCheckpoint
}

func newChunkRestore(
	ctx context.Context,
	index int,
	cfg *config.Config,
	chunk *ChunkCheckpoint,
	ioWorkers *worker.Pool,
	store storage.ExternalStorage,
	tableInfo *TidbTableInfo,
) (*chunkRestore, error) {
	blockBufSize := int64(cfg.Mydumper.ReadBlockSize)

	var reader storage.ReadSeekCloser
	var err error
	if chunk.FileMeta.Type == mydump.SourceTypeParquet {
		reader, err = mydump.OpenParquetReader(ctx, store, chunk.FileMeta.Path, chunk.FileMeta.FileSize)
	} else {
		reader, err = store.Open(ctx, chunk.FileMeta.Path)
	}
	if err != nil {
		return nil, errors.Trace(err)
	}

	var parser mydump.Parser
	switch chunk.FileMeta.Type {
	case mydump.SourceTypeCSV:
		hasHeader := cfg.Mydumper.CSV.Header && chunk.Chunk.Offset == 0
		parser = mydump.NewCSVParser(&cfg.Mydumper.CSV, reader, blockBufSize, ioWorkers, hasHeader)
	case mydump.SourceTypeSQL:
		parser = mydump.NewChunkParser(cfg.TiDB.SQLMode, reader, blockBufSize, ioWorkers)
	case mydump.SourceTypeParquet:
		parser, err = mydump.NewParquetParser(ctx, store, reader, chunk.FileMeta.Path)
		if err != nil {
			return nil, errors.Trace(err)
		}
	default:
		panic(fmt.Sprintf("file '%s' with unknown source type '%s'", chunk.Key.Path, chunk.FileMeta.Type.String()))
	}

	if err = parser.SetPos(chunk.Chunk.Offset, chunk.Chunk.PrevRowIDMax); err != nil {
		return nil, errors.Trace(err)
	}
	if len(chunk.ColumnPermutation) > 0 {
		parser.SetColumns(getColumnNames(tableInfo.Core, chunk.ColumnPermutation))
	}

	return &chunkRestore{
		parser: parser,
		index:  index,
		chunk:  chunk,
	}, nil
}

func (cr *chunkRestore) close() {
	cr.parser.Close()
}

type TableRestore struct {
	// The unique table name in the form "`db`.`tbl`".
	tableName string
	dbInfo    *TidbDBInfo
	tableInfo *TidbTableInfo
	tableMeta *mydump.MDTableMeta
	encTable  table.Table
	alloc     autoid.Allocators
	logger    log.Logger
}

func NewTableRestore(
	tableName string,
	tableMeta *mydump.MDTableMeta,
	dbInfo *TidbDBInfo,
	tableInfo *TidbTableInfo,
	cp *TableCheckpoint,
) (*TableRestore, error) {
	idAlloc := kv.NewPanickingAllocators(cp.AllocBase)
	tbl, err := tables.TableFromMeta(idAlloc, tableInfo.Core)
	if err != nil {
		return nil, errors.Annotatef(err, "failed to tables.TableFromMeta %s", tableName)
	}

	return &TableRestore{
		tableName: tableName,
		dbInfo:    dbInfo,
		tableInfo: tableInfo,
		tableMeta: tableMeta,
		encTable:  tbl,
		alloc:     idAlloc,
		logger:    log.With(zap.String("table", tableName)),
	}, nil
}

func (tr *TableRestore) Close() {
	tr.encTable = nil
	tr.logger.Info("restore done")
}

func (t *TableRestore) populateChunks(ctx context.Context, rc *RestoreController, cp *TableCheckpoint) error {
	task := t.logger.Begin(zap.InfoLevel, "load engines and files")
	chunks, err := mydump.MakeTableRegions(ctx, t.tableMeta, len(t.tableInfo.Core.Columns), rc.cfg, rc.ioWorkers, rc.store)
	if err == nil {
		timestamp := time.Now().Unix()
		failpoint.Inject("PopulateChunkTimestamp", func(v failpoint.Value) {
			timestamp = int64(v.(int))
		})
		for _, chunk := range chunks {
			engine, found := cp.Engines[chunk.EngineID]
			if !found {
				engine = &EngineCheckpoint{
					Status: CheckpointStatusLoaded,
				}
				cp.Engines[chunk.EngineID] = engine
			}
			ccp := &ChunkCheckpoint{
				Key: ChunkCheckpointKey{
					Path:   chunk.FileMeta.Path,
					Offset: chunk.Chunk.Offset,
				},
				FileMeta:          chunk.FileMeta,
				ColumnPermutation: nil,
				Chunk:             chunk.Chunk,
				Timestamp:         timestamp,
			}
			if len(chunk.Chunk.Columns) > 0 {
				perms, err := t.parseColumnPermutations(chunk.Chunk.Columns)
				if err != nil {
					return errors.Trace(err)
				}
				ccp.ColumnPermutation = perms
			}
			engine.Chunks = append(engine.Chunks, ccp)
		}

		// Add index engine checkpoint
		cp.Engines[indexEngineID] = &EngineCheckpoint{Status: CheckpointStatusLoaded}
	}
	task.End(zap.ErrorLevel, err,
		zap.Int("enginesCnt", len(cp.Engines)),
		zap.Int("filesCnt", len(chunks)),
	)
	return err
}

// initializeColumns computes the "column permutation" for an INSERT INTO
// statement. Suppose a table has columns (a, b, c, d) in canonical order, and
// we execute `INSERT INTO (d, b, a) VALUES ...`, we will need to remap the
// columns as:
//
// - column `a` is at position 2
// - column `b` is at position 1
// - column `c` is missing
// - column `d` is at position 0
//
// The column permutation of (d, b, a) is set to be [2, 1, -1, 0].
//
// The argument `columns` _must_ be in lower case.
func (t *TableRestore) initializeColumns(columns []string, ccp *ChunkCheckpoint) error {
	var colPerm []int
	if len(columns) == 0 {
		colPerm = make([]int, 0, len(t.tableInfo.Core.Columns)+1)
		shouldIncludeRowID := common.TableHasAutoRowID(t.tableInfo.Core)

		// no provided columns, so use identity permutation.
		for i := range t.tableInfo.Core.Columns {
			colPerm = append(colPerm, i)
		}
		if shouldIncludeRowID {
			colPerm = append(colPerm, -1)
		}
	} else {
		var err error
		colPerm, err = t.parseColumnPermutations(columns)
		if err != nil {
			return errors.Trace(err)
		}
	}

	ccp.ColumnPermutation = colPerm
	return nil
}

func (t *TableRestore) parseColumnPermutations(columns []string) ([]int, error) {
	colPerm := make([]int, 0, len(t.tableInfo.Core.Columns)+1)

	columnMap := make(map[string]int)
	for i, column := range columns {
		columnMap[column] = i
	}

	tableColumnMap := make(map[string]int)
	for i, col := range t.tableInfo.Core.Columns {
		tableColumnMap[col.Name.L] = i
	}

	// check if there are some unknown columns
	var unknownCols []string
	for _, c := range columns {
		if _, ok := tableColumnMap[c]; !ok && c != model.ExtraHandleName.L {
			unknownCols = append(unknownCols, c)
		}
	}
	if len(unknownCols) > 0 {
		return colPerm, errors.Errorf("unknown columns in header %s", unknownCols)
	}

	for _, colInfo := range t.tableInfo.Core.Columns {
		if i, ok := columnMap[colInfo.Name.L]; ok {
			colPerm = append(colPerm, i)
		} else {
			if len(colInfo.GeneratedExprString) == 0 {
				t.logger.Warn("column missing from data file, going to fill with default value",
					zap.String("colName", colInfo.Name.O),
					zap.Stringer("colType", &colInfo.FieldType),
				)
			}
			colPerm = append(colPerm, -1)
		}
	}
	if i, ok := columnMap[model.ExtraHandleName.L]; ok {
		colPerm = append(colPerm, i)
	} else if common.TableHasAutoRowID(t.tableInfo.Core) {
		colPerm = append(colPerm, -1)
	}

	return colPerm, nil
}

func getColumnNames(tableInfo *model.TableInfo, permutation []int) []string {
	colIndexes := make([]int, 0, len(permutation))
	for i := 0; i < len(permutation); i++ {
		colIndexes = append(colIndexes, -1)
	}
	colCnt := 0
	for i, p := range permutation {
		if p >= 0 {
			colIndexes[p] = i
			colCnt++
		}
	}

	names := make([]string, 0, colCnt)
	for _, idx := range colIndexes {
		// skip columns with index -1
		if idx >= 0 {
			names = append(names, tableInfo.Columns[idx].Name.O)
		}
	}
	return names
}

func (tr *TableRestore) importKV(ctx context.Context, closedEngine *kv.ClosedEngine) error {
	task := closedEngine.Logger().Begin(zap.InfoLevel, "import and cleanup engine")

	err := closedEngine.Import(ctx)
	if err == nil {
		closedEngine.Cleanup(ctx)
	}

	dur := task.End(zap.ErrorLevel, err)

	if err != nil {
		return errors.Trace(err)
	}

	metric.ImportSecondsHistogram.Observe(dur.Seconds())

	failpoint.Inject("SlowDownImport", func() {})

	return nil
}

// do checksum for each table.
func (tr *TableRestore) compareChecksum(ctx context.Context, localChecksum verify.KVChecksum) error {
	remoteChecksum, err := DoChecksum(ctx, tr.tableInfo)
	if err != nil {
		return errors.Trace(err)
	}

	if remoteChecksum.Checksum != localChecksum.Sum() ||
		remoteChecksum.TotalKVs != localChecksum.SumKVS() ||
		remoteChecksum.TotalBytes != localChecksum.SumSize() {
		return errors.Errorf("checksum mismatched remote vs local => (checksum: %d vs %d) (total_kvs: %d vs %d) (total_bytes:%d vs %d)",
			remoteChecksum.Checksum, localChecksum.Sum(),
			remoteChecksum.TotalKVs, localChecksum.SumKVS(),
			remoteChecksum.TotalBytes, localChecksum.SumSize(),
		)
	}

	tr.logger.Info("checksum pass", zap.Object("local", &localChecksum))
	return nil
}

func (tr *TableRestore) analyzeTable(ctx context.Context, g glue.SQLExecutor) error {
	task := tr.logger.Begin(zap.InfoLevel, "analyze")
	err := g.ExecuteWithLog(ctx, "ANALYZE TABLE "+tr.tableName, "analyze table", tr.logger)
	task.End(zap.ErrorLevel, err)
	return err
}

////////////////////////////////////////////////////////////////

var (
	maxKVQueueSize         = 128   // Cache at most this number of rows before blocking the encode loop
	minDeliverBytes uint64 = 65536 // 64 KB. batch at least this amount of bytes to reduce number of messages
)

type deliveredKVs struct {
	kvs     kv.Row // if kvs is nil, this indicated we've got the last message.
	columns []string
	offset  int64
	rowID   int64
}

type deliverResult struct {
	totalDur time.Duration
	err      error
}

func (cr *chunkRestore) deliverLoop(
	ctx context.Context,
	kvsCh <-chan []deliveredKVs,
	t *TableRestore,
	engineID int32,
	dataEngine, indexEngine *kv.OpenedEngine,
	rc *RestoreController,
) (deliverTotalDur time.Duration, err error) {
	var channelClosed bool
	dataKVs := rc.backend.MakeEmptyRows()
	indexKVs := rc.backend.MakeEmptyRows()

	deliverLogger := t.logger.With(
		zap.Int32("engineNumber", engineID),
		zap.Int("fileIndex", cr.index),
		zap.Stringer("path", &cr.chunk.Key),
		zap.String("task", "deliver"),
	)

	for !channelClosed {
		var dataChecksum, indexChecksum verify.KVChecksum
		var columns []string
		var kvPacket []deliveredKVs
		// init these two field as checkpoint current value, so even if there are no kv pairs delivered,
		// chunk checkpoint should stay the same
		offset := cr.chunk.Chunk.Offset
		rowID := cr.chunk.Chunk.PrevRowIDMax
		// Fetch enough KV pairs from the source.
	populate:
		for dataChecksum.SumSize()+indexChecksum.SumSize() < minDeliverBytes {
			select {
			case kvPacket = <-kvsCh:
				if len(kvPacket) == 0 {
					channelClosed = true
					break populate
				}
				for _, p := range kvPacket {
					p.kvs.ClassifyAndAppend(&dataKVs, &dataChecksum, &indexKVs, &indexChecksum)
					columns = p.columns
					offset = p.offset
					rowID = p.rowID
				}
			case <-ctx.Done():
				err = ctx.Err()
				return
			}
		}

		// Write KVs into the engine
		start := time.Now()

		if err = dataEngine.WriteRows(ctx, columns, dataKVs); err != nil {
			deliverLogger.Error("write to data engine failed", log.ShortError(err))
			return
		}
		if err = indexEngine.WriteRows(ctx, columns, indexKVs); err != nil {
			deliverLogger.Error("write to index engine failed", log.ShortError(err))
			return
		}

		deliverDur := time.Since(start)
		deliverTotalDur += deliverDur
		metric.BlockDeliverSecondsHistogram.Observe(deliverDur.Seconds())
		metric.BlockDeliverBytesHistogram.WithLabelValues(metric.BlockDeliverKindData).Observe(float64(dataChecksum.SumSize()))
		metric.BlockDeliverBytesHistogram.WithLabelValues(metric.BlockDeliverKindIndex).Observe(float64(indexChecksum.SumSize()))
		metric.BlockDeliverKVPairsHistogram.WithLabelValues(metric.BlockDeliverKindData).Observe(float64(dataChecksum.SumKVS()))
		metric.BlockDeliverKVPairsHistogram.WithLabelValues(metric.BlockDeliverKindIndex).Observe(float64(indexChecksum.SumKVS()))

		dataKVs = dataKVs.Clear()
		indexKVs = indexKVs.Clear()

		// Update the table, and save a checkpoint.
		// (the write to the importer is effective immediately, thus update these here)
		// No need to apply a lock since this is the only thread updating these variables.
		cr.chunk.Checksum.Add(&dataChecksum)
		cr.chunk.Checksum.Add(&indexChecksum)
		cr.chunk.Chunk.Offset = offset
		cr.chunk.Chunk.PrevRowIDMax = rowID
		// IN local mode, we should write these checkpoint after engine flushed
		if !rc.isLocalBackend() && (dataChecksum.SumKVS() != 0 || indexChecksum.SumKVS() != 0) {
			// No need to save checkpoint if nothing was delivered.
			saveCheckpoint(rc, t, engineID, cr.chunk)
		}
		failpoint.Inject("FailAfterWriteRows", func() {
			time.Sleep(time.Second)
			panic("forcing failure due to FailAfterWriteRows")
		})
		// TODO: for local backend, we may save checkpoint more frequently, e.g. after writen
		//10GB kv pairs to data engine, we can do a flush for both data & index engine, then we
		// can safely update current checkpoint.
	}

	return
}

func saveCheckpoint(rc *RestoreController, t *TableRestore, engineID int32, chunk *ChunkCheckpoint) {
	// We need to update the AllocBase every time we've finished a file.
	// The AllocBase is determined by the maximum of the "handle" (_tidb_rowid
	// or integer primary key), which can only be obtained by reading all data.

	var base int64
	if t.tableInfo.Core.PKIsHandle && t.tableInfo.Core.ContainsAutoRandomBits() {
		base = t.alloc.Get(autoid.AutoRandomType).Base() + 1
	} else {
		base = t.alloc.Get(autoid.RowIDAllocType).Base() + 1
	}
	rc.saveCpCh <- saveCp{
		tableName: t.tableName,
		merger: &RebaseCheckpointMerger{
			AllocBase: base,
		},
	}
	rc.saveCpCh <- saveCp{
		tableName: t.tableName,
		merger: &ChunkCheckpointMerger{
			EngineID:          engineID,
			Key:               chunk.Key,
			Checksum:          chunk.Checksum,
			Pos:               chunk.Chunk.Offset,
			RowID:             chunk.Chunk.PrevRowIDMax,
			ColumnPermutation: chunk.ColumnPermutation,
		},
	}
}

func (cr *chunkRestore) encodeLoop(
	ctx context.Context,
	kvsCh chan<- []deliveredKVs,
	t *TableRestore,
	logger log.Logger,
	kvEncoder kv.Encoder,
	deliverCompleteCh <-chan deliverResult,
	rc *RestoreController,
) (readTotalDur time.Duration, encodeTotalDur time.Duration, err error) {
	send := func(kvs []deliveredKVs) error {
		select {
		case kvsCh <- kvs:
			return nil
		case <-ctx.Done():
			return ctx.Err()
		case deliverResult, ok := <-deliverCompleteCh:
			if deliverResult.err == nil && !ok {
				deliverResult.err = ctx.Err()
			}
			if deliverResult.err == nil {
				deliverResult.err = errors.New("unexpected premature fulfillment")
				logger.DPanic("unexpected: deliverCompleteCh prematurely fulfilled with no error", zap.Bool("chIsOpen", ok))
			}
			return errors.Trace(deliverResult.err)
		}
	}

	pauser, maxKvPairsCnt := rc.pauser, rc.cfg.TikvImporter.MaxKVPairs
	initializedColumns, reachEOF := false, false
	for !reachEOF {
		if err = pauser.Wait(ctx); err != nil {
			return
		}
		offset, _ := cr.parser.Pos()
		if offset >= cr.chunk.Chunk.EndOffset {
			break
		}

		var readDur, encodeDur time.Duration
		canDeliver := false
		kvPacket := make([]deliveredKVs, 0, maxKvPairsCnt)
		var newOffset, rowID int64
	outLoop:
		for !canDeliver {
			readDurStart := time.Now()
			err = cr.parser.ReadRow()
			columnNames := cr.parser.Columns()
			newOffset, rowID = cr.parser.Pos()
			switch errors.Cause(err) {
			case nil:
				if !initializedColumns {
					if len(cr.chunk.ColumnPermutation) == 0 {
						if err = t.initializeColumns(columnNames, cr.chunk); err != nil {
							return
						}
					}
					initializedColumns = true
				}
			case io.EOF:
				reachEOF = true
				break outLoop
			default:
				err = errors.Annotatef(err, "in file %s at offset %d", &cr.chunk.Key, newOffset)
				return
			}
			readDur += time.Since(readDurStart)
			encodeDurStart := time.Now()
			lastRow := cr.parser.LastRow()
			// sql -> kv
			kvs, encodeErr := kvEncoder.Encode(logger, lastRow.Row, lastRow.RowID, cr.chunk.ColumnPermutation)
			encodeDur += time.Since(encodeDurStart)
			cr.parser.RecycleRow(lastRow)
			if encodeErr != nil {
				err = errors.Annotatef(encodeErr, "in file %s at offset %d", &cr.chunk.Key, newOffset)
				return
			}
			kvPacket = append(kvPacket, deliveredKVs{kvs: kvs, columns: columnNames, offset: newOffset, rowID: rowID})
			if len(kvPacket) >= maxKvPairsCnt || newOffset == cr.chunk.Chunk.EndOffset {
				canDeliver = true
			}
		}
		encodeTotalDur += encodeDur
		metric.RowEncodeSecondsHistogram.Observe(encodeDur.Seconds())
		readTotalDur += readDur
		metric.RowReadSecondsHistogram.Observe(readDur.Seconds())
		metric.RowReadBytesHistogram.Observe(float64(newOffset - offset))

		if len(kvPacket) != 0 {
			deliverKvStart := time.Now()
			if err = send(kvPacket); err != nil {
				return
			}
			metric.RowKVDeliverSecondsHistogram.Observe(time.Since(deliverKvStart).Seconds())
		}
	}

	err = send([]deliveredKVs{})
	return
}

func (cr *chunkRestore) restore(
	ctx context.Context,
	t *TableRestore,
	engineID int32,
	dataEngine, indexEngine *kv.OpenedEngine,
	rc *RestoreController,
) error {
	// Create the encoder.
<<<<<<< HEAD
	kvEncoder := rc.backend.NewEncoder(t.encTable, &kv.SessionOptions{
		SQLMode:   rc.cfg.TiDB.SQLMode,
		Timestamp: cr.chunk.Timestamp,
		SysVars:   rc.sysVars,
=======
	kvEncoder, err := rc.backend.NewEncoder(t.encTable, &kv.SessionOptions{
		SQLMode:          rc.cfg.TiDB.SQLMode,
		Timestamp:        cr.chunk.Timestamp,
		RowFormatVersion: rc.rowFormatVer,
>>>>>>> a7fb063f
		// use chunk.PrevRowIDMax as the auto random seed, so it can stay the same value after recover from checkpoint.
		AutoRandomSeed: cr.chunk.Chunk.PrevRowIDMax,
	})
	if err != nil {
		return err
	}

	kvsCh := make(chan []deliveredKVs, maxKVQueueSize)
	deliverCompleteCh := make(chan deliverResult)

	defer func() {
		kvEncoder.Close()
		kvEncoder = nil
		close(kvsCh)
	}()

	go func() {
		defer close(deliverCompleteCh)
		dur, err := cr.deliverLoop(ctx, kvsCh, t, engineID, dataEngine, indexEngine, rc)
		select {
		case <-ctx.Done():
		case deliverCompleteCh <- deliverResult{dur, err}:
		}
	}()

	logTask := t.logger.With(
		zap.Int32("engineNumber", engineID),
		zap.Int("fileIndex", cr.index),
		zap.Stringer("path", &cr.chunk.Key),
	).Begin(zap.InfoLevel, "restore file")

	readTotalDur, encodeTotalDur, err := cr.encodeLoop(ctx, kvsCh, t, logTask.Logger, kvEncoder, deliverCompleteCh, rc)
	if err != nil {
		return err
	}

	select {
	case deliverResult := <-deliverCompleteCh:
		logTask.End(zap.ErrorLevel, deliverResult.err,
			zap.Duration("readDur", readTotalDur),
			zap.Duration("encodeDur", encodeTotalDur),
			zap.Duration("deliverDur", deliverResult.totalDur),
			zap.Object("checksum", &cr.chunk.Checksum),
		)
		return errors.Trace(deliverResult.err)
	case <-ctx.Done():
		return ctx.Err()
	}
}<|MERGE_RESOLUTION|>--- conflicted
+++ resolved
@@ -1927,17 +1927,10 @@
 	rc *RestoreController,
 ) error {
 	// Create the encoder.
-<<<<<<< HEAD
-	kvEncoder := rc.backend.NewEncoder(t.encTable, &kv.SessionOptions{
+	kvEncoder, err := rc.backend.NewEncoder(t.encTable, &kv.SessionOptions{
 		SQLMode:   rc.cfg.TiDB.SQLMode,
 		Timestamp: cr.chunk.Timestamp,
 		SysVars:   rc.sysVars,
-=======
-	kvEncoder, err := rc.backend.NewEncoder(t.encTable, &kv.SessionOptions{
-		SQLMode:          rc.cfg.TiDB.SQLMode,
-		Timestamp:        cr.chunk.Timestamp,
-		RowFormatVersion: rc.rowFormatVer,
->>>>>>> a7fb063f
 		// use chunk.PrevRowIDMax as the auto random seed, so it can stay the same value after recover from checkpoint.
 		AutoRandomSeed: cr.chunk.Chunk.PrevRowIDMax,
 	})
