--- conflicted
+++ resolved
@@ -19,10 +19,6 @@
 	"github.com/pingcap/tidb-lightning/lightning/datasource/base"
 	"github.com/pingcap/tidb-lightning/lightning/kv"
 	verify "github.com/pingcap/tidb-lightning/lightning/verification"
-<<<<<<< HEAD
-=======
-	tidbcfg "github.com/pingcap/tidb/config"
->>>>>>> fad5d273
 	kvec "github.com/pingcap/tidb/util/kvencoder"
 )
 
@@ -107,7 +103,7 @@
 
 	database := rc.dbMeta.Name
 
-	if !rc.cfg.Mydumper.NoSchema {
+	if !rc.cfg.DataSource.NoSchema {
 		tablesSchema := make(map[string]string)
 		for tbl, tblMeta := range rc.dbMeta.Tables {
 			tablesSchema[tbl] = tblMeta.GetSchema()
@@ -439,7 +435,6 @@
 ////////////////////////////////////////////////////////////////
 
 type kvEncoderPool struct {
-<<<<<<< HEAD
 	mux            sync.Mutex
 	dbInfo         *TidbDBInfo
 	tableInfo      *TidbTableInfo
@@ -448,21 +443,11 @@
 	sqlMode        string
 	idAlloc        *kvec.Allocator
 	usePrepareStmt bool
-=======
-	mux       sync.Mutex
-	dbInfo    *TidbDBInfo
-	tableInfo *TidbTableInfo
-	tableMeta *mydump.MDTableMeta
-	encoders  []*kv.TableKVEncoder
-	sqlMode   string
-	idAlloc   *kvec.Allocator
->>>>>>> fad5d273
 }
 
 func newKvEncoderPool(
 	dbInfo *TidbDBInfo,
 	tableInfo *TidbTableInfo,
-<<<<<<< HEAD
 	tableMeta *datasource.MDTableMeta,
 	sqlMode string,
 	sourceType string) *kvEncoderPool {
@@ -478,19 +463,6 @@
 		sqlMode:        sqlMode,
 		idAlloc:        idAllocator,
 		usePrepareStmt: sourceType == base.TypeCSV,
-=======
-	tableMeta *mydump.MDTableMeta, sqlMode string) *kvEncoderPool {
-
-	idAllocator := kvec.NewAllocator()
-
-	return &kvEncoderPool{
-		dbInfo:    dbInfo,
-		tableInfo: tableInfo,
-		tableMeta: tableMeta,
-		encoders:  []*kv.TableKVEncoder{},
-		sqlMode:   sqlMode,
-		idAlloc:   idAllocator,
->>>>>>> fad5d273
 	}
 }
 
@@ -508,11 +480,7 @@
 			defer wg.Done()
 			ec, err := kv.NewTableKVEncoder(
 				p.dbInfo.Name, p.tableInfo.Name, p.tableInfo.ID,
-<<<<<<< HEAD
-				p.tableInfo.Columns, p.tableMeta.GetSchema(), p.sqlMode, p.idAlloc, p.usePrepareStmt)
-=======
-				p.tableInfo.Columns, p.tableInfo.CreateTableStmt, p.sqlMode, p.idAlloc)
->>>>>>> fad5d273
+				p.tableInfo.Columns, p.tableInfo.CreateTableStmt, p.sqlMode, p.idAlloc, p.usePrepareStmt)
 			if err == nil {
 				p.encoders = append(p.encoders, ec)
 			}
@@ -530,11 +498,7 @@
 	if size == 0 {
 		encoder, err := kv.NewTableKVEncoder(
 			p.dbInfo.Name, p.tableInfo.Name, p.tableInfo.ID,
-<<<<<<< HEAD
-			p.tableInfo.Columns, p.tableMeta.GetSchema(), p.sqlMode, p.idAlloc, p.usePrepareStmt)
-=======
-			p.tableInfo.Columns, p.tableInfo.CreateTableStmt, p.sqlMode, p.idAlloc)
->>>>>>> fad5d273
+			p.tableInfo.Columns, p.tableInfo.CreateTableStmt, p.sqlMode, p.idAlloc, p.usePrepareStmt)
 		if err != nil {
 			log.Errorf("failed to new kv encoder (%s) : %s", p.dbInfo.Name, err.Error())
 			return nil
@@ -635,16 +599,11 @@
 func (tr *TableRestore) loadRegions() error {
 	log.Infof("[%s] load regions", tr.tableMeta.Name)
 
-<<<<<<< HEAD
 	founder := datasource.NewRegionFounder(tr.cfg.DataSource.MinRegionSize)
 	regions, err := founder.MakeTableRegions(tr.tableMeta, tr.cfg.DataSource.SourceType)
 	if err != nil {
 		return errors.Trace(err)
 	}
-=======
-	founder := mydump.NewRegionFounder(tr.cfg.Mydumper.MinRegionSize)
-	regions := founder.MakeTableRegions(tr.tableMeta)
->>>>>>> fad5d273
 
 	id2regions := make(map[int]*base.TableRegion)
 	for _, region := range regions {
@@ -920,11 +879,8 @@
 			no matter what happens during process of restore ( eg. safe point / error retry ... )
 	*/
 
-<<<<<<< HEAD
 	var lastRecords []interface{}
 
-=======
->>>>>>> fad5d273
 	for {
 		select {
 		case <-ctx.Done():
