--- conflicted
+++ resolved
@@ -363,10 +363,6 @@
 	return err
 }
 
-<<<<<<< HEAD
-func (rc *RestoreController) estimateChunkCountIntoMetrics(ctx context.Context) error {
-	estimatedChunkCount := 0.0
-=======
 // verifyCheckpoint check whether previous task checkpoint is compatible with task config
 func verifyCheckpoint(cfg *config.Config, taskCp *TaskCheckpoint) error {
 	if taskCp == nil {
@@ -408,9 +404,8 @@
 	return nil
 }
 
-func (rc *RestoreController) estimateChunkCountIntoMetrics() {
-	estimatedChunkCount := 0
->>>>>>> 3c11d2e6
+func (rc *RestoreController) estimateChunkCountIntoMetrics(ctx context.Context) error {
+	estimatedChunkCount := 0.0
 	for _, dbMeta := range rc.dbMetas {
 		for _, tableMeta := range dbMeta.Tables {
 			tableName := common.UniqueTable(dbMeta.Name, tableMeta.Name)
