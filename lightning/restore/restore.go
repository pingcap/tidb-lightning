--- conflicted
+++ resolved
@@ -1146,10 +1146,6 @@
 		closedEngine, err := rc.backend.UnsafeCloseEngine(ctx, t.tableName, engineID)
 		// If any error occurred, recycle worker immediately
 		if err != nil {
-<<<<<<< HEAD
-			//rc.closedEngineLimit.Recycle(w)
-=======
->>>>>>> 1c042668
 			return closedEngine, nil, errors.Trace(err)
 		}
 		return closedEngine, nil, nil
