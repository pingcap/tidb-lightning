--- conflicted
+++ resolved
@@ -1367,15 +1367,9 @@
 		return closedEngine, nil
 	}
 
-<<<<<<< HEAD
 	writerCtx := ctx
 	if common.TableHasAutoRowID(t.tableInfo.Core) {
 		writerCtx = context.WithValue(ctx, kv.LocalWriterSortedKey, true)
-=======
-	indexWriter, err := indexEngine.LocalWriter(ctx)
-	if err != nil {
-		return nil, errors.Trace(err)
->>>>>>> 6c382e28
 	}
 
 	logTask := t.logger.With(zap.Int32("engineNumber", engineID)).Begin(zap.InfoLevel, "encode kv data and write")
@@ -1423,7 +1417,7 @@
 		wg.Add(1)
 		dataWriter, err := dataEngine.LocalWriter(writerCtx)
 		if err != nil {
-			return nil, nil, errors.Trace(err)
+			return nil, errors.Trace(err)
 		}
 
 		indexWriter, err := indexEngine.LocalWriter(ctx)
@@ -1444,15 +1438,10 @@
 				err = dataWriter.Close()
 			}
 			if err == nil {
-<<<<<<< HEAD
 				err = indexWriter.Close()
-			}
-			if err == nil {
 				metric.ChunkCounter.WithLabelValues(metric.ChunkStateFinished).Inc()
-=======
 				metric.ChunkCounter.WithLabelValues(metric.ChunkStateFinished).Add(remainChunkCnt)
 				metric.BytesCounter.WithLabelValues(metric.TableStateWritten).Add(float64(cr.chunk.Checksum.SumSize()))
->>>>>>> 6c382e28
 			} else {
 				metric.ChunkCounter.WithLabelValues(metric.ChunkStateFailed).Add(remainChunkCnt)
 				chunkErr.Set(err)
@@ -1461,12 +1450,6 @@
 	}
 
 	wg.Wait()
-<<<<<<< HEAD
-=======
-	if err := indexWriter.Close(); err != nil {
-		return nil, errors.Trace(err)
-	}
->>>>>>> 6c382e28
 
 	// Report some statistics into the log for debugging.
 	totalKVSize := uint64(0)
