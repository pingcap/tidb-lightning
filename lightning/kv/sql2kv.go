--- conflicted
+++ resolved
@@ -4,11 +4,8 @@
 	"sync"
 
 	"github.com/juju/errors"
-<<<<<<< HEAD
+	"github.com/pingcap/tidb-lightning/lightning/common"
 	"github.com/pingcap/tidb-lightning/lightning/datasource/base"
-=======
-	"github.com/pingcap/tidb-lightning/lightning/common"
->>>>>>> c7abcb80
 	sqltool "github.com/pingcap/tidb-lightning/lightning/sql"
 	kvec "github.com/pingcap/tidb/util/kvencoder"
 )
@@ -69,15 +66,9 @@
 	return enc, nil
 }
 
-<<<<<<< HEAD
 func (enc *TableKVEncoder) init() error {
 	if err := enc.encoder.ExecDDLSQL(enc.tableSchema); err != nil {
-		log.Errorf("[sql2kv] tableSchema execute failed : %v", err)
-=======
-func (kvcodec *TableKVEncoder) init() error {
-	if err := kvcodec.encoder.ExecDDLSQL(kvcodec.tableSchema); err != nil {
 		common.AppLogger.Errorf("[sql2kv] tableSchema execute failed : %v", err)
->>>>>>> c7abcb80
 		return errors.Trace(err)
 	}
 
@@ -94,13 +85,8 @@
 	enc.idAllocator.Reset(rowID)
 }
 
-<<<<<<< HEAD
 func (enc *TableKVEncoder) Close() error {
-	return enc.encoder.Close()
-=======
-func (kvcodec *TableKVEncoder) Close() error {
-	return errors.Trace(kvcodec.encoder.Close())
->>>>>>> c7abcb80
+	return errors.Trace(enc.encoder.Close())
 }
 
 func (enc *TableKVEncoder) NextRowID() int64 {
@@ -114,11 +100,7 @@
 		if err != nil {
 			return nil, 0, errors.Trace(err)
 		}
-<<<<<<< HEAD
 		return kvPairs, rowsAffected, nil
-=======
-		common.AppLogger.Warnf("[sql2kv] stmt encode err : %s", err.Error())
->>>>>>> c7abcb80
 	}
 
 	// via sql execution
@@ -138,23 +120,10 @@
 	}
 	stmtID, err := enc.applyStmtID(len(params) / enc.columns)
 	if err != nil {
-<<<<<<< HEAD
 		return nil, 0, errors.Trace(err)
 	}
 	kvs, affected, err := enc.encoder.EncodePrepareStmt(enc.tableID, stmtID, params...)
 	if err != nil {
-=======
-		common.AppLogger.Errorf("[sql->kv] stmt mode encode failed : %s", err.Error())
-		return nil, 0, errors.Trace(err)
-	}
-
-	cols := kvcodec.columns
-	rows := len(values) / cols
-	if len(values)%cols > 0 {
-		err = errors.Errorf("[sql->kv] stmt values num not match (%d %% %d = %d) !",
-			len(values), cols, len(values)%cols)
-		common.AppLogger.Errorf(err.Error())
->>>>>>> c7abcb80
 		return nil, 0, errors.Trace(err)
 	}
 	return kvs, affected, nil
@@ -169,15 +138,10 @@
 	enc.stmtIDs.mu.RUnlock()
 
 	// lazy prepare
-	log.Infof("make prepare statement for %d rows", rows)
+	common.AppLogger.Infof("make prepare statement for %d rows", rows)
 	stmtID, err := enc.makeStatements(rows)
 	if err != nil {
-<<<<<<< HEAD
 		return 0, errors.Trace(err)
-=======
-		common.AppLogger.Errorf("[sql2kv] prepare stmt failed : %s", err.Error())
-		return stmtID, errors.Trace(err)
->>>>>>> c7abcb80
 	}
 	enc.stmtIDs.mu.Lock()
 	enc.stmtIDs.values[rows] = stmtID
