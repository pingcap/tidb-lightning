--- conflicted
+++ resolved
@@ -352,11 +352,7 @@
 		}()
 
 		if err := cli.Flush(); err != nil {
-<<<<<<< HEAD
-			log.Errorf("[deliver-keeper] [%s] txn (UUID = %s) flush failed : %s ", txn.uniqueTable, txn.uuid, errors.ErrorStack(err))
-=======
-			common.AppLogger.Errorf("[deliver-keeper] [%s] txn (UUID = %s) flush failed : %s ", txn.uniqueTable, txn.uuid, err.Error())
->>>>>>> bc3c0441
+			common.AppLogger.Errorf("[deliver-keeper] [%s] txn (UUID = %s) flush failed : %s ", txn.uniqueTable, txn.uuid, errors.ErrorStack(err))
 			return
 		}
 		err = cli.Cleanup()
@@ -370,18 +366,8 @@
 		case <-ctx.Done():
 			return
 		case txn := <-k.txnFlushQueue:
-<<<<<<< HEAD
-=======
-			now := time.Now()
-			common.AppLogger.Infof("[deliver-keeper] [%s] start flushing txn (UUID = %s) ... ", txn.uniqueTable, txn.uuid)
-
->>>>>>> bc3c0441
 			doFlush(txn)
 			k.flushWg.Done()
-<<<<<<< HEAD
-=======
-			common.AppLogger.Infof("[deliver-keeper] [%s] finished flushing txn (UUID = %s), takes %v", txn.uniqueTable, txn.uuid, time.Since(now))
->>>>>>> bc3c0441
 		}
 	}
 }
@@ -581,17 +567,16 @@
 	timer := time.Now()
 	c.closeWriteStream()
 
-	log.Infof("[%s] [%s] cleanup ", c.txn.uniqueTable, c.txn.uuid)
+	common.AppLogger.Infof("[%s] [%s] cleanup ", c.txn.uniqueTable, c.txn.uuid)
 	req := &importpb.CleanupEngineRequest{Uuid: c.txn.uuid.Bytes()}
 	_, err := c.cli.CleanupEngine(c.ctx, req)
-	log.Infof("[%s] [%s] cleanup takes %v", c.txn.uniqueTable, c.txn.uuid, time.Since(timer))
+	common.AppLogger.Infof("[%s] [%s] cleanup takes %v", c.txn.uniqueTable, c.txn.uuid, time.Since(timer))
 	return errors.Trace(err)
 }
 
 func (c *KVDeliverClient) Flush() error {
 	c.closeWriteStream()
 
-<<<<<<< HEAD
 	ops := []struct {
 		fn   func() error
 		name string
@@ -601,13 +586,7 @@
 	}
 	for _, op := range ops {
 		if err := op.fn(); err != nil {
-			log.Errorf("[kv-deliver] flush stage with error (step = %s) : %v", op.name, err)
-=======
-	ops := []func() error{c.callClose, c.callImport}
-	for step, fn := range ops {
-		if err := fn(); err != nil {
-			common.AppLogger.Errorf("[kv-deliver] flush stage with error (step = %d) : %s", step, err.Error())
->>>>>>> bc3c0441
+			common.AppLogger.Errorf("[kv-deliver] flush stage with error (step = %s) : %v", op.name, err)
 			return errors.Trace(err)
 		}
 	}
@@ -620,8 +599,7 @@
 
 func (c *KVDeliverClient) callCompact(level int32) error {
 	timer := time.Now()
-<<<<<<< HEAD
-	log.Infof("compact level %d", level)
+	common.AppLogger.Infof("compact level %d", level)
 	req := &importpb.CompactClusterRequest{
 		PdAddr: c.pdAddr,
 		Request: &sstpb.CompactRequest{
@@ -630,33 +608,20 @@
 		},
 	}
 	_, err := c.cli.CompactCluster(c.ctx, req)
-	log.Infof("compact level %d takes %v", level, time.Since(timer))
-=======
-	common.AppLogger.Infof("compact [%v, %v)", start, end)
-	req := &importpb.CompactRequest{PdAddr: c.pdAddr, Range: &importpb.Range{Start: start, End: end}}
-	_, err := c.cli.Compact(c.ctx, req)
-	common.AppLogger.Infof("compact [%v, %v) takes %v", start, end, time.Since(timer))
->>>>>>> bc3c0441
+	common.AppLogger.Infof("compact level %d takes %v", level, time.Since(timer))
 
 	return errors.Trace(err)
 }
 
 func (c *KVDeliverClient) callClose() error {
 	timer := time.Now()
-<<<<<<< HEAD
-	log.Infof("[%s] [%s] close", c.txn.uniqueTable, c.txn.uuid)
+	common.AppLogger.Infof("[%s] [%s] close", c.txn.uniqueTable, c.txn.uuid)
 	req := &importpb.CloseEngineRequest{Uuid: c.txn.uuid.Bytes()}
 	_, err := c.cli.CloseEngine(c.ctx, req)
 	if err != nil {
 		return errors.Trace(err)
 	}
-	log.Infof("[%s] [%s] close takes %v", c.txn.uniqueTable, c.txn.uuid, time.Since(timer))
-=======
-	common.AppLogger.Infof("[%s] [%s] close", c.txn.uniqueTable, c.txn.uuid)
-	req := &importpb.CloseRequest{Uuid: c.txn.uuid.Bytes()}
-	_, err := c.cli.Close(c.ctx, req)
 	common.AppLogger.Infof("[%s] [%s] close takes %v", c.txn.uniqueTable, c.txn.uuid, time.Since(timer))
->>>>>>> bc3c0441
 
 	return nil
 }
@@ -665,18 +630,11 @@
 	// TODO ... no matter what, to ensure available to import, call close first !
 	for i := 0; i < maxRetryTimes; i++ {
 		timer := time.Now()
-<<<<<<< HEAD
-		log.Infof("[%s] [%s] import", c.txn.uniqueTable, c.txn.uuid)
+		common.AppLogger.Infof("[%s] [%s] import", c.txn.uniqueTable, c.txn.uuid)
 		req := &importpb.ImportEngineRequest{Uuid: c.txn.uuid.Bytes(), PdAddr: c.pdAddr}
 		_, err := c.cli.ImportEngine(c.ctx, req)
-=======
-		common.AppLogger.Infof("[%s] [%s] import", c.txn.uniqueTable, c.txn.uuid)
-		req := &importpb.ImportRequest{Uuid: c.txn.uuid.Bytes(), PdAddr: c.pdAddr}
-		_, err := c.cli.Import(c.ctx, req)
-		common.AppLogger.Infof("[%s] [%s] import takes %v", c.txn.uniqueTable, c.txn.uuid, time.Since(timer))
->>>>>>> bc3c0441
 		if err == nil {
-			log.Infof("[%s] [%s] import takes %v", c.txn.uniqueTable, c.txn.uuid, time.Since(timer))
+			common.AppLogger.Infof("[%s] [%s] import takes %v", c.txn.uniqueTable, c.txn.uuid, time.Since(timer))
 			return nil
 		}
 		common.AppLogger.Warnf("[%s] [%s] import failed and retry %d time, err %v", c.txn.uniqueTable, c.txn.uuid, i+1, err)
@@ -699,6 +657,6 @@
 	if err != nil {
 		return errors.Trace(err)
 	}
-	log.Infof("switch to tikv %s mode takes %v", mode, time.Since(timer))
+	common.AppLogger.Infof("switch to tikv %s mode takes %v", mode, time.Since(timer))
 	return nil
 }