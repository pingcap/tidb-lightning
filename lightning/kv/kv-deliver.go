package kv

import (
	"math"
	"sync"
	"time"

	"github.com/juju/errors"
	importpb "github.com/pingcap/kvproto/pkg/import_kvpb"
	sstpb "github.com/pingcap/kvproto/pkg/import_sstpb"
	"github.com/pingcap/tidb-lightning/lightning/common"
<<<<<<< HEAD
=======
	"github.com/pingcap/tidb-lightning/lightning/metric"
>>>>>>> 7ab5e549
	kvec "github.com/pingcap/tidb/util/kvencoder"

	"github.com/satori/go.uuid"
	"golang.org/x/net/context"
	"google.golang.org/grpc"
)

var (
	invalidUUID = uuid.Nil
)

const (
	_G               uint64 = 1 << 30
	maxRetryTimes    int    = 3 // tikv-importer has done retry internally. so we don't retry many times.
	retryBackoffTime        = time.Second * 3
)

var (
	DeliverTxnSizeLimit  = int64(500 * _G)
	DeliverTxnPairsLimit = int64(math.MaxInt64)
)

type KVDeliver interface {
	Put([]kvec.KvPair) error
	Flush() error // + Import() error
	Cleanup() error
	Compact(level int32) error
	Close() error
}

func ConfigDeliverTxnBatchSize(kvBatchSize int64) {
	if kvBatchSize > 0 {
		DeliverTxnSizeLimit = int64(uint64(kvBatchSize) * _G)
	}
}

/////////////////////// KV Deliver Transaction ///////////////////////

const (
	txnNil int = iota
	txnPutting
	txnFlushing
	txnClosed
)

type deliverTxn struct {
	uniqueTable string
	mux         sync.RWMutex
	uuid        uuid.UUID
	stat        int
	kvSize      int64
	kvPairs     int64
}

func newDeliverTxn(uuid uuid.UUID, uniqueTable string) *deliverTxn {
	return &deliverTxn{
		uniqueTable: uniqueTable,
		uuid:        uuid,
		stat:        txnPutting,
		kvSize:      0,
		kvPairs:     0,
	}
}

func (txn *deliverTxn) update(kvSize int, kvPairs int) {
	txn.mux.Lock()
	txn.kvSize += int64(kvSize)
	txn.kvPairs += int64(kvPairs)
	txn.mux.Unlock()
}

func (txn *deliverTxn) isOverLimit(kvSizeLimit int64, kvPairsLimit int64) bool {
	txn.mux.RLock()
	over := (txn.kvSize >= kvSizeLimit) || (txn.kvPairs >= kvPairsLimit)
	txn.mux.RUnlock()
	return over
}

func (txn *deliverTxn) updateStatus(stat int) {
	txn.mux.Lock()
	txn.stat = stat
	txn.mux.Unlock()
}

func (txn *deliverTxn) inStatus(stat int) bool {
	txn.mux.RLock()
	res := (txn.stat == stat)
	txn.mux.RUnlock()
	return res
}

/////////////////////// KV Deliver Keeper ///////////////////////

type KVDeliverKeeper struct {
	mux      sync.Mutex
	ctx      context.Context
	shutdown context.CancelFunc

	importServerAddr string
	pdAddr           string
	clientsPool      []*KVDeliverClient // aka. connection pool

	txnIDCounter int // TODO : need to update to another algorithm
	txnBoard     map[uuid.UUID]*txnInfo
	txns         map[string][]*deliverTxn // map[uniqueTable]{*txn, *txn, *txn ...}

	flushWg       sync.WaitGroup
	txnFlushQueue chan *deliverTxn
}

type txnInfo struct {
	txn     *deliverTxn
	db      string
	table   string
	clients int
}

func NewKVDeliverKeeper(importServerAddr, pdAddr string) *KVDeliverKeeper {
	ctx, shutdown := context.WithCancel(context.Background())

	keeper := &KVDeliverKeeper{
		ctx:      ctx,
		shutdown: shutdown,

		importServerAddr: importServerAddr,
		pdAddr:           pdAddr,
		clientsPool:      make([]*KVDeliverClient, 0, 32),

		txnIDCounter:  0, // TODO : need to update to another algorithm
		txns:          make(map[string][]*deliverTxn),
		txnBoard:      make(map[uuid.UUID]*txnInfo),
		txnFlushQueue: make(chan *deliverTxn),
	}

	go keeper.handleTxnFlush(keeper.ctx)

	return keeper
}

func (k *KVDeliverKeeper) Close() error {
	k.mux.Lock()
	defer k.mux.Unlock()

	k.shutdown()

	// close all client/connection
	for _, cli := range k.clientsPool {
		cli.Close()
	}

	return nil
}

func (k *KVDeliverKeeper) validate(txn *deliverTxn) bool {
	// check - txn size limit
	// check - txn status
	return txn.inStatus(txnPutting) &&
		!txn.isOverLimit(DeliverTxnSizeLimit, DeliverTxnPairsLimit)
}

func (k *KVDeliverKeeper) newTxn(db string, table string) *deliverTxn {
	k.txnIDCounter++
	uuid := uuid.NewV4()

	uniqueTable := common.UniqueTable(db, table)
	txn := newDeliverTxn(uuid, uniqueTable)
	common.AppLogger.Infof("[deliver-keeper] [%s] new txn (UUID = %s) ", uniqueTable, txn.uuid)

	return txn
}

func (k *KVDeliverKeeper) applyTxn(db string, table string) *deliverTxn {
	var txn *deliverTxn

	// try to choose a valid deliver txn to join
	uniqueTable := common.UniqueTable(db, table)
	tagTxns, ok := k.txns[uniqueTable]
	if ok {
		for _, tx := range tagTxns {
			if k.validate(tx) {
				txn = tx
				break
			}
		}
	}

	// not any valid txn to join, so create a fresh deliver transaction
	if txn == nil {
		txn = k.newTxn(db, table)

		tagTxns = make([]*deliverTxn, 0, 4)
		tagTxns = append(tagTxns, txn)
		k.txns[uniqueTable] = tagTxns
		common.AppLogger.Infof("[deliver-keeper] [%s] holds txn count = %d", uniqueTable, len(tagTxns))

		k.txnBoard[txn.uuid] = &txnInfo{
			txn:     txn,
			db:      db,
			table:   table,
			clients: 0,
		}
		common.AppLogger.Infof("[deliver-keeper] [%s] holds txn total = %d", uniqueTable, len(k.txnBoard))
	}

	return txn
}

func (k *KVDeliverKeeper) RecycleClient(cli *KVDeliverClient) {
	k.mux.Lock()
	defer k.mux.Unlock()

	// reusing client / connection
	k.clientsPool = append(k.clientsPool, cli)
	// common.AppLogger.Debugf("after recycle, clients = %d", len(k.clientsPool))

	// update txn to check whether to do flushing
	txn := cli.txn
	txnInfo, ok := k.txnBoard[txn.uuid]
	if !ok {
		common.AppLogger.Warnf("Impossible, txn not found (UUID = %s)", txn.uuid)
		return
	}

	txnInfo.clients-- // ps : simple counter to mark txn is being followed
	if txnInfo.clients <= 0 &&
		txn.inStatus(txnPutting) &&
		txn.isOverLimit(DeliverTxnSizeLimit, DeliverTxnPairsLimit) {

		k.flushTxn(txn)
	}
}

func (k *KVDeliverKeeper) AcquireClient(db string, table string) *KVDeliverClient {
	k.mux.Lock()
	defer k.mux.Unlock()

	// try to choose an existing transaction
	txn := k.applyTxn(db, table)

	// pop client/connection from pool
	size := len(k.clientsPool)
	if size == 0 {
		cli, err := NewKVDeliverClient(k.ctx, txn.uuid, k.importServerAddr, k.pdAddr, common.UniqueTable(db, table))
		if err != nil {
			common.AppLogger.Errorf("[deliver-keeper] [%s] failed to create deliver client (UUID = %s) : %s ", common.UniqueTable(db, table), txn.uuid, err.Error())
			return nil
		}

		k.clientsPool = append(k.clientsPool, cli)
		size = 1
	}

	cli := k.clientsPool[size-1]
	k.clientsPool = k.clientsPool[:size-1]

	// address client with choosing deliver transaction
	k.txnBoard[txn.uuid].clients++ // ps : simple counter to mark txn is being joined
	cli.bind(txn)

	return cli
}

func (k *KVDeliverKeeper) Flush(uniqueTable string) error {
	k.mux.Lock()
	defer k.mux.Unlock()

	txns, ok := k.txns[uniqueTable]
	if !ok {
		return errors.Errorf("table %s not found in k.txns %+v", uniqueTable, k.txns)
	}
	for _, t := range txns {
		if t.inStatus(txnPutting) {
			k.flushTxn(t)
		}
	}

	// TODO ... update txn board ??

	k.flushWg.Wait() // block and wait all txn finished flushing

	return nil
}

func (k *KVDeliverKeeper) closeTxnClients(txn *deliverTxn) {
	/*
		TODO :
			Store all clients in case missing recycle any client
		so that here we can close all clients generated from keeper perfetly.
			Otherwise, if there any remainning client/connecton bind to the txn,
		it's unable to flush that txn !
	*/

	// close all connection related to this txn
	for _, cli := range k.clientsPool {
		if cli.txn.uuid == txn.uuid {
			cli.exitTxn()
		}
	}
}

func (k *KVDeliverKeeper) flushTxn(txn *deliverTxn) {
	// release relating client/connection first
	k.closeTxnClients(txn)

	// flush all kvs owned by this txn
	txn.updateStatus(txnFlushing)
	k.flushWg.Add(1)
	k.txnFlushQueue <- txn
}

func (k *KVDeliverKeeper) handleTxnFlush(ctx context.Context) {
	doFlush := func(txn *deliverTxn) {
		cli, err := NewKVDeliverClient(ctx, txn.uuid, k.importServerAddr, k.pdAddr, txn.uniqueTable)
		if err != nil {
			common.AppLogger.Errorf("[deliver-keeper] [%s] failed to create deliver client (UUID = %s) : %s ", txn.uniqueTable, txn.uuid, errors.ErrorStack(err))
			return
		}
		defer func() {
			cli.Close()
			txn.updateStatus(txnClosed)
		}()

		if err := cli.Flush(); err != nil {
			common.AppLogger.Errorf("[deliver-keeper] [%s] txn (UUID = %s) flush failed : %s ", txn.uniqueTable, txn.uuid, errors.ErrorStack(err))
			return
		}
		err = cli.Cleanup()
		if err != nil {
			common.AppLogger.Warnf("[deliver-keeper] [%s] txn (UUID = %s) cleanup failed: %s", txn.uniqueTable, txn.uuid, errors.ErrorStack(err))
		}
	}

	for {
		select {
		case <-ctx.Done():
			return
		case txn := <-k.txnFlushQueue:
			doFlush(txn)
			k.flushWg.Done()
		}
	}
}

/////////////////////// KV Deliver Handler ///////////////////////

/* ps : not thread safe !!! */

type KVDeliverClient struct {
	// FIXME: it seems we shouldn't put ctx inside a struct
	ctx context.Context

	importServerAddr string
	pdAddr           string
	ts               uint64
	txn              *deliverTxn

	conn    *grpc.ClientConn
	cli     importpb.ImportKVClient
	wstream importpb.ImportKV_WriteEngineClient
}

func newImportClient(importServerAddr string) (*grpc.ClientConn, importpb.ImportKVClient, error) {
	conn, err := grpc.Dial(importServerAddr, grpc.WithInsecure())
	if err != nil {
		return nil, nil, errors.Trace(err)
	}

	return conn, importpb.NewImportKVClient(conn), nil
}

func NewKVDeliverClient(ctx context.Context, uuid uuid.UUID, importServerAddr string, pdAddr string, uniqueTable string) (*KVDeliverClient, error) {
	conn, rpcCli, err := newImportClient(importServerAddr) // goruntine safe ???
	if err != nil {
		return nil, errors.Trace(err)
	}

	cli := &KVDeliverClient{
		ctx:              ctx,
		ts:               uint64(time.Now().Unix()), // TODO ... set outside ? from pd ?
		importServerAddr: importServerAddr,
		pdAddr:           pdAddr,
		conn:             conn,
		cli:              rpcCli,
		txn:              newDeliverTxn(uuid, uniqueTable),
	}

	return cli, nil
}

func (c *KVDeliverClient) Close() error {
	defer c.conn.Close()
	return errors.Trace(c.closeWriteStream())
}

func (c *KVDeliverClient) bind(txn *deliverTxn) {
	common.AppLogger.Debugf("Bind kv client with txn (UUID = %s)", txn.uuid)

	if c.txn.uuid != txn.uuid {
		// So as to update stream bound to a new uuid,
		// It's necessary to close former in using stream at first.
		c.closeWriteStream()
	}

	c.txn = txn
	return
}

func (c *KVDeliverClient) exitTxn() {
	common.AppLogger.Debugf("Release kv client from txn (UUID = %s)", c.txn.uuid)
	c.closeWriteStream()
	c.txn = newDeliverTxn(invalidUUID, "")
	return
}

func (c *KVDeliverClient) open(uuid uuid.UUID) error {
	openRequest := &importpb.OpenEngineRequest{
		Uuid: c.txn.uuid.Bytes(),
	}

<<<<<<< HEAD
=======
	metric.EngineCounter.WithLabelValues("open").Inc()
	common.AppLogger.Infof("[%s] open engine %s", c.txn.uniqueTable, c.txn.uuid)
>>>>>>> 7ab5e549
	_, err := c.cli.OpenEngine(c.ctx, openRequest)
	if err != nil {
		return errors.Trace(err)
	}

	return nil
}

func (c *KVDeliverClient) newWriteStream() (importpb.ImportKV_WriteEngineClient, error) {
	if err := c.open(c.txn.uuid); err != nil {
		return nil, errors.Trace(err)
	}

	wstream, err := c.cli.WriteEngine(c.ctx)
	if err != nil {
		return nil, errors.Trace(err)
	}

	// Bind uuid for this write request
	req := &importpb.WriteEngineRequest{
		Chunk: &importpb.WriteEngineRequest_Head{
			Head: &importpb.WriteHead{
				Uuid: c.txn.uuid.Bytes(),
			},
		},
	}
	if err = wstream.Send(req); err != nil {
		wstream.CloseAndRecv()
		return nil, errors.Trace(err)
	}

	return wstream, nil
}

func (c *KVDeliverClient) closeWriteStream() error {
	if c.wstream == nil {
		return nil
	}
	defer func() {
		c.wstream = nil
	}()

	if _, err := c.wstream.CloseAndRecv(); err != nil {
		common.AppLogger.Errorf("close write stream cause failed : %v", err)
		return errors.Trace(err)
	}
	return nil
}

func (c *KVDeliverClient) getWriteStream() (importpb.ImportKV_WriteEngineClient, error) {
	if c.wstream == nil {
		wstream, err := c.newWriteStream()
		if err != nil {
			common.AppLogger.Errorf("[kv-deliver] failed to build write stream : %s", err.Error())
			return nil, errors.Trace(err)
		}
		c.wstream = wstream
	}
	return c.wstream, nil
}

func (c *KVDeliverClient) Put(kvs []kvec.KvPair) error {
	wstream, err := c.getWriteStream()
	if err != nil {
		return errors.Trace(err)
	}

	// Send kv paris as write request content
	// TODO :
	//		* too many to seperate batch ??
	//		* buffer pool []*importpb.Mutation
	// 		* handle partial transportation -- rollback ? clear ?
	pairNum := len(kvs)
	mutations := make([]*importpb.Mutation, 0, pairNum)
	for _, pair := range kvs {
		mutations = append(mutations, &importpb.Mutation{
			Op:    importpb.Mutation_Put,
			Key:   pair.Key,
			Value: pair.Val,
		})
	}

	write := &importpb.WriteEngineRequest{
		Chunk: &importpb.WriteEngineRequest_Batch{
			Batch: &importpb.WriteBatch{
				CommitTs:  c.ts,
				Mutations: mutations,
			},
		},
	}

	var sendErr error
	for i := 0; i < maxRetryTimes; i++ {
		sendErr = wstream.Send(write)
		if sendErr == nil {
			break
		}
		common.AppLogger.Errorf("[kv-deliver] [%s] write stream failed to send: %s", c.txn.uniqueTable, sendErr.Error())
		time.Sleep(retryBackoffTime)
	}
	if sendErr != nil {
		c.closeWriteStream()
		return errors.Trace(sendErr)
	}

	kvSize := 0
	for _, kv := range kvs {
		kvSize += (len(kv.Key) + len(kv.Val))
	}
	c.txn.update(kvSize, len(kvs))

	return nil
}

func (c *KVDeliverClient) Cleanup() error {
	timer := time.Now()
	c.closeWriteStream()

	common.AppLogger.Infof("[%s] [%s] cleanup ", c.txn.uniqueTable, c.txn.uuid)
	req := &importpb.CleanupEngineRequest{Uuid: c.txn.uuid.Bytes()}
	_, err := c.cli.CleanupEngine(c.ctx, req)
	common.AppLogger.Infof("[%s] [%s] cleanup takes %v", c.txn.uniqueTable, c.txn.uuid, time.Since(timer))
	return errors.Trace(err)
}

func (c *KVDeliverClient) Flush() error {
	c.closeWriteStream()

	ops := []struct {
		fn   func() error
		name string
	}{
		{c.callClose, "close"},
		{c.callImport, "import"},
	}
	for _, op := range ops {
		if err := op.fn(); err != nil {
			common.AppLogger.Errorf("[kv-deliver] flush stage with error (step = %s) : %v", op.name, err)
			return errors.Trace(err)
		}
	}
	return nil
}

func (c *KVDeliverClient) Compact(level int32) error {
	return errors.Trace(c.callCompact(level))
}

func (c *KVDeliverClient) callCompact(level int32) error {
	timer := time.Now()
	common.AppLogger.Infof("compact level %d", level)
	req := &importpb.CompactClusterRequest{
		PdAddr: c.pdAddr,
		Request: &sstpb.CompactRequest{
			// No need to set Range here.
			OutputLevel: level,
		},
	}
	_, err := c.cli.CompactCluster(c.ctx, req)
	common.AppLogger.Infof("compact level %d takes %v", level, time.Since(timer))

	return errors.Trace(err)
}

func (c *KVDeliverClient) callClose() error {
	timer := time.Now()
<<<<<<< HEAD
	common.AppLogger.Infof("[%s] [%s] close", c.txn.uniqueTable, c.txn.uuid)
	req := &importpb.CloseEngineRequest{Uuid: c.txn.uuid.Bytes()}
=======
	common.AppLogger.Infof("[%s] [%s] engine close", c.txn.uniqueTable, c.txn.uuid)
	req := &importpb.CloseEngineRequest{Uuid: c.txn.uuid.Bytes()}
	metric.EngineCounter.WithLabelValues("closed").Inc()
>>>>>>> 7ab5e549
	_, err := c.cli.CloseEngine(c.ctx, req)
	if err != nil {
		return errors.Trace(err)
	}
<<<<<<< HEAD
	common.AppLogger.Infof("[%s] [%s] close takes %v", c.txn.uniqueTable, c.txn.uuid, time.Since(timer))
=======
	common.AppLogger.Infof("[%s] [%s] engine close takes %v", c.txn.uniqueTable, c.txn.uuid, time.Since(timer))
>>>>>>> 7ab5e549

	return nil
}

func (c *KVDeliverClient) callImport() error {
	// TODO ... no matter what, to ensure available to import, call close first !
	for i := 0; i < maxRetryTimes; i++ {
		timer := time.Now()
		common.AppLogger.Infof("[%s] [%s] import", c.txn.uniqueTable, c.txn.uuid)
		req := &importpb.ImportEngineRequest{Uuid: c.txn.uuid.Bytes(), PdAddr: c.pdAddr}
		_, err := c.cli.ImportEngine(c.ctx, req)
		if err == nil {
			common.AppLogger.Infof("[%s] [%s] import takes %v", c.txn.uniqueTable, c.txn.uuid, time.Since(timer))
			return nil
		}
		common.AppLogger.Warnf("[%s] [%s] import failed and retry %d time, err %v", c.txn.uniqueTable, c.txn.uuid, i+1, err)
		time.Sleep(retryBackoffTime)
	}

	return errors.Errorf("[%s] [%s] import reach max retry %d and still failed", c.txn.uniqueTable, c.txn.uuid, maxRetryTimes)
}

// Switch switches tikv mode.
func (c *KVDeliverClient) Switch(mode sstpb.SwitchMode) error {
	timer := time.Now()
	req := &importpb.SwitchModeRequest{
		PdAddr: c.pdAddr,
		Request: &sstpb.SwitchModeRequest{
			Mode: mode,
		},
	}
	_, err := c.cli.SwitchMode(c.ctx, req)
	if err != nil {
		return errors.Trace(err)
	}
	common.AppLogger.Infof("switch to tikv %s mode takes %v", mode, time.Since(timer))
	return nil
}<|MERGE_RESOLUTION|>--- conflicted
+++ resolved
@@ -9,10 +9,7 @@
 	importpb "github.com/pingcap/kvproto/pkg/import_kvpb"
 	sstpb "github.com/pingcap/kvproto/pkg/import_sstpb"
 	"github.com/pingcap/tidb-lightning/lightning/common"
-<<<<<<< HEAD
-=======
 	"github.com/pingcap/tidb-lightning/lightning/metric"
->>>>>>> 7ab5e549
 	kvec "github.com/pingcap/tidb/util/kvencoder"
 
 	"github.com/satori/go.uuid"
@@ -432,11 +429,8 @@
 		Uuid: c.txn.uuid.Bytes(),
 	}
 
-<<<<<<< HEAD
-=======
 	metric.EngineCounter.WithLabelValues("open").Inc()
 	common.AppLogger.Infof("[%s] open engine %s", c.txn.uniqueTable, c.txn.uuid)
->>>>>>> 7ab5e549
 	_, err := c.cli.OpenEngine(c.ctx, openRequest)
 	if err != nil {
 		return errors.Trace(err)
@@ -603,23 +597,14 @@
 
 func (c *KVDeliverClient) callClose() error {
 	timer := time.Now()
-<<<<<<< HEAD
-	common.AppLogger.Infof("[%s] [%s] close", c.txn.uniqueTable, c.txn.uuid)
-	req := &importpb.CloseEngineRequest{Uuid: c.txn.uuid.Bytes()}
-=======
 	common.AppLogger.Infof("[%s] [%s] engine close", c.txn.uniqueTable, c.txn.uuid)
 	req := &importpb.CloseEngineRequest{Uuid: c.txn.uuid.Bytes()}
 	metric.EngineCounter.WithLabelValues("closed").Inc()
->>>>>>> 7ab5e549
 	_, err := c.cli.CloseEngine(c.ctx, req)
 	if err != nil {
 		return errors.Trace(err)
 	}
-<<<<<<< HEAD
-	common.AppLogger.Infof("[%s] [%s] close takes %v", c.txn.uniqueTable, c.txn.uuid, time.Since(timer))
-=======
 	common.AppLogger.Infof("[%s] [%s] engine close takes %v", c.txn.uniqueTable, c.txn.uuid, time.Since(timer))
->>>>>>> 7ab5e549
 
 	return nil
 }
