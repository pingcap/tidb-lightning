// Copyright 2019 PingCAP, Inc.
//
// Licensed under the Apache License, Version 2.0 (the "License");
// you may not use this file except in compliance with the License.
// You may obtain a copy of the License at
//
//     http://www.apache.org/licenses/LICENSE-2.0
//
// Unless required by applicable law or agreed to in writing, software
// distributed under the License is distributed on an "AS IS" BASIS,
// See the License for the specific language governing permissions and
// limitations under the License.

package checkpoints

import (
	"context"
	"database/sql"
	"encoding/json"
	"fmt"
	"io"
	"io/ioutil"
	"math"
	"os"
	"sort"
	"strings"
	"sync"

	"github.com/pingcap/tidb-lightning/lightning/config"

	"github.com/joho/sqltocsv"
	"github.com/pingcap/errors"
	"go.uber.org/zap"
	"modernc.org/mathutil"

	"github.com/pingcap/tidb-lightning/lightning/common"
	"github.com/pingcap/tidb-lightning/lightning/log"
	"github.com/pingcap/tidb-lightning/lightning/mydump"
	verify "github.com/pingcap/tidb-lightning/lightning/verification"
)

type CheckpointStatus uint8

const (
	CheckpointStatusMissing         CheckpointStatus = 0
	CheckpointStatusMaxInvalid      CheckpointStatus = 25
	CheckpointStatusLoaded          CheckpointStatus = 30
	CheckpointStatusAllWritten      CheckpointStatus = 60
	CheckpointStatusClosed          CheckpointStatus = 90
	CheckpointStatusImported        CheckpointStatus = 120
	CheckpointStatusIndexImported   CheckpointStatus = 140
	CheckpointStatusAlteredAutoInc  CheckpointStatus = 150
	CheckpointStatusChecksumSkipped CheckpointStatus = 170
	CheckpointStatusChecksummed     CheckpointStatus = 180
	CheckpointStatusAnalyzeSkipped  CheckpointStatus = 200
	CheckpointStatusAnalyzed        CheckpointStatus = 210
)

const WholeTableEngineID = math.MaxInt32

const (
	// the table names to store each kind of checkpoint in the checkpoint database
	// remember to increase the version number in case of incompatible change.
	CheckpointTableNameTask   = "task_v2"
	CheckpointTableNameTable  = "table_v6"
	CheckpointTableNameEngine = "engine_v5"
	CheckpointTableNameChunk  = "chunk_v5"
)

const (
	// shared by MySQLCheckpointsDB and GlueCheckpointsDB
	CreateDBTemplate        = "CREATE DATABASE IF NOT EXISTS %s;"
	CreateTaskTableTemplate = `
		CREATE TABLE IF NOT EXISTS %s.%s (
			id tinyint(1) PRIMARY KEY,
			task_id bigint NOT NULL,
			source_dir varchar(256) NOT NULL,
			backend varchar(16) NOT NULL,
			importer_addr varchar(256),
			tidb_host varchar(128) NOT NULL,
			tidb_port int NOT NULL,
			pd_addr varchar(128) NOT NULL,
			sorted_kv_dir varchar(256) NOT NULL,
			lightning_ver varchar(48) NOT NULL
		);`
	CreateTableTableTemplate = `
		CREATE TABLE IF NOT EXISTS %s.%s (
			task_id bigint NOT NULL,
			table_name varchar(261) NOT NULL PRIMARY KEY,
			hash binary(32) NOT NULL,
			status tinyint unsigned DEFAULT 30,
			alloc_base bigint NOT NULL DEFAULT 0,
			table_id bigint NOT NULL DEFAULT 0,
			create_time timestamp NOT NULL DEFAULT CURRENT_TIMESTAMP,
			update_time timestamp NOT NULL DEFAULT CURRENT_TIMESTAMP ON UPDATE CURRENT_TIMESTAMP,
			INDEX(task_id)
		);`
	CreateEngineTableTemplate = `
		CREATE TABLE IF NOT EXISTS %s.%s (
			table_name varchar(261) NOT NULL,
			engine_id int NOT NULL,
			status tinyint unsigned DEFAULT 30,
			create_time timestamp NOT NULL DEFAULT CURRENT_TIMESTAMP,
			update_time timestamp NOT NULL DEFAULT CURRENT_TIMESTAMP ON UPDATE CURRENT_TIMESTAMP,
			PRIMARY KEY(table_name, engine_id DESC)
		);`
	CreateChunkTableTemplate = `
		CREATE TABLE IF NOT EXISTS %s.%s (
			table_name varchar(261) NOT NULL,
			engine_id int unsigned NOT NULL,
			path varchar(2048) NOT NULL,
			offset bigint NOT NULL,
			type int NOT NULL,
			compression int NOT NULL,
			sort_key varchar(256) NOT NULL,
			columns text NULL,
			should_include_row_id BOOL NOT NULL,
			end_offset bigint NOT NULL,
			pos bigint NOT NULL,
			prev_rowid_max bigint NOT NULL,
			rowid_max bigint NOT NULL,
			kvc_bytes bigint unsigned NOT NULL DEFAULT 0,
			kvc_kvs bigint unsigned NOT NULL DEFAULT 0,
			kvc_checksum bigint unsigned NOT NULL DEFAULT 0,
			create_time timestamp NOT NULL DEFAULT CURRENT_TIMESTAMP,
			update_time timestamp NOT NULL DEFAULT CURRENT_TIMESTAMP ON UPDATE CURRENT_TIMESTAMP,
			PRIMARY KEY(table_name, engine_id, path(500), offset)
		);`
	InitTaskTemplate = `
		REPLACE INTO %s.%s (id, task_id, source_dir, backend, importer_addr, tidb_host, tidb_port, pd_addr, sorted_kv_dir, lightning_ver)
			VALUES (1, ?, ?, ?, ?, ?, ?, ?, ?, ?);`
	InitTableTemplate = `
		INSERT INTO %s.%s (task_id, table_name, hash, table_id) VALUES (?, ?, ?, ?)
			ON DUPLICATE KEY UPDATE task_id = CASE
				WHEN hash = VALUES(hash)
				THEN VALUES(task_id)
			END;`
	ReadTaskTemplate = `
		SELECT task_id, source_dir, backend, importer_addr, tidb_host, tidb_port, pd_addr, sorted_kv_dir, lightning_ver FROM %s.%s WHERE id = 1;`
	ReadEngineTemplate = `
		SELECT engine_id, status FROM %s.%s WHERE table_name = ? ORDER BY engine_id DESC;`
	ReadChunkTemplate = `
		SELECT
			engine_id, path, offset, type, compression, sort_key, columns,
			pos, end_offset, prev_rowid_max, rowid_max,
			kvc_bytes, kvc_kvs, kvc_checksum, unix_timestamp(create_time)
		FROM %s.%s WHERE table_name = ?
		ORDER BY engine_id, path, offset;`
	ReadTableRemainTemplate = `
		SELECT status, alloc_base, table_id FROM %s.%s WHERE table_name = ?;`
	ReplaceEngineTemplate = `
		REPLACE INTO %s.%s (table_name, engine_id, status) VALUES (?, ?, ?);`
	ReplaceChunkTemplate = `
		REPLACE INTO %s.%s (
				table_name, engine_id,
				path, offset, type, compression, sort_key, columns, should_include_row_id,
				pos, end_offset, prev_rowid_max, rowid_max,
				kvc_bytes, kvc_kvs, kvc_checksum, create_time
			) VALUES (
				?, ?,
				?, ?, ?, ?, ?, ?, FALSE,
				?, ?, ?, ?,
				0, 0, 0, from_unixtime(?)
			);`
	UpdateChunkTemplate = `
		UPDATE %s.%s SET pos = ?, prev_rowid_max = ?, kvc_bytes = ?, kvc_kvs = ?, kvc_checksum = ?, columns = ?
		WHERE (table_name, engine_id, path, offset) = (?, ?, ?, ?);`
	UpdateTableRebaseTemplate = `
		UPDATE %s.%s SET alloc_base = GREATEST(?, alloc_base) WHERE table_name = ?;`
	UpdateTableStatusTemplate = `
		UPDATE %s.%s SET status = ? WHERE table_name = ?;`
	UpdateEngineTemplate = `
		UPDATE %s.%s SET status = ? WHERE (table_name, engine_id) = (?, ?);`
	DeleteCheckpointRecordTemplate = "DELETE FROM %s.%s WHERE table_name = ?;"
)

func IsCheckpointTable(name string) bool {
	switch name {
	case CheckpointTableNameTask, CheckpointTableNameTable, CheckpointTableNameEngine, CheckpointTableNameChunk:
		return true
	default:
		return false
	}
}

func (status CheckpointStatus) MetricName() string {
	switch status {
	case CheckpointStatusLoaded:
		return "pending"
	case CheckpointStatusAllWritten:
		return "written"
	case CheckpointStatusClosed:
		return "closed"
	case CheckpointStatusImported:
		return "imported"
	case CheckpointStatusIndexImported:
		return "index_imported"
	case CheckpointStatusAlteredAutoInc:
		return "altered_auto_inc"
	case CheckpointStatusChecksummed, CheckpointStatusChecksumSkipped:
		return "checksum"
	case CheckpointStatusAnalyzed, CheckpointStatusAnalyzeSkipped:
		return "analyzed"
	case CheckpointStatusMissing:
		return "missing"
	default:
		return "invalid"
	}
}

type ChunkCheckpointKey struct {
	Path   string
	Offset int64
}

func (key *ChunkCheckpointKey) String() string {
	return fmt.Sprintf("%s:%d", key.Path, key.Offset)
}

func (key *ChunkCheckpointKey) less(other *ChunkCheckpointKey) bool {
	switch {
	case key.Path < other.Path:
		return true
	case key.Path > other.Path:
		return false
	default:
		return key.Offset < other.Offset
	}
}

type ChunkCheckpoint struct {
	Key               ChunkCheckpointKey
	FileMeta          mydump.SourceFileMeta
	ColumnPermutation []int
	Chunk             mydump.Chunk
	Checksum          verify.KVChecksum
	Timestamp         int64
}

func (ccp *ChunkCheckpoint) DeepCopy() *ChunkCheckpoint {
	colPerm := make([]int, 0, len(ccp.ColumnPermutation))
	colPerm = append(colPerm, ccp.ColumnPermutation...)
	return &ChunkCheckpoint{
		Key:               ccp.Key,
		FileMeta:          ccp.FileMeta,
		ColumnPermutation: colPerm,
		Chunk:             ccp.Chunk,
		Checksum:          ccp.Checksum,
		Timestamp:         ccp.Timestamp,
	}
}

type EngineCheckpoint struct {
	Status CheckpointStatus
	Chunks []*ChunkCheckpoint // a sorted array
}

func (engine *EngineCheckpoint) DeepCopy() *EngineCheckpoint {
	chunks := make([]*ChunkCheckpoint, 0, len(engine.Chunks))
	for _, chunk := range engine.Chunks {
		chunks = append(chunks, chunk.DeepCopy())
	}
	return &EngineCheckpoint{
		Status: engine.Status,
		Chunks: chunks,
	}
}

type TableCheckpoint struct {
	Status    CheckpointStatus
	AllocBase int64
	Engines   map[int32]*EngineCheckpoint
	TableID   int64
}

func (cp *TableCheckpoint) DeepCopy() *TableCheckpoint {
	engines := make(map[int32]*EngineCheckpoint, len(cp.Engines))
	for engineID, engine := range cp.Engines {
		engines[engineID] = engine.DeepCopy()
	}
	return &TableCheckpoint{
		Status:    cp.Status,
		AllocBase: cp.AllocBase,
		Engines:   engines,
		TableID:   cp.TableID,
	}
}
func (cp *TableCheckpoint) CountChunks() int {
	result := 0
	for _, engine := range cp.Engines {
		result += len(engine.Chunks)
	}
	return result
}

type chunkCheckpointDiff struct {
	pos               int64
	rowID             int64
	checksum          verify.KVChecksum
	columnPermutation []int
}

type engineCheckpointDiff struct {
	hasStatus bool
	status    CheckpointStatus
	chunks    map[ChunkCheckpointKey]chunkCheckpointDiff
}

type TableCheckpointDiff struct {
	hasStatus bool
	hasRebase bool
	status    CheckpointStatus
	allocBase int64
	engines   map[int32]engineCheckpointDiff
}

func NewTableCheckpointDiff() *TableCheckpointDiff {
	return &TableCheckpointDiff{
		engines: make(map[int32]engineCheckpointDiff),
	}
}

func (cpd *TableCheckpointDiff) insertEngineCheckpointDiff(engineID int32, newDiff engineCheckpointDiff) {
	if oldDiff, ok := cpd.engines[engineID]; ok {
		if newDiff.hasStatus {
			oldDiff.hasStatus = true
			oldDiff.status = newDiff.status
		}
		for key, chunkDiff := range newDiff.chunks {
			oldDiff.chunks[key] = chunkDiff
		}
		newDiff = oldDiff
	}
	cpd.engines[engineID] = newDiff
}

func (cpd *TableCheckpointDiff) String() string {
	return fmt.Sprintf(
		"{hasStatus:%v, hasRebase:%v, status:%d, allocBase:%d, engines:[%d]}",
		cpd.hasStatus, cpd.hasRebase, cpd.status, cpd.allocBase, len(cpd.engines),
	)
}

// Apply the diff to the existing chunk and engine checkpoints in `cp`.
func (cp *TableCheckpoint) Apply(cpd *TableCheckpointDiff) {
	if cpd.hasStatus {
		cp.Status = cpd.status
	}
	if cpd.hasRebase {
		cp.AllocBase = cpd.allocBase
	}
	for engineID, engineDiff := range cpd.engines {
		engine := cp.Engines[engineID]
		if engine == nil {
			continue
		}
		if engineDiff.hasStatus {
			engine.Status = engineDiff.status
		}
		for key, diff := range engineDiff.chunks {
			index := sort.Search(len(engine.Chunks), func(i int) bool {
				return !engine.Chunks[i].Key.less(&key)
			})
			if index >= len(engine.Chunks) {
				continue
			}
			chunk := engine.Chunks[index]
			if chunk.Key != key {
				continue
			}
			chunk.Chunk.Offset = diff.pos
			chunk.Chunk.PrevRowIDMax = diff.rowID
			chunk.Checksum = diff.checksum
		}
	}
}

type TableCheckpointMerger interface {
	// MergeInto the table checkpoint diff from a status update or chunk update.
	// If there are multiple updates to the same table, only the last one will
	// take effect. Therefore, the caller must ensure events for the same table
	// are properly ordered by the global time (an old event must be merged
	// before the new one).
	MergeInto(cpd *TableCheckpointDiff)
}

type StatusCheckpointMerger struct {
	EngineID int32 // WholeTableEngineID == apply to whole table.
	Status   CheckpointStatus
}

func (merger *StatusCheckpointMerger) SetInvalid() {
	merger.Status /= 10
}

func (merger *StatusCheckpointMerger) MergeInto(cpd *TableCheckpointDiff) {
	if merger.EngineID == WholeTableEngineID || merger.Status <= CheckpointStatusMaxInvalid {
		cpd.status = merger.Status
		cpd.hasStatus = true
	}
	if merger.EngineID != WholeTableEngineID {
		cpd.insertEngineCheckpointDiff(merger.EngineID, engineCheckpointDiff{
			hasStatus: true,
			status:    merger.Status,
			chunks:    make(map[ChunkCheckpointKey]chunkCheckpointDiff),
		})
	}
}

type ChunkCheckpointMerger struct {
	EngineID          int32
	Key               ChunkCheckpointKey
	Checksum          verify.KVChecksum
	Pos               int64
	RowID             int64
	ColumnPermutation []int
}

func (merger *ChunkCheckpointMerger) MergeInto(cpd *TableCheckpointDiff) {
	cpd.insertEngineCheckpointDiff(merger.EngineID, engineCheckpointDiff{
		chunks: map[ChunkCheckpointKey]chunkCheckpointDiff{
			merger.Key: {
				pos:               merger.Pos,
				rowID:             merger.RowID,
				checksum:          merger.Checksum,
				columnPermutation: merger.ColumnPermutation,
			},
		},
	})
}

type RebaseCheckpointMerger struct {
	AllocBase int64
}

func (merger *RebaseCheckpointMerger) MergeInto(cpd *TableCheckpointDiff) {
	cpd.hasRebase = true
	cpd.allocBase = mathutil.MaxInt64(cpd.allocBase, merger.AllocBase)
}

type DestroyedTableCheckpoint struct {
	TableName   string
	MinEngineID int32
	MaxEngineID int32
}

type TaskCheckpoint struct {
	TaskId       int64
	SourceDir    string
	Backend      string
	ImporterAddr string
	TiDBHost     string
	TiDBPort     int
	PdAddr       string
	SortedKVDir  string
	LightningVer string
}

type CheckpointsDB interface {
	Initialize(ctx context.Context, cfg *config.Config, dbInfo map[string]*TidbDBInfo) error
	TaskCheckpoint(ctx context.Context) (*TaskCheckpoint, error)
	Get(ctx context.Context, tableName string) (*TableCheckpoint, error)
	Close() error
	// InsertEngineCheckpoints initializes the checkpoints related to a table.
	// It assumes the entire table has not been imported before and will fill in
	// default values for the column permutations and checksums.
	InsertEngineCheckpoints(ctx context.Context, tableName string, checkpoints map[int32]*EngineCheckpoint) error
	Update(checkpointDiffs map[string]*TableCheckpointDiff)

	RemoveCheckpoint(ctx context.Context, tableName string) error
	// MoveCheckpoints renames the checkpoint schema to include a suffix
	// including the taskID (e.g. `tidb_lightning_checkpoints.1234567890.bak`).
	MoveCheckpoints(ctx context.Context, taskID int64) error
	IgnoreErrorCheckpoint(ctx context.Context, tableName string) error
	DestroyErrorCheckpoint(ctx context.Context, tableName string) ([]DestroyedTableCheckpoint, error)
	DumpTables(ctx context.Context, csv io.Writer) error
	DumpEngines(ctx context.Context, csv io.Writer) error
	DumpChunks(ctx context.Context, csv io.Writer) error
}

func OpenCheckpointsDB(ctx context.Context, cfg *config.Config) (CheckpointsDB, error) {
	if !cfg.Checkpoint.Enable {
		return NewNullCheckpointsDB(), nil
	}

	switch cfg.Checkpoint.Driver {
	case config.CheckpointDriverMySQL:
		db, err := sql.Open("mysql", cfg.Checkpoint.DSN)
		if err != nil {
			return nil, errors.Trace(err)
		}
		cpdb, err := NewMySQLCheckpointsDB(ctx, db, cfg.Checkpoint.Schema)
		if err != nil {
			db.Close()
			return nil, errors.Trace(err)
		}
		return cpdb, nil

	case config.CheckpointDriverFile:
		return NewFileCheckpointsDB(cfg.Checkpoint.DSN), nil

	default:
		return nil, errors.Errorf("Unknown checkpoint driver %s", cfg.Checkpoint.Driver)
	}
}

// NullCheckpointsDB is a checkpoints database with no checkpoints.
type NullCheckpointsDB struct{}

func NewNullCheckpointsDB() *NullCheckpointsDB {
	return &NullCheckpointsDB{}
}

func (*NullCheckpointsDB) Initialize(context.Context, *config.Config, map[string]*TidbDBInfo) error {
	return nil
}

func (*NullCheckpointsDB) TaskCheckpoint(ctx context.Context) (*TaskCheckpoint, error) {
	return nil, nil
}

func (*NullCheckpointsDB) Close() error {
	return nil
}

func (*NullCheckpointsDB) Get(_ context.Context, _ string) (*TableCheckpoint, error) {
	return &TableCheckpoint{
		Status:  CheckpointStatusLoaded,
		Engines: map[int32]*EngineCheckpoint{},
	}, nil
}

func (*NullCheckpointsDB) InsertEngineCheckpoints(_ context.Context, _ string, _ map[int32]*EngineCheckpoint) error {
	return nil
}

func (*NullCheckpointsDB) Update(map[string]*TableCheckpointDiff) {}

type MySQLCheckpointsDB struct {
	db     *sql.DB
	schema string
}

func NewMySQLCheckpointsDB(ctx context.Context, db *sql.DB, schemaName string) (*MySQLCheckpointsDB, error) {
	var escapedSchemaName strings.Builder
	common.WriteMySQLIdentifier(&escapedSchemaName, schemaName)
	schema := escapedSchemaName.String()

	sql := common.SQLWithRetry{
		DB:           db,
		Logger:       log.With(zap.String("schema", schemaName)),
		HideQueryLog: true,
	}
	err := sql.Exec(ctx, "create checkpoints database", fmt.Sprintf(CreateDBTemplate, schema))
	if err != nil {
		return nil, errors.Trace(err)
	}

	err = sql.Exec(ctx, "create task checkpoints table", fmt.Sprintf(CreateTaskTableTemplate, schema, CheckpointTableNameTask))
	if err != nil {
		return nil, errors.Trace(err)
	}

	err = sql.Exec(ctx, "create table checkpoints table", fmt.Sprintf(CreateTableTableTemplate, schema, CheckpointTableNameTable))
	if err != nil {
		return nil, errors.Trace(err)
	}

	err = sql.Exec(ctx, "create engine checkpoints table", fmt.Sprintf(CreateEngineTableTemplate, schema, CheckpointTableNameEngine))
	if err != nil {
		return nil, errors.Trace(err)
	}

<<<<<<< HEAD
	err = sql.Exec(ctx, "create chunks checkpoints table", fmt.Sprintf(`
		CREATE TABLE IF NOT EXISTS %s.%s (
			table_name varchar(261) NOT NULL,
			engine_id int unsigned NOT NULL,
			path varchar(2048) NOT NULL,
			offset bigint NOT NULL,
			type int NOT NULL,
			compression int NOT NULL,
			sort_key varchar(256) NOT NULL,
			size bigint NOT NULL,
			columns text NULL,
			should_include_row_id BOOL NOT NULL,
			end_offset bigint NOT NULL,
			pos bigint NOT NULL,
			prev_rowid_max bigint NOT NULL,
			rowid_max bigint NOT NULL,
			kvc_bytes bigint unsigned NOT NULL DEFAULT 0,
			kvc_kvs bigint unsigned NOT NULL DEFAULT 0,
			kvc_checksum bigint unsigned NOT NULL DEFAULT 0,
			create_time timestamp NOT NULL DEFAULT CURRENT_TIMESTAMP,
			update_time timestamp NOT NULL DEFAULT CURRENT_TIMESTAMP ON UPDATE CURRENT_TIMESTAMP,
			PRIMARY KEY(table_name, engine_id, path(500), offset)
		);
	`, schema, CheckpointTableNameChunk))
=======
	err = sql.Exec(ctx, "create chunks checkpoints table", fmt.Sprintf(CreateChunkTableTemplate, schema, CheckpointTableNameChunk))
>>>>>>> da8b24e5
	if err != nil {
		return nil, errors.Trace(err)
	}

	return &MySQLCheckpointsDB{
		db:     db,
		schema: schema,
	}, nil
}

func (cpdb *MySQLCheckpointsDB) Initialize(ctx context.Context, cfg *config.Config, dbInfo map[string]*TidbDBInfo) error {
	// We can have at most 65535 placeholders https://stackoverflow.com/q/4922345/
	// Since this step is not performance critical, we just insert the rows one-by-one.
	s := common.SQLWithRetry{DB: cpdb.db, Logger: log.L()}
	err := s.Transact(ctx, "insert checkpoints", func(c context.Context, tx *sql.Tx) error {
		taskStmt, err := tx.PrepareContext(c, fmt.Sprintf(InitTaskTemplate, cpdb.schema, CheckpointTableNameTask))
		if err != nil {
			return errors.Trace(err)
		}
		defer taskStmt.Close()
		_, err = taskStmt.ExecContext(ctx, cfg.TaskID, cfg.Mydumper.SourceDir, cfg.TikvImporter.Backend,
			cfg.TikvImporter.Addr, cfg.TiDB.Host, cfg.TiDB.Port, cfg.TiDB.PdAddr, cfg.TikvImporter.SortedKVDir,
			common.ReleaseVersion)
		if err != nil {
			return errors.Trace(err)
		}

		// If `hash` is not the same but the `table_name` duplicates,
		// the CASE expression will return NULL, which can be used to violate
		// the NOT NULL requirement of `task_id` column, and caused this INSERT
		// statement to fail with an irrecoverable error.
		// We do need to capture the error is display a user friendly message
		// (multiple nodes cannot import the same table) though.
		stmt, err := tx.PrepareContext(c, fmt.Sprintf(InitTableTemplate, cpdb.schema, CheckpointTableNameTable))
		if err != nil {
			return errors.Trace(err)
		}
		defer stmt.Close()

		for _, db := range dbInfo {
			for _, table := range db.Tables {
				tableName := common.UniqueTable(db.Name, table.Name)
				_, err = stmt.ExecContext(c, cfg.TaskID, tableName, 0, table.ID)
				if err != nil {
					return errors.Trace(err)
				}
			}
		}

		return nil
	})
	if err != nil {
		return errors.Trace(err)
	}

	return nil
}

func (cpdb *MySQLCheckpointsDB) TaskCheckpoint(ctx context.Context) (*TaskCheckpoint, error) {
	s := common.SQLWithRetry{
		DB:     cpdb.db,
		Logger: log.L(),
	}

	taskQuery := fmt.Sprintf(ReadTaskTemplate, cpdb.schema, CheckpointTableNameTask)
	taskCp := &TaskCheckpoint{}
	err := s.QueryRow(ctx, "fetch task checkpoint", taskQuery, &taskCp.TaskId, &taskCp.SourceDir, &taskCp.Backend,
		&taskCp.ImporterAddr, &taskCp.TiDBHost, &taskCp.TiDBPort, &taskCp.PdAddr, &taskCp.SortedKVDir, &taskCp.LightningVer)

	if err != nil {
		// if task checkpoint is empty, return nil
		if errors.Cause(err) == sql.ErrNoRows {
			return nil, nil
		}
		return nil, errors.Trace(err)
	}

	return taskCp, nil
}

func (cpdb *MySQLCheckpointsDB) Close() error {
	return errors.Trace(cpdb.db.Close())
}

func (cpdb *MySQLCheckpointsDB) Get(ctx context.Context, tableName string) (*TableCheckpoint, error) {
	cp := &TableCheckpoint{
		Engines: map[int32]*EngineCheckpoint{},
	}

	s := common.SQLWithRetry{
		DB:     cpdb.db,
		Logger: log.With(zap.String("table", tableName)),
	}
	err := s.Transact(ctx, "read checkpoint", func(c context.Context, tx *sql.Tx) error {
		// 1. Populate the engines.

		engineQuery := fmt.Sprintf(ReadEngineTemplate, cpdb.schema, CheckpointTableNameEngine)
		engineRows, err := tx.QueryContext(c, engineQuery, tableName)
		if err != nil {
			return errors.Trace(err)
		}
		defer engineRows.Close()
		for engineRows.Next() {
			var (
				engineID int32
				status   uint8
			)
			if err := engineRows.Scan(&engineID, &status); err != nil {
				return errors.Trace(err)
			}
			cp.Engines[engineID] = &EngineCheckpoint{
				Status: CheckpointStatus(status),
			}
		}
		if err := engineRows.Err(); err != nil {
			return errors.Trace(err)
		}

		// 2. Populate the chunks.

<<<<<<< HEAD
		chunkQuery := fmt.Sprintf(`
			SELECT
				engine_id, path, offset, type, compression, sort_key, size, columns,
				pos, end_offset, prev_rowid_max, rowid_max,
				kvc_bytes, kvc_kvs, kvc_checksum, unix_timestamp(create_time)
			FROM %s.%s WHERE table_name = ?
			ORDER BY engine_id, path, offset;
		`, cpdb.schema, CheckpointTableNameChunk)
=======
		chunkQuery := fmt.Sprintf(ReadChunkTemplate, cpdb.schema, CheckpointTableNameChunk)
>>>>>>> da8b24e5
		chunkRows, err := tx.QueryContext(c, chunkQuery, tableName)
		if err != nil {
			return errors.Trace(err)
		}
		defer chunkRows.Close()
		for chunkRows.Next() {
			var (
				value       = &ChunkCheckpoint{}
				colPerm     []byte
				engineID    int32
				kvcBytes    uint64
				kvcKVs      uint64
				kvcChecksum uint64
			)
			if err := chunkRows.Scan(
				&engineID, &value.Key.Path, &value.Key.Offset, &value.FileMeta.Type, &value.FileMeta.Compression,
				&value.FileMeta.SortKey, &value.FileMeta.Size, &colPerm, &value.Chunk.Offset, &value.Chunk.EndOffset,
				&value.Chunk.PrevRowIDMax, &value.Chunk.RowIDMax, &kvcBytes, &kvcKVs, &kvcChecksum,
				&value.Timestamp,
			); err != nil {
				return errors.Trace(err)
			}
			value.FileMeta.Path = value.Key.Path
			value.Checksum = verify.MakeKVChecksum(kvcBytes, kvcKVs, kvcChecksum)
			if err := json.Unmarshal(colPerm, &value.ColumnPermutation); err != nil {
				return errors.Trace(err)
			}
			cp.Engines[engineID].Chunks = append(cp.Engines[engineID].Chunks, value)
		}
		if err := chunkRows.Err(); err != nil {
			return errors.Trace(err)
		}

		// 3. Fill in the remaining table info

		tableQuery := fmt.Sprintf(ReadTableRemainTemplate, cpdb.schema, CheckpointTableNameTable)
		tableRow := tx.QueryRowContext(c, tableQuery, tableName)

		var status uint8
		if err := tableRow.Scan(&status, &cp.AllocBase, &cp.TableID); err != nil {
			return errors.Trace(err)
		}
		cp.Status = CheckpointStatus(status)
		return nil
	})
	if err != nil {
		return nil, errors.Trace(err)
	}

	return cp, nil
}

func (cpdb *MySQLCheckpointsDB) InsertEngineCheckpoints(ctx context.Context, tableName string, checkpoints map[int32]*EngineCheckpoint) error {
	s := common.SQLWithRetry{
		DB:     cpdb.db,
		Logger: log.With(zap.String("table", tableName)),
	}
	err := s.Transact(ctx, "update engine checkpoints", func(c context.Context, tx *sql.Tx) error {
		engineStmt, err := tx.PrepareContext(c, fmt.Sprintf(ReplaceEngineTemplate, cpdb.schema, CheckpointTableNameEngine))
		if err != nil {
			return errors.Trace(err)
		}
		defer engineStmt.Close()

<<<<<<< HEAD
		chunkStmt, err := tx.PrepareContext(c, fmt.Sprintf(`
			REPLACE INTO %s.%s (
				table_name, engine_id,
				path, offset, type, compression, sort_key, size, columns, should_include_row_id,
				pos, end_offset, prev_rowid_max, rowid_max,
				kvc_bytes, kvc_kvs, kvc_checksum, create_time
			) VALUES (
				?, ?,
				?, ?, ?, ?, ?, ?, ?, FALSE,
				?, ?, ?, ?,
				0, 0, 0, from_unixtime(?)
			);
		`, cpdb.schema, CheckpointTableNameChunk))
=======
		chunkStmt, err := tx.PrepareContext(c, fmt.Sprintf(ReplaceChunkTemplate, cpdb.schema, CheckpointTableNameChunk))
>>>>>>> da8b24e5
		if err != nil {
			return errors.Trace(err)
		}
		defer chunkStmt.Close()

		for engineID, engine := range checkpoints {
			_, err = engineStmt.ExecContext(c, tableName, engineID, engine.Status)
			if err != nil {
				return errors.Trace(err)
			}
			for _, value := range engine.Chunks {
				columnPerm, err := json.Marshal(value.ColumnPermutation)
				if err != nil {
					return errors.Trace(err)
				}
				_, err = chunkStmt.ExecContext(
					c, tableName, engineID,
					value.Key.Path, value.Key.Offset, value.FileMeta.Type, value.FileMeta.Compression,
					value.FileMeta.SortKey, value.FileMeta.Size, columnPerm, value.Chunk.Offset, value.Chunk.EndOffset,
					value.Chunk.PrevRowIDMax, value.Chunk.RowIDMax, value.Timestamp,
				)
				if err != nil {
					return errors.Trace(err)
				}
			}
		}

		return nil
	})
	if err != nil {
		return errors.Trace(err)
	}

	return nil
}

func (cpdb *MySQLCheckpointsDB) Update(checkpointDiffs map[string]*TableCheckpointDiff) {
	chunkQuery := fmt.Sprintf(UpdateChunkTemplate, cpdb.schema, CheckpointTableNameChunk)
	rebaseQuery := fmt.Sprintf(UpdateTableRebaseTemplate, cpdb.schema, CheckpointTableNameTable)
	tableStatusQuery := fmt.Sprintf(UpdateTableStatusTemplate, cpdb.schema, CheckpointTableNameTable)
	engineStatusQuery := fmt.Sprintf(UpdateEngineTemplate, cpdb.schema, CheckpointTableNameEngine)

	s := common.SQLWithRetry{DB: cpdb.db, Logger: log.L()}
	err := s.Transact(context.Background(), "update checkpoints", func(c context.Context, tx *sql.Tx) error {
		chunkStmt, e := tx.PrepareContext(c, chunkQuery)
		if e != nil {
			return errors.Trace(e)
		}
		defer chunkStmt.Close()
		rebaseStmt, e := tx.PrepareContext(c, rebaseQuery)
		if e != nil {
			return errors.Trace(e)
		}
		defer rebaseStmt.Close()
		tableStatusStmt, e := tx.PrepareContext(c, tableStatusQuery)
		if e != nil {
			return errors.Trace(e)
		}
		defer tableStatusStmt.Close()
		engineStatusStmt, e := tx.PrepareContext(c, engineStatusQuery)
		if e != nil {
			return errors.Trace(e)
		}
		defer engineStatusStmt.Close()

		for tableName, cpd := range checkpointDiffs {
			if cpd.hasStatus {
				if _, e := tableStatusStmt.ExecContext(c, cpd.status, tableName); e != nil {
					return errors.Trace(e)
				}
			}
			if cpd.hasRebase {
				if _, e := rebaseStmt.ExecContext(c, cpd.allocBase, tableName); e != nil {
					return errors.Trace(e)
				}
			}
			for engineID, engineDiff := range cpd.engines {
				if engineDiff.hasStatus {
					if _, e := engineStatusStmt.ExecContext(c, engineDiff.status, tableName, engineID); e != nil {
						return errors.Trace(e)
					}
				}
				for key, diff := range engineDiff.chunks {
					columnPerm, err := json.Marshal(diff.columnPermutation)
					if err != nil {
						return errors.Trace(err)
					}
					if _, e := chunkStmt.ExecContext(
						c,
						diff.pos, diff.rowID, diff.checksum.SumSize(), diff.checksum.SumKVS(), diff.checksum.Sum(),
						columnPerm, tableName, engineID, key.Path, key.Offset,
					); e != nil {
						return errors.Trace(e)
					}
				}
			}
		}

		return nil
	})
	if err != nil {
		log.L().Error("save checkpoint failed", zap.Error(err))
	}
}

type FileCheckpointsDB struct {
	lock        sync.Mutex // we need to ensure only a thread can access to `checkpoints` at a time
	checkpoints CheckpointsModel
	path        string
}

func NewFileCheckpointsDB(path string) *FileCheckpointsDB {
	cpdb := &FileCheckpointsDB{
		path: path,
		checkpoints: CheckpointsModel{
			TaskCheckpoint: &TaskCheckpointModel{},
			Checkpoints:    map[string]*TableCheckpointModel{},
		},
	}
	// ignore all errors -- file maybe not created yet (and it is fine).
	content, err := ioutil.ReadFile(path)
	if err == nil {
		err2 := cpdb.checkpoints.Unmarshal(content)
		if err2 != nil {
			log.L().Error("checkpoint file is broken", zap.String("path", path), zap.Error(err2))
		}
		// FIXME: patch for empty map may need initialize manually, because currently
		// FIXME: a map of zero size -> marshall -> unmarshall -> become nil, see checkpoint_test.go
		if cpdb.checkpoints.Checkpoints == nil {
			cpdb.checkpoints.Checkpoints = map[string]*TableCheckpointModel{}
		}
		for _, table := range cpdb.checkpoints.Checkpoints {
			if table.Engines == nil {
				table.Engines = map[int32]*EngineCheckpointModel{}
			}
			for _, engine := range table.Engines {
				if engine.Chunks == nil {
					engine.Chunks = map[string]*ChunkCheckpointModel{}
				}
			}
		}
	} else {
		log.L().Info("open checkpoint file failed, going to create a new one",
			zap.String("path", path),
			log.ShortError(err),
		)
	}
	return cpdb
}

func (cpdb *FileCheckpointsDB) save() error {
	serialized, err := cpdb.checkpoints.Marshal()
	if err != nil {
		return errors.Trace(err)
	}
	if err := ioutil.WriteFile(cpdb.path, serialized, 0644); err != nil {
		return errors.Trace(err)
	}
	return nil
}

func (cpdb *FileCheckpointsDB) Initialize(ctx context.Context, cfg *config.Config, dbInfo map[string]*TidbDBInfo) error {
	cpdb.lock.Lock()
	defer cpdb.lock.Unlock()

	cpdb.checkpoints.TaskCheckpoint = &TaskCheckpointModel{
		TaskId:       cfg.TaskID,
		SourceDir:    cfg.Mydumper.SourceDir,
		Backend:      cfg.TikvImporter.Backend,
		ImporterAddr: cfg.TikvImporter.Addr,
		TidbHost:     cfg.TiDB.Host,
		TidbPort:     int32(cfg.TiDB.Port),
		PdAddr:       cfg.TiDB.PdAddr,
		SortedKvDir:  cfg.TikvImporter.SortedKVDir,
		LightningVer: common.ReleaseVersion,
	}

	if cpdb.checkpoints.Checkpoints == nil {
		cpdb.checkpoints.Checkpoints = make(map[string]*TableCheckpointModel)
	}

	for _, db := range dbInfo {
		for _, table := range db.Tables {
			tableName := common.UniqueTable(db.Name, table.Name)
			if _, ok := cpdb.checkpoints.Checkpoints[tableName]; !ok {
				cpdb.checkpoints.Checkpoints[tableName] = &TableCheckpointModel{
					Status:  uint32(CheckpointStatusLoaded),
					Engines: map[int32]*EngineCheckpointModel{},
					TableID: table.ID,
				}
			}
			// TODO check if hash matches
		}
	}

	return errors.Trace(cpdb.save())
}

func (cpdb *FileCheckpointsDB) TaskCheckpoint(_ context.Context) (*TaskCheckpoint, error) {
	// this method is always called in lock
	cp := cpdb.checkpoints.TaskCheckpoint
	if cp == nil || cp.TaskId == 0 {
		return nil, nil
	}

	return &TaskCheckpoint{
		TaskId:       cp.TaskId,
		SourceDir:    cp.SourceDir,
		Backend:      cp.Backend,
		ImporterAddr: cp.ImporterAddr,
		TiDBHost:     cp.TidbHost,
		TiDBPort:     int(cp.TidbPort),
		PdAddr:       cp.PdAddr,
		SortedKVDir:  cp.SortedKvDir,
		LightningVer: cp.LightningVer,
	}, nil
}

func (cpdb *FileCheckpointsDB) Close() error {
	cpdb.lock.Lock()
	defer cpdb.lock.Unlock()

	return errors.Trace(cpdb.save())
}

func (cpdb *FileCheckpointsDB) Get(_ context.Context, tableName string) (*TableCheckpoint, error) {
	cpdb.lock.Lock()
	defer cpdb.lock.Unlock()

	tableModel, ok := cpdb.checkpoints.Checkpoints[tableName]
	if !ok {
		tableModel = &TableCheckpointModel{}
	}

	cp := &TableCheckpoint{
		Status:    CheckpointStatus(tableModel.Status),
		AllocBase: tableModel.AllocBase,
		Engines:   make(map[int32]*EngineCheckpoint, len(tableModel.Engines)),
		TableID:   tableModel.TableID,
	}

	for engineID, engineModel := range tableModel.Engines {
		engine := &EngineCheckpoint{
			Status: CheckpointStatus(engineModel.Status),
			Chunks: make([]*ChunkCheckpoint, 0, len(engineModel.Chunks)),
		}

		for _, chunkModel := range engineModel.Chunks {
			colPerm := make([]int, 0, len(chunkModel.ColumnPermutation))
			for _, c := range chunkModel.ColumnPermutation {
				colPerm = append(colPerm, int(c))
			}
			engine.Chunks = append(engine.Chunks, &ChunkCheckpoint{
				Key: ChunkCheckpointKey{
					Path:   chunkModel.Path,
					Offset: chunkModel.Offset,
				},
				FileMeta: mydump.SourceFileMeta{
					Path:        chunkModel.Path,
					Type:        mydump.SourceType(chunkModel.Type),
					Compression: mydump.Compression(chunkModel.Compression),
					SortKey:     chunkModel.SortKey,
					Size:        chunkModel.Size_,
				},
				ColumnPermutation: colPerm,
				Chunk: mydump.Chunk{
					Offset:       chunkModel.Pos,
					EndOffset:    chunkModel.EndOffset,
					PrevRowIDMax: chunkModel.PrevRowidMax,
					RowIDMax:     chunkModel.RowidMax,
				},
				Checksum:  verify.MakeKVChecksum(chunkModel.KvcBytes, chunkModel.KvcKvs, chunkModel.KvcChecksum),
				Timestamp: chunkModel.Timestamp,
			})
		}

		sort.Slice(engine.Chunks, func(i, j int) bool {
			return engine.Chunks[i].Key.less(&engine.Chunks[j].Key)
		})

		cp.Engines[engineID] = engine
	}

	return cp, nil
}

func (cpdb *FileCheckpointsDB) InsertEngineCheckpoints(_ context.Context, tableName string, checkpoints map[int32]*EngineCheckpoint) error {
	cpdb.lock.Lock()
	defer cpdb.lock.Unlock()

	tableModel := cpdb.checkpoints.Checkpoints[tableName]
	for engineID, engine := range checkpoints {
		engineModel := &EngineCheckpointModel{
			Status: uint32(CheckpointStatusLoaded),
			Chunks: make(map[string]*ChunkCheckpointModel),
		}
		for _, value := range engine.Chunks {
			key := value.Key.String()
			chunk, ok := engineModel.Chunks[key]
			if !ok {
				chunk = &ChunkCheckpointModel{
					Path:   value.Key.Path,
					Offset: value.Key.Offset,
				}
				engineModel.Chunks[key] = chunk
			}
			chunk.Type = int32(value.FileMeta.Type)
			chunk.Compression = int32(value.FileMeta.Compression)
			chunk.SortKey = value.FileMeta.SortKey
			chunk.Size_ = value.FileMeta.Size
			chunk.Pos = value.Chunk.Offset
			chunk.EndOffset = value.Chunk.EndOffset
			chunk.PrevRowidMax = value.Chunk.PrevRowIDMax
			chunk.RowidMax = value.Chunk.RowIDMax
			chunk.Timestamp = value.Timestamp
			if len(value.ColumnPermutation) > 0 {
				chunk.ColumnPermutation = intSlice2Int32Slice(value.ColumnPermutation)
			}

		}
		tableModel.Engines[engineID] = engineModel
	}

	return errors.Trace(cpdb.save())
}

func (cpdb *FileCheckpointsDB) Update(checkpointDiffs map[string]*TableCheckpointDiff) {
	cpdb.lock.Lock()
	defer cpdb.lock.Unlock()

	for tableName, cpd := range checkpointDiffs {
		tableModel := cpdb.checkpoints.Checkpoints[tableName]
		if cpd.hasStatus {
			tableModel.Status = uint32(cpd.status)
		}
		if cpd.hasRebase {
			tableModel.AllocBase = cpd.allocBase
		}
		for engineID, engineDiff := range cpd.engines {
			engineModel := tableModel.Engines[engineID]
			if engineDiff.hasStatus {
				engineModel.Status = uint32(engineDiff.status)
			}

			for key, diff := range engineDiff.chunks {
				chunkModel := engineModel.Chunks[key.String()]
				chunkModel.Pos = diff.pos
				chunkModel.PrevRowidMax = diff.rowID
				chunkModel.KvcBytes = diff.checksum.SumSize()
				chunkModel.KvcKvs = diff.checksum.SumKVS()
				chunkModel.KvcChecksum = diff.checksum.Sum()
				chunkModel.ColumnPermutation = intSlice2Int32Slice(diff.columnPermutation)
			}
		}
	}

	if err := cpdb.save(); err != nil {
		log.L().Error("save checkpoint failed", zap.Error(err))
	}
}

// Management functions ----------------------------------------------------------------------------

var cannotManageNullDB = errors.New("cannot perform this function while checkpoints is disabled")

func (*NullCheckpointsDB) RemoveCheckpoint(context.Context, string) error {
	return errors.Trace(cannotManageNullDB)
}
func (*NullCheckpointsDB) MoveCheckpoints(context.Context, int64) error {
	return errors.Trace(cannotManageNullDB)
}
func (*NullCheckpointsDB) IgnoreErrorCheckpoint(context.Context, string) error {
	return errors.Trace(cannotManageNullDB)
}
func (*NullCheckpointsDB) DestroyErrorCheckpoint(context.Context, string) ([]DestroyedTableCheckpoint, error) {
	return nil, errors.Trace(cannotManageNullDB)
}
func (*NullCheckpointsDB) DumpTables(context.Context, io.Writer) error {
	return errors.Trace(cannotManageNullDB)
}
func (*NullCheckpointsDB) DumpEngines(context.Context, io.Writer) error {
	return errors.Trace(cannotManageNullDB)
}
func (*NullCheckpointsDB) DumpChunks(context.Context, io.Writer) error {
	return errors.Trace(cannotManageNullDB)
}

func (cpdb *MySQLCheckpointsDB) RemoveCheckpoint(ctx context.Context, tableName string) error {
	s := common.SQLWithRetry{
		DB:     cpdb.db,
		Logger: log.With(zap.String("table", tableName)),
	}

	if tableName == "all" {
		return s.Exec(ctx, "remove all checkpoints", "DROP SCHEMA "+cpdb.schema)
	}

	deleteChunkQuery := fmt.Sprintf(DeleteCheckpointRecordTemplate, cpdb.schema, CheckpointTableNameChunk)
	deleteEngineQuery := fmt.Sprintf(DeleteCheckpointRecordTemplate, cpdb.schema, CheckpointTableNameEngine)
	deleteTableQuery := fmt.Sprintf(DeleteCheckpointRecordTemplate, cpdb.schema, CheckpointTableNameTable)

	return s.Transact(ctx, "remove checkpoints", func(c context.Context, tx *sql.Tx) error {
		if _, e := tx.ExecContext(c, deleteChunkQuery, tableName); e != nil {
			return errors.Trace(e)
		}
		if _, e := tx.ExecContext(c, deleteEngineQuery, tableName); e != nil {
			return errors.Trace(e)
		}
		if _, e := tx.ExecContext(c, deleteTableQuery, tableName); e != nil {
			return errors.Trace(e)
		}
		return nil
	})
}

func (cpdb *MySQLCheckpointsDB) MoveCheckpoints(ctx context.Context, taskID int64) error {
	// The "cpdb.schema" is an escaped schema name of the form "`foo`".
	// We use "x[1:len(x)-1]" instead of unescaping it to keep the
	// double-backquotes (if any) intact.
	newSchema := fmt.Sprintf("`%s.%d.bak`", cpdb.schema[1:len(cpdb.schema)-1], taskID)
	s := common.SQLWithRetry{
		DB:     cpdb.db,
		Logger: log.With(zap.Int64("taskID", taskID)),
	}

	createSchemaQuery := "CREATE SCHEMA IF NOT EXISTS " + newSchema
	if e := s.Exec(ctx, "create backup checkpoints schema", createSchemaQuery); e != nil {
		return e
	}
	for _, tbl := range []string{CheckpointTableNameChunk, CheckpointTableNameEngine,
		CheckpointTableNameTable, CheckpointTableNameTask} {
		query := fmt.Sprintf("RENAME TABLE %[1]s.%[3]s TO %[2]s.%[3]s", cpdb.schema, newSchema, tbl)
		if e := s.Exec(ctx, fmt.Sprintf("move %s checkpoints table", tbl), query); e != nil {
			return e
		}
	}

	return nil
}

func (cpdb *MySQLCheckpointsDB) IgnoreErrorCheckpoint(ctx context.Context, tableName string) error {
	var colName string
	if tableName == "all" {
		// This will expand to `WHERE 'all' = 'all'` and effectively allowing
		// all tables to be included.
		colName = "'all'"
	} else {
		colName = "table_name"
	}

	engineQuery := fmt.Sprintf(`
		UPDATE %s.%s SET status = %d WHERE %s = ? AND status <= %d;
	`, cpdb.schema, CheckpointTableNameEngine, CheckpointStatusLoaded, colName, CheckpointStatusMaxInvalid)
	tableQuery := fmt.Sprintf(`
		UPDATE %s.%s SET status = %d WHERE %s = ? AND status <= %d;
	`, cpdb.schema, CheckpointTableNameTable, CheckpointStatusLoaded, colName, CheckpointStatusMaxInvalid)

	s := common.SQLWithRetry{
		DB:     cpdb.db,
		Logger: log.With(zap.String("table", tableName)),
	}
	err := s.Transact(ctx, "ignore error checkpoints", func(c context.Context, tx *sql.Tx) error {
		if _, e := tx.ExecContext(c, engineQuery, tableName); e != nil {
			return errors.Trace(e)
		}
		if _, e := tx.ExecContext(c, tableQuery, tableName); e != nil {
			return errors.Trace(e)
		}
		return nil
	})
	return errors.Trace(err)
}

func (cpdb *MySQLCheckpointsDB) DestroyErrorCheckpoint(ctx context.Context, tableName string) ([]DestroyedTableCheckpoint, error) {
	var colName, aliasedColName string

	if tableName == "all" {
		// These will expand to `WHERE 'all' = 'all'` and effectively allowing
		// all tables to be included.
		colName = "'all'"
		aliasedColName = "'all'"
	} else {
		colName = "table_name"
		aliasedColName = "t.table_name"
	}

	selectQuery := fmt.Sprintf(`
		SELECT
			t.table_name,
			COALESCE(MIN(e.engine_id), 0),
			COALESCE(MAX(e.engine_id), -1)
		FROM %[1]s.%[4]s t
		LEFT JOIN %[1]s.%[5]s e ON t.table_name = e.table_name
		WHERE %[2]s = ? AND t.status <= %[3]d
		GROUP BY t.table_name;
	`, cpdb.schema, aliasedColName, CheckpointStatusMaxInvalid, CheckpointTableNameTable, CheckpointTableNameEngine)
	deleteChunkQuery := fmt.Sprintf(`
		DELETE FROM %[1]s.%[4]s WHERE table_name IN (SELECT table_name FROM %[1]s.%[5]s WHERE %[2]s = ? AND status <= %[3]d)
	`, cpdb.schema, colName, CheckpointStatusMaxInvalid, CheckpointTableNameChunk, CheckpointTableNameTable)
	deleteEngineQuery := fmt.Sprintf(`
		DELETE FROM %[1]s.%[4]s WHERE table_name IN (SELECT table_name FROM %[1]s.%[5]s WHERE %[2]s = ? AND status <= %[3]d)
	`, cpdb.schema, colName, CheckpointStatusMaxInvalid, CheckpointTableNameEngine, CheckpointTableNameTable)
	deleteTableQuery := fmt.Sprintf(`
		DELETE FROM %s.%s WHERE %s = ? AND status <= %d
	`, cpdb.schema, CheckpointTableNameTable, colName, CheckpointStatusMaxInvalid)

	var targetTables []DestroyedTableCheckpoint

	s := common.SQLWithRetry{
		DB:     cpdb.db,
		Logger: log.With(zap.String("table", tableName)),
	}
	err := s.Transact(ctx, "destroy error checkpoints", func(c context.Context, tx *sql.Tx) error {
		// Obtain the list of tables
		targetTables = nil
		rows, e := tx.QueryContext(c, selectQuery, tableName)
		if e != nil {
			return errors.Trace(e)
		}
		defer rows.Close()
		for rows.Next() {
			var dtc DestroyedTableCheckpoint
			if e := rows.Scan(&dtc.TableName, &dtc.MinEngineID, &dtc.MaxEngineID); e != nil {
				return errors.Trace(e)
			}
			targetTables = append(targetTables, dtc)
		}
		if e := rows.Err(); e != nil {
			return errors.Trace(e)
		}

		// Delete the checkpoints
		if _, e := tx.ExecContext(c, deleteChunkQuery, tableName); e != nil {
			return errors.Trace(e)
		}
		if _, e := tx.ExecContext(c, deleteEngineQuery, tableName); e != nil {
			return errors.Trace(e)
		}
		if _, e := tx.ExecContext(c, deleteTableQuery, tableName); e != nil {
			return errors.Trace(e)
		}
		return nil
	})
	if err != nil {
		return nil, errors.Trace(err)
	}

	return targetTables, nil
}

func (cpdb *MySQLCheckpointsDB) DumpTables(ctx context.Context, writer io.Writer) error {
	rows, err := cpdb.db.QueryContext(ctx, fmt.Sprintf(`
		SELECT
			task_id,
			table_name,
			hex(hash) AS hash,
			status,
			alloc_base,
			create_time,
			update_time
		FROM %s.%s;
	`, cpdb.schema, CheckpointTableNameTable))
	if err != nil {
		return errors.Trace(err)
	}
	defer rows.Close()

	return errors.Trace(sqltocsv.Write(writer, rows))
}

func (cpdb *MySQLCheckpointsDB) DumpEngines(ctx context.Context, writer io.Writer) error {
	rows, err := cpdb.db.QueryContext(ctx, fmt.Sprintf(`
		SELECT
			table_name,
			engine_id,
			status,
			create_time,
			update_time
		FROM %s.%s;
	`, cpdb.schema, CheckpointTableNameEngine))
	if err != nil {
		return errors.Trace(err)
	}
	defer rows.Close()

	return errors.Trace(sqltocsv.Write(writer, rows))
}

func (cpdb *MySQLCheckpointsDB) DumpChunks(ctx context.Context, writer io.Writer) error {
	rows, err := cpdb.db.QueryContext(ctx, fmt.Sprintf(`
		SELECT
			table_name,
			path,
			offset,
			type,
			compression,
			sort_key,
			size,
			columns,
			pos,
			end_offset,
			prev_rowid_max,
			rowid_max,
			kvc_bytes,
			kvc_kvs,
			kvc_checksum,
			create_time,
			update_time
		FROM %s.%s;
	`, cpdb.schema, CheckpointTableNameChunk))
	if err != nil {
		return errors.Trace(err)
	}
	defer rows.Close()

	return errors.Trace(sqltocsv.Write(writer, rows))
}

func (cpdb *FileCheckpointsDB) RemoveCheckpoint(_ context.Context, tableName string) error {
	cpdb.lock.Lock()
	defer cpdb.lock.Unlock()

	if tableName == "all" {
		cpdb.checkpoints.Reset()
		return errors.Trace(os.Remove(cpdb.path))
	}

	delete(cpdb.checkpoints.Checkpoints, tableName)
	return errors.Trace(cpdb.save())
}

func (cpdb *FileCheckpointsDB) MoveCheckpoints(ctx context.Context, taskID int64) error {
	cpdb.lock.Lock()
	defer cpdb.lock.Unlock()

	newPath := fmt.Sprintf("%s.%d.bak", cpdb.path, taskID)
	return errors.Trace(os.Rename(cpdb.path, newPath))
}

func (cpdb *FileCheckpointsDB) IgnoreErrorCheckpoint(_ context.Context, targetTableName string) error {
	cpdb.lock.Lock()
	defer cpdb.lock.Unlock()

	for tableName, tableModel := range cpdb.checkpoints.Checkpoints {
		if !(targetTableName == "all" || targetTableName == tableName) {
			continue
		}
		if tableModel.Status <= uint32(CheckpointStatusMaxInvalid) {
			tableModel.Status = uint32(CheckpointStatusLoaded)
		}
		for _, engineModel := range tableModel.Engines {
			if engineModel.Status <= uint32(CheckpointStatusMaxInvalid) {
				engineModel.Status = uint32(CheckpointStatusLoaded)
			}
		}
	}
	return errors.Trace(cpdb.save())
}

func (cpdb *FileCheckpointsDB) DestroyErrorCheckpoint(_ context.Context, targetTableName string) ([]DestroyedTableCheckpoint, error) {
	cpdb.lock.Lock()
	defer cpdb.lock.Unlock()

	var targetTables []DestroyedTableCheckpoint

	for tableName, tableModel := range cpdb.checkpoints.Checkpoints {
		// Obtain the list of tables
		if !(targetTableName == "all" || targetTableName == tableName) {
			continue
		}
		if tableModel.Status <= uint32(CheckpointStatusMaxInvalid) {
			var minEngineID, maxEngineID int32 = math.MaxInt32, math.MinInt32
			for engineID := range tableModel.Engines {
				if engineID < minEngineID {
					minEngineID = engineID
				}
				if engineID > maxEngineID {
					maxEngineID = engineID
				}
			}

			targetTables = append(targetTables, DestroyedTableCheckpoint{
				TableName:   tableName,
				MinEngineID: minEngineID,
				MaxEngineID: maxEngineID,
			})
		}
	}

	// Delete the checkpoints
	for _, dtcp := range targetTables {
		delete(cpdb.checkpoints.Checkpoints, dtcp.TableName)
	}
	if err := cpdb.save(); err != nil {
		return nil, errors.Trace(err)
	}

	return targetTables, nil
}

func (cpdb *FileCheckpointsDB) DumpTables(context.Context, io.Writer) error {
	return errors.Errorf("dumping file checkpoint into CSV not unsupported, you may copy %s instead", cpdb.path)
}

func (cpdb *FileCheckpointsDB) DumpEngines(context.Context, io.Writer) error {
	return errors.Errorf("dumping file checkpoint into CSV not unsupported, you may copy %s instead", cpdb.path)
}

func (cpdb *FileCheckpointsDB) DumpChunks(context.Context, io.Writer) error {
	return errors.Errorf("dumping file checkpoint into CSV not unsupported, you may copy %s instead", cpdb.path)
}

func intSlice2Int32Slice(s []int) []int32 {
	res := make([]int32, 0, len(s))
	for _, i := range s {
		res = append(res, int32(i))
	}
	return res
}<|MERGE_RESOLUTION|>--- conflicted
+++ resolved
@@ -113,6 +113,7 @@
 			type int NOT NULL,
 			compression int NOT NULL,
 			sort_key varchar(256) NOT NULL,
+			file_size bigint NOT NULL,
 			columns text NULL,
 			should_include_row_id BOOL NOT NULL,
 			end_offset bigint NOT NULL,
@@ -141,7 +142,7 @@
 		SELECT engine_id, status FROM %s.%s WHERE table_name = ? ORDER BY engine_id DESC;`
 	ReadChunkTemplate = `
 		SELECT
-			engine_id, path, offset, type, compression, sort_key, columns,
+			engine_id, path, offset, type, compression, sort_key, file_size, columns,
 			pos, end_offset, prev_rowid_max, rowid_max,
 			kvc_bytes, kvc_kvs, kvc_checksum, unix_timestamp(create_time)
 		FROM %s.%s WHERE table_name = ?
@@ -153,12 +154,12 @@
 	ReplaceChunkTemplate = `
 		REPLACE INTO %s.%s (
 				table_name, engine_id,
-				path, offset, type, compression, sort_key, columns, should_include_row_id,
+				path, offset, type, compression, sort_key, file_size, columns, should_include_row_id,
 				pos, end_offset, prev_rowid_max, rowid_max,
 				kvc_bytes, kvc_kvs, kvc_checksum, create_time
 			) VALUES (
 				?, ?,
-				?, ?, ?, ?, ?, ?, FALSE,
+				?, ?, ?, ?, ?, ?, ?, FALSE,
 				?, ?, ?, ?,
 				0, 0, 0, from_unixtime(?)
 			);`
@@ -571,34 +572,7 @@
 		return nil, errors.Trace(err)
 	}
 
-<<<<<<< HEAD
-	err = sql.Exec(ctx, "create chunks checkpoints table", fmt.Sprintf(`
-		CREATE TABLE IF NOT EXISTS %s.%s (
-			table_name varchar(261) NOT NULL,
-			engine_id int unsigned NOT NULL,
-			path varchar(2048) NOT NULL,
-			offset bigint NOT NULL,
-			type int NOT NULL,
-			compression int NOT NULL,
-			sort_key varchar(256) NOT NULL,
-			size bigint NOT NULL,
-			columns text NULL,
-			should_include_row_id BOOL NOT NULL,
-			end_offset bigint NOT NULL,
-			pos bigint NOT NULL,
-			prev_rowid_max bigint NOT NULL,
-			rowid_max bigint NOT NULL,
-			kvc_bytes bigint unsigned NOT NULL DEFAULT 0,
-			kvc_kvs bigint unsigned NOT NULL DEFAULT 0,
-			kvc_checksum bigint unsigned NOT NULL DEFAULT 0,
-			create_time timestamp NOT NULL DEFAULT CURRENT_TIMESTAMP,
-			update_time timestamp NOT NULL DEFAULT CURRENT_TIMESTAMP ON UPDATE CURRENT_TIMESTAMP,
-			PRIMARY KEY(table_name, engine_id, path(500), offset)
-		);
-	`, schema, CheckpointTableNameChunk))
-=======
 	err = sql.Exec(ctx, "create chunks checkpoints table", fmt.Sprintf(CreateChunkTableTemplate, schema, CheckpointTableNameChunk))
->>>>>>> da8b24e5
 	if err != nil {
 		return nil, errors.Trace(err)
 	}
@@ -719,18 +693,7 @@
 
 		// 2. Populate the chunks.
 
-<<<<<<< HEAD
-		chunkQuery := fmt.Sprintf(`
-			SELECT
-				engine_id, path, offset, type, compression, sort_key, size, columns,
-				pos, end_offset, prev_rowid_max, rowid_max,
-				kvc_bytes, kvc_kvs, kvc_checksum, unix_timestamp(create_time)
-			FROM %s.%s WHERE table_name = ?
-			ORDER BY engine_id, path, offset;
-		`, cpdb.schema, CheckpointTableNameChunk)
-=======
 		chunkQuery := fmt.Sprintf(ReadChunkTemplate, cpdb.schema, CheckpointTableNameChunk)
->>>>>>> da8b24e5
 		chunkRows, err := tx.QueryContext(c, chunkQuery, tableName)
 		if err != nil {
 			return errors.Trace(err)
@@ -795,23 +758,7 @@
 		}
 		defer engineStmt.Close()
 
-<<<<<<< HEAD
-		chunkStmt, err := tx.PrepareContext(c, fmt.Sprintf(`
-			REPLACE INTO %s.%s (
-				table_name, engine_id,
-				path, offset, type, compression, sort_key, size, columns, should_include_row_id,
-				pos, end_offset, prev_rowid_max, rowid_max,
-				kvc_bytes, kvc_kvs, kvc_checksum, create_time
-			) VALUES (
-				?, ?,
-				?, ?, ?, ?, ?, ?, ?, FALSE,
-				?, ?, ?, ?,
-				0, 0, 0, from_unixtime(?)
-			);
-		`, cpdb.schema, CheckpointTableNameChunk))
-=======
 		chunkStmt, err := tx.PrepareContext(c, fmt.Sprintf(ReplaceChunkTemplate, cpdb.schema, CheckpointTableNameChunk))
->>>>>>> da8b24e5
 		if err != nil {
 			return errors.Trace(err)
 		}
@@ -1074,7 +1021,7 @@
 					Type:        mydump.SourceType(chunkModel.Type),
 					Compression: mydump.Compression(chunkModel.Compression),
 					SortKey:     chunkModel.SortKey,
-					Size:        chunkModel.Size_,
+					Size:        chunkModel.FileSize,
 				},
 				ColumnPermutation: colPerm,
 				Chunk: mydump.Chunk{
@@ -1121,7 +1068,7 @@
 			chunk.Type = int32(value.FileMeta.Type)
 			chunk.Compression = int32(value.FileMeta.Compression)
 			chunk.SortKey = value.FileMeta.SortKey
-			chunk.Size_ = value.FileMeta.Size
+			chunk.FileSize = value.FileMeta.Size
 			chunk.Pos = value.Chunk.Offset
 			chunk.EndOffset = value.Chunk.EndOffset
 			chunk.PrevRowidMax = value.Chunk.PrevRowIDMax
