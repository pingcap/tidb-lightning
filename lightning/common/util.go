package common

import (
	"context"
	"fmt"
	"net"
	"os"
	"strings"
	"time"

	"database/sql"
	"database/sql/driver"
	"path/filepath"

	"github.com/go-sql-driver/mysql"
	"github.com/juju/errors"
	tmysql "github.com/pingcap/tidb/mysql"
)

const (
	retryTimeout = 3 * time.Second

	defaultMaxRetry = 3
)

func Percent(a int, b int) string {
	return fmt.Sprintf("%.2f %%", float64(a)/float64(b)*100)
}

func ConnectDB(host string, port int, user string, psw string) (*sql.DB, error) {
	dbDSN := fmt.Sprintf("%s:%s@tcp(%s:%d)/?charset=utf8", user, psw, host, port)
	db, err := sql.Open("mysql", dbDSN)
	if err != nil {
		return nil, errors.Trace(err)
	}

	return db, errors.Trace(db.Ping())
}

func GetFileSize(file string) (int64, error) {
	fd, err := os.Open(file)
	if err != nil {
		return -1, errors.Trace(err)
	}
	defer fd.Close()

	fstat, err := fd.Stat()
	if err != nil {
		return -1, errors.Trace(err)
	}

	return fstat.Size(), nil
}

func FileExists(file string) bool {
	_, err := os.Stat(file)
	return err == nil
}

// IsDirExists checks if dir exists.
func IsDirExists(name string) bool {
	f, err := os.Stat(name)
	if err != nil {
		return false
	}
	return f != nil && f.IsDir()
}

func EnsureDir(dir string) error {
	if !FileExists(dir) {
		if err := os.MkdirAll(dir, os.ModePerm); err != nil {
			return errors.Trace(err)
		}
	}
	return nil
}

func ListFiles(dir string) map[string]string {
	files := make(map[string]string)
	filepath.Walk(dir, func(path string, f os.FileInfo, err error) error {
		if err != nil {
			AppLogger.Errorf("list file failed : %s", err.Error())
			return nil
		}

		if f == nil {
			return nil
		}

		if f.IsDir() {
			return nil
		}

		// relPath, _ := filepath.Rel(dir, path)
		fname := strings.TrimSpace(f.Name())
		files[path] = fname

		return nil
	})

	return files
}

func QueryRowWithRetry(ctx context.Context, db *sql.DB, query string, dest ...interface{}) (err error) {
	maxRetry := defaultMaxRetry
	for i := 0; i < maxRetry; i++ {
		if i > 0 {
<<<<<<< HEAD
			log.Warnf("query %s retry %d", query, i)
=======
			AppLogger.Warnf("query %s retry %d: %v", query, i, dest)
>>>>>>> bc3c0441
			time.Sleep(retryTimeout)
		}

		err = db.QueryRowContext(ctx, query).Scan(dest...)
		if err != nil {
			if !isRetryableError(err) {
				return errors.Trace(err)
			}
			AppLogger.Warnf("query %s [error] %v", query, err)
			continue
		}

		return nil
	}

	return errors.Errorf("query sql [%s] failed", query)
}

// ExecWithRetry executes sqls with optional retry.
func ExecWithRetry(ctx context.Context, db *sql.DB, sqls []string) error {
	maxRetry := defaultMaxRetry

	if len(sqls) == 0 {
		return nil
	}

	var err error
	for i := 0; i < maxRetry; i++ {
		if i > 0 {
			AppLogger.Warnf("sql stmt_exec retry %d: %v", i, sqls)
			time.Sleep(retryTimeout)
		}

		if err = executeSQLImp(ctx, db, sqls); err != nil {
			if isRetryableError(err) {
				continue
			}
			AppLogger.Errorf("[exec][sql] %s [error] %v", sqls, err)
			return errors.Trace(err)
		}

		return nil
	}

	return errors.Errorf("exec sqls [%v] failed, err:%s", sqls, err.Error())
}

func executeSQLImp(ctx context.Context, db *sql.DB, sqls []string) error {
	txn, err := db.BeginTx(ctx, nil)
	if err != nil {
		AppLogger.Errorf("exec sqls [%v] begin failed %v", sqls, errors.ErrorStack(err))
		return errors.Trace(err)
	}

	for i := range sqls {
		AppLogger.Debugf("[exec][sql] %s", sqls[i])

		_, err = txn.ExecContext(ctx, sqls[i])
		if err != nil {
			AppLogger.Warnf("[exec][sql] %s [error]%v", sqls[i], err)
			rerr := txn.Rollback()
			if rerr != nil {
				AppLogger.Errorf("[exec][sql] %s [error] %v", sqls[i], rerr)
			}
			// we should return the exec err, instead of the rollback rerr.
			return errors.Trace(err)
		}
	}
	err = txn.Commit()
	if err != nil {
		AppLogger.Errorf("exec sqls [%v] commit failed %v", sqls, errors.ErrorStack(err))
		return errors.Trace(err)
	}
	return nil
}

func isRetryableError(err error) bool {
	err = errors.Cause(err)
	if err == driver.ErrBadConn {
		return true
	}

	if nerr, ok := err.(net.Error); ok {
		return nerr.Timeout()
	}

	mysqlErr, ok := err.(*mysql.MySQLError)
	if ok {
		switch mysqlErr.Number {
		// ErrLockDeadlock can retry to commit while meet deadlock
		case tmysql.ErrUnknown, tmysql.ErrLockDeadlock, tmysql.ErrPDServerTimeout, tmysql.ErrTiKVServerTimeout, tmysql.ErrTiKVServerBusy, tmysql.ErrResolveLockTimeout, tmysql.ErrRegionUnavailable:
			return true
		default:
			return false
		}
	}

	return true
}

// UniqueTable returns an unique table name.
func UniqueTable(schema string, table string) string {
	return fmt.Sprintf("`%s`.`%s`", schema, table)
}<|MERGE_RESOLUTION|>--- conflicted
+++ resolved
@@ -105,11 +105,7 @@
 	maxRetry := defaultMaxRetry
 	for i := 0; i < maxRetry; i++ {
 		if i > 0 {
-<<<<<<< HEAD
-			log.Warnf("query %s retry %d", query, i)
-=======
-			AppLogger.Warnf("query %s retry %d: %v", query, i, dest)
->>>>>>> bc3c0441
+			AppLogger.Warnf("query %s retry %d", query, i)
 			time.Sleep(retryTimeout)
 		}
 
