// Copyright 2019 PingCAP, Inc.
//
// Licensed under the Apache License, Version 2.0 (the "License");
// you may not use this file except in compliance with the License.
// You may obtain a copy of the License at
//
//     http://www.apache.org/licenses/LICENSE-2.0
//
// Unless required by applicable law or agreed to in writing, software
// distributed under the License is distributed on an "AS IS" BASIS,
// See the License for the specific language governing permissions and
// limitations under the License.

package lightning

import (
	"compress/gzip"
	"context"
	"encoding/json"
	"fmt"
	"io"
	"io/ioutil"
	"net"
	"net/http"
	"net/http/pprof"
	"os"
	"sort"
	"strconv"
	"strings"
	"sync"
	"time"

	"github.com/pingcap/br/pkg/storage"
	"github.com/pingcap/errors"
	"github.com/pingcap/failpoint"
	"github.com/pingcap/tidb-lightning/lightning/glue"
	"github.com/prometheus/client_golang/prometheus/promhttp"
	"github.com/shurcooL/httpgzip"
	"go.uber.org/zap"
	"go.uber.org/zap/zapcore"
	"golang.org/x/net/http/httpproxy"

	"github.com/pingcap/tidb-lightning/lightning/backend"
	"github.com/pingcap/tidb-lightning/lightning/checkpoints"
	"github.com/pingcap/tidb-lightning/lightning/common"
	"github.com/pingcap/tidb-lightning/lightning/config"
	"github.com/pingcap/tidb-lightning/lightning/log"
	"github.com/pingcap/tidb-lightning/lightning/mydump"
	"github.com/pingcap/tidb-lightning/lightning/restore"
	"github.com/pingcap/tidb-lightning/lightning/web"
)

type Lightning struct {
	globalCfg *config.GlobalConfig
	globalTLS *common.TLS
	// taskCfgs is the list of task configurations enqueued in the server mode
	taskCfgs   *config.ConfigList
	ctx        context.Context
	shutdown   context.CancelFunc // for whole lightning context
	server     http.Server
	serverAddr net.Addr
	serverLock sync.Mutex

	cancelLock sync.Mutex
	curTask    *config.Config
	cancel     context.CancelFunc // for per task context, which maybe different from lightning context
}

func initEnv(cfg *config.GlobalConfig) error {
	return log.InitLogger(&cfg.App.Config, cfg.TiDB.LogLevel)
}

func New(globalCfg *config.GlobalConfig) *Lightning {
	if err := initEnv(globalCfg); err != nil {
		fmt.Println("Failed to initialize environment:", err)
		os.Exit(1)
	}

	tls, err := common.NewTLS(globalCfg.Security.CAPath, globalCfg.Security.CertPath, globalCfg.Security.KeyPath, globalCfg.App.StatusAddr)
	if err != nil {
		log.L().Fatal("failed to load TLS certificates", zap.Error(err))
	}

	ctx, shutdown := context.WithCancel(context.Background())
	return &Lightning{
		globalCfg: globalCfg,
		globalTLS: tls,
		ctx:       ctx,
		shutdown:  shutdown,
	}
}

func (l *Lightning) GoServe() error {
	handleSigUsr1(func() {
		l.serverLock.Lock()
		statusAddr := l.globalCfg.App.StatusAddr
		shouldStartServer := len(statusAddr) == 0
		if shouldStartServer {
			l.globalCfg.App.StatusAddr = ":"
		}
		l.serverLock.Unlock()

		if shouldStartServer {
			// open a random port and start the server if SIGUSR1 is received.
			if err := l.goServe(":", os.Stderr); err != nil {
				log.L().Warn("failed to start HTTP server", log.ShortError(err))
			}
		} else {
			// just prints the server address if it is already started.
			log.L().Info("already started HTTP server", zap.Stringer("address", l.serverAddr))
		}
	})

	l.serverLock.Lock()
	statusAddr := l.globalCfg.App.StatusAddr
	l.serverLock.Unlock()

	if len(statusAddr) == 0 {
		return nil
	}
	return l.goServe(statusAddr, ioutil.Discard)
}

func (l *Lightning) goServe(statusAddr string, realAddrWriter io.Writer) error {
	mux := http.NewServeMux()
	mux.Handle("/", http.RedirectHandler("/web/", http.StatusFound))
	mux.Handle("/metrics", promhttp.Handler())

	mux.HandleFunc("/debug/pprof/", pprof.Index)
	mux.HandleFunc("/debug/pprof/cmdline", pprof.Cmdline)
	mux.HandleFunc("/debug/pprof/profile", pprof.Profile)
	mux.HandleFunc("/debug/pprof/symbol", pprof.Symbol)
	mux.HandleFunc("/debug/pprof/trace", pprof.Trace)

	handleTasks := http.StripPrefix("/tasks", http.HandlerFunc(l.handleTask))
	mux.Handle("/tasks", handleTasks)
	mux.Handle("/tasks/", handleTasks)
	mux.HandleFunc("/progress/task", handleProgressTask)
	mux.HandleFunc("/progress/table", handleProgressTable)
	mux.HandleFunc("/pause", handlePause)
	mux.HandleFunc("/resume", handleResume)
	mux.HandleFunc("/loglevel", handleLogLevel)

	mux.Handle("/web/", http.StripPrefix("/web", httpgzip.FileServer(web.Res, httpgzip.FileServerOptions{
		IndexHTML: true,
		ServeError: func(w http.ResponseWriter, req *http.Request, err error) {
			if os.IsNotExist(err) && !strings.Contains(req.URL.Path, ".") {
				http.Redirect(w, req, "/web/", http.StatusFound)
			} else {
				httpgzip.NonSpecific(w, req, err)
			}
		},
	})))

	listener, err := net.Listen("tcp", statusAddr)
	if err != nil {
		return err
	}
	l.serverAddr = listener.Addr()
	log.L().Info("starting HTTP server", zap.Stringer("address", l.serverAddr))
	fmt.Fprintln(realAddrWriter, "started HTTP server on", l.serverAddr)
	l.server.Handler = mux
	listener = l.globalTLS.WrapListener(listener)

	go func() {
		err := l.server.Serve(listener)
		log.L().Info("stopped HTTP server", log.ShortError(err))
	}()
	return nil
}

<<<<<<< HEAD
// Run Lightning using the global config as the same as the task config.
func (l *Lightning) RunOnce() error {
	cfg := config.NewConfig()
	if err := cfg.LoadFromGlobal(l.globalCfg); err != nil {
		return err
	}
	if err := cfg.Adjust(l.ctx); err != nil {
=======
// RunOnce is used by binary lightning and host when using lightning as a library.
// - for binary lightning, taskCtx could be context.Background which means taskCtx wouldn't be canceled directly by its
//   cancel function, but only by Lightning.Stop or HTTP DELETE using l.cancel. and glue could be nil to let lightning
//   use a default glue later.
// - for lightning as a library, taskCtx could be a meaningful context that get canceled outside, and glue could be a
//   caller implemented glue.
func (l *Lightning) RunOnce(taskCtx context.Context, taskCfg *config.Config, glue glue.Glue, replaceLogger *zap.Logger) error {
	if err := taskCfg.Adjust(); err != nil {
>>>>>>> a78137fc
		return err
	}

	taskCfg.TaskID = time.Now().UnixNano()
	failpoint.Inject("SetTaskID", func(val failpoint.Value) {
		taskCfg.TaskID = int64(val.(int))
	})

	if replaceLogger != nil {
		log.SetAppLogger(replaceLogger)
	}
	return l.run(taskCtx, taskCfg, glue)
}

func (l *Lightning) RunServer() error {
	l.taskCfgs = config.NewConfigList()
	log.L().Info(
		"Lightning server is running, post to /tasks to start an import task",
		zap.Stringer("address", l.serverAddr),
	)

	for {
		task, err := l.taskCfgs.Pop(l.ctx)
		if err != nil {
			return err
		}
		err = l.run(context.Background(), task, nil)
		if err != nil {
			restore.DeliverPauser.Pause() // force pause the progress on error
			log.L().Error("tidb lightning encountered error", zap.Error(err))
		}
	}
}

var taskCfgRecorderKey struct{}

func (l *Lightning) run(taskCtx context.Context, taskCfg *config.Config, g glue.Glue) (err error) {
	common.PrintInfo("lightning", func() {
		log.L().Info("cfg", zap.Stringer("cfg", taskCfg))
	})

	logEnvVariables()

	ctx, cancel := context.WithCancel(taskCtx)
	l.cancelLock.Lock()
	l.cancel = cancel
	l.curTask = taskCfg
	l.cancelLock.Unlock()
	web.BroadcastStartTask()

	defer func() {
		cancel()
		l.cancelLock.Lock()
		l.cancel = nil
		l.cancelLock.Unlock()
		web.BroadcastEndTask(err)
	}()

	failpoint.Inject("SkipRunTask", func() {
		if recorder, ok := l.ctx.Value(&taskCfgRecorderKey).(chan *config.Config); ok {
			select {
			case recorder <- taskCfg:
			case <-ctx.Done():
				failpoint.Return(ctx.Err())
			}
		}
		failpoint.Return(nil)
	})

	if err := taskCfg.TiDB.Security.RegisterMySQL(); err != nil {
		return err
	}
	defer func() {
		// deregister TLS config with name "cluster"
		if taskCfg.TiDB.Security == nil {
			return
		}
		taskCfg.TiDB.Security.CAPath = ""
		taskCfg.TiDB.Security.RegisterMySQL()
	}()

	// initiation of default glue should be after RegisterMySQL, which is ready to be called after taskCfg.Adjust
	// and also put it here could avoid injecting another two SkipRunTask failpoint to caller
	if g == nil {
		db, err := restore.DBFromConfig(taskCfg.TiDB)
		if err != nil {
			return err
		}
		g = glue.NewExternalTiDBGlue(db, taskCfg.TiDB.SQLMode)
	}

	u, err := storage.ParseBackend(taskCfg.Mydumper.SourceDir, &storage.BackendOptions{})
	if err != nil {
		return errors.Trace(err)
	}
	s, err := storage.Create(ctx, u, true)
	if err != nil {
		return errors.Trace(err)
	}

	loadTask := log.L().Begin(zap.InfoLevel, "load data source")
	var mdl *mydump.MDLoader
	mdl, err = mydump.NewMyDumpLoaderWithStore(ctx, taskCfg, s)
	loadTask.End(zap.ErrorLevel, err)
	if err != nil {
		return errors.Trace(err)
	}
	err = checkSystemRequirement(taskCfg, mdl.GetDatabases())
	if err != nil {
		log.L().Error("check system requirements failed", zap.Error(err))
		return errors.Trace(err)
	}
	// check table schema conflicts
	err = checkSchemaConflict(taskCfg, mdl.GetDatabases())
	if err != nil {
		log.L().Error("checkpoint schema conflicts with data files", zap.Error(err))
		return errors.Trace(err)
	}

	dbMetas := mdl.GetDatabases()
	web.BroadcastInitProgress(dbMetas)

	var procedure *restore.RestoreController
	procedure, err = restore.NewRestoreController(ctx, dbMetas, taskCfg, s, g)
	if err != nil {
		log.L().Error("restore failed", log.ShortError(err))
		return errors.Trace(err)
	}
	defer procedure.Close()

	err = procedure.Run(ctx)
	return errors.Trace(err)
}

func (l *Lightning) Stop() {
	l.cancelLock.Lock()
	if l.cancel != nil {
		l.cancel()
	}
	l.cancelLock.Unlock()
	if err := l.server.Shutdown(l.ctx); err != nil {
		log.L().Warn("failed to shutdown HTTP server", log.ShortError(err))
	}
	l.shutdown()
}

// logEnvVariables add related environment variables to log
func logEnvVariables() {
	// log http proxy settings, it will be used in gRPC connection by default
	proxyCfg := httpproxy.FromEnvironment()
	if proxyCfg.HTTPProxy != "" || proxyCfg.HTTPSProxy != "" {
		log.L().Info("environment variables", zap.Reflect("httpproxy", proxyCfg))
	}
}

func writeJSONError(w http.ResponseWriter, code int, prefix string, err error) {
	type errorResponse struct {
		Error string `json:"error"`
	}

	w.WriteHeader(code)

	if err != nil {
		prefix += ": " + err.Error()
	}
	json.NewEncoder(w).Encode(errorResponse{Error: prefix})
}

func parseTaskID(req *http.Request) (int64, string, error) {
	path := strings.TrimPrefix(req.URL.Path, "/")
	taskIDString := path
	verb := ""
	if i := strings.IndexByte(path, '/'); i >= 0 {
		taskIDString = path[:i]
		verb = path[i+1:]
	}

	taskID, err := strconv.ParseInt(taskIDString, 10, 64)
	if err != nil {
		return 0, "", err
	}

	return taskID, verb, nil
}

func (l *Lightning) handleTask(w http.ResponseWriter, req *http.Request) {
	w.Header().Set("Content-Type", "application/json")

	switch req.Method {
	case http.MethodGet:
		taskID, _, err := parseTaskID(req)
		if e, ok := err.(*strconv.NumError); ok && e.Num == "" {
			l.handleGetTask(w)
		} else if err == nil {
			l.handleGetOneTask(w, req, taskID)
		} else {
			writeJSONError(w, http.StatusBadRequest, "invalid task ID", err)
		}
	case http.MethodPost:
		l.handlePostTask(w, req)
	case http.MethodDelete:
		l.handleDeleteOneTask(w, req)
	case http.MethodPatch:
		l.handlePatchOneTask(w, req)
	default:
		w.Header().Set("Allow", http.MethodGet+", "+http.MethodPost+", "+http.MethodDelete+", "+http.MethodPatch)
		writeJSONError(w, http.StatusMethodNotAllowed, "only GET, POST, DELETE and PATCH are allowed", nil)
	}
}

func (l *Lightning) handleGetTask(w http.ResponseWriter) {
	var response struct {
		Current   *int64  `json:"current"`
		QueuedIDs []int64 `json:"queue"`
	}

	if l.taskCfgs != nil {
		response.QueuedIDs = l.taskCfgs.AllIDs()
	} else {
		response.QueuedIDs = []int64{}
	}

	l.cancelLock.Lock()
	if l.cancel != nil && l.curTask != nil {
		response.Current = new(int64)
		*response.Current = l.curTask.TaskID
	}
	l.cancelLock.Unlock()

	w.WriteHeader(http.StatusOK)
	json.NewEncoder(w).Encode(response)
}

func (l *Lightning) handleGetOneTask(w http.ResponseWriter, req *http.Request, taskID int64) {
	var task *config.Config

	l.cancelLock.Lock()
	if l.curTask != nil && l.curTask.TaskID == taskID {
		task = l.curTask
	}
	l.cancelLock.Unlock()

	if task == nil && l.taskCfgs != nil {
		task, _ = l.taskCfgs.Get(taskID)
	}

	if task == nil {
		writeJSONError(w, http.StatusNotFound, "task ID not found", nil)
		return
	}

	json, err := json.Marshal(task)
	if err != nil {
		writeJSONError(w, http.StatusInternalServerError, "unable to serialize task", err)
		return
	}

	writeBytesCompressed(w, req, json)
}

func (l *Lightning) handlePostTask(w http.ResponseWriter, req *http.Request) {
	w.Header().Set("Cache-Control", "no-store")

	if l.taskCfgs == nil {
		// l.taskCfgs is non-nil only if Lightning is started with RunServer().
		// Without the server mode this pointer is default to be nil.
		writeJSONError(w, http.StatusNotImplemented, "server-mode not enabled", nil)
		return
	}

	type taskResponse struct {
		ID int64 `json:"id"`
	}

	data, err := ioutil.ReadAll(req.Body)
	if err != nil {
		writeJSONError(w, http.StatusBadRequest, "cannot read request", err)
		return
	}
	log.L().Debug("received task config", zap.ByteString("content", data))

	cfg := config.NewConfig()
	if err = cfg.LoadFromGlobal(l.globalCfg); err != nil {
		writeJSONError(w, http.StatusInternalServerError, "cannot restore from global config", err)
		return
	}
	if err = cfg.LoadFromTOML(data); err != nil {
		writeJSONError(w, http.StatusBadRequest, "cannot parse task (must be TOML)", err)
		return
	}
	if err = cfg.Adjust(l.ctx); err != nil {
		writeJSONError(w, http.StatusBadRequest, "invalid task configuration", err)
		return
	}

	l.taskCfgs.Push(cfg)
	w.WriteHeader(http.StatusOK)
	json.NewEncoder(w).Encode(taskResponse{ID: cfg.TaskID})
}

func (l *Lightning) handleDeleteOneTask(w http.ResponseWriter, req *http.Request) {
	w.Header().Set("Content-Type", "application/json")

	taskID, _, err := parseTaskID(req)
	if err != nil {
		writeJSONError(w, http.StatusBadRequest, "invalid task ID", err)
		return
	}

	var cancel context.CancelFunc
	cancelSuccess := false

	l.cancelLock.Lock()
	if l.cancel != nil && l.curTask != nil && l.curTask.TaskID == taskID {
		cancel = l.cancel
		l.cancel = nil
	}
	l.cancelLock.Unlock()

	if cancel != nil {
		cancel()
		cancelSuccess = true
	} else if l.taskCfgs != nil {
		cancelSuccess = l.taskCfgs.Remove(taskID)
	}

	log.L().Info("canceled task", zap.Int64("taskID", taskID), zap.Bool("success", cancelSuccess))

	if cancelSuccess {
		w.WriteHeader(http.StatusOK)
		w.Write([]byte("{}"))
	} else {
		writeJSONError(w, http.StatusNotFound, "task ID not found", nil)
	}
}

func (l *Lightning) handlePatchOneTask(w http.ResponseWriter, req *http.Request) {
	if l.taskCfgs == nil {
		writeJSONError(w, http.StatusNotImplemented, "server-mode not enabled", nil)
		return
	}

	taskID, verb, err := parseTaskID(req)
	if err != nil {
		writeJSONError(w, http.StatusBadRequest, "invalid task ID", err)
		return
	}

	moveSuccess := false
	switch verb {
	case "front":
		moveSuccess = l.taskCfgs.MoveToFront(taskID)
	case "back":
		moveSuccess = l.taskCfgs.MoveToBack(taskID)
	default:
		writeJSONError(w, http.StatusBadRequest, "unknown patch action", nil)
		return
	}

	if moveSuccess {
		w.WriteHeader(http.StatusOK)
		w.Write([]byte("{}"))
	} else {
		writeJSONError(w, http.StatusNotFound, "task ID not found", nil)
	}
}

func writeBytesCompressed(w http.ResponseWriter, req *http.Request, b []byte) {
	if !strings.Contains(req.Header.Get("Accept-Encoding"), "gzip") {
		w.Write(b)
		return
	}

	w.Header().Set("Content-Encoding", "gzip")
	w.WriteHeader(http.StatusOK)
	gw, _ := gzip.NewWriterLevel(w, gzip.BestSpeed)
	gw.Write(b)
	gw.Close()
}

func handleProgressTask(w http.ResponseWriter, req *http.Request) {
	w.Header().Set("Content-Type", "application/json")
	res, err := web.MarshalTaskProgress()
	if err == nil {
		writeBytesCompressed(w, req, res)
	} else {
		w.WriteHeader(http.StatusInternalServerError)
		json.NewEncoder(w).Encode(err.Error())
	}
}

func handleProgressTable(w http.ResponseWriter, req *http.Request) {
	w.Header().Set("Content-Type", "application/json")
	tableName := req.URL.Query().Get("t")
	res, err := web.MarshalTableCheckpoints(tableName)
	if err == nil {
		writeBytesCompressed(w, req, res)
	} else {
		if errors.IsNotFound(err) {
			w.WriteHeader(http.StatusNotFound)
		} else {
			w.WriteHeader(http.StatusInternalServerError)
		}
		json.NewEncoder(w).Encode(err.Error())
	}
}

func handlePause(w http.ResponseWriter, req *http.Request) {
	w.Header().Set("Content-Type", "application/json")

	switch req.Method {
	case http.MethodGet:
		w.WriteHeader(http.StatusOK)
		fmt.Fprintf(w, `{"paused":%v}`, restore.DeliverPauser.IsPaused())

	case http.MethodPut:
		w.WriteHeader(http.StatusOK)
		restore.DeliverPauser.Pause()
		log.L().Info("progress paused")
		w.Write([]byte("{}"))

	default:
		w.Header().Set("Allow", http.MethodGet+", "+http.MethodPut)
		writeJSONError(w, http.StatusMethodNotAllowed, "only GET and PUT are allowed", nil)
	}
}

func handleResume(w http.ResponseWriter, req *http.Request) {
	w.Header().Set("Content-Type", "application/json")

	switch req.Method {
	case http.MethodPut:
		w.WriteHeader(http.StatusOK)
		restore.DeliverPauser.Resume()
		log.L().Info("progress resumed")
		w.Write([]byte("{}"))

	default:
		w.Header().Set("Allow", http.MethodPut)
		writeJSONError(w, http.StatusMethodNotAllowed, "only PUT is allowed", nil)
	}
}

func handleLogLevel(w http.ResponseWriter, req *http.Request) {
	w.Header().Set("Content-Type", "application/json")

	var logLevel struct {
		Level zapcore.Level `json:"level"`
	}

	switch req.Method {
	case http.MethodGet:
		logLevel.Level = log.Level()
		w.WriteHeader(http.StatusOK)
		json.NewEncoder(w).Encode(logLevel)

	case http.MethodPut, http.MethodPost:
		if err := json.NewDecoder(req.Body).Decode(&logLevel); err != nil {
			writeJSONError(w, http.StatusBadRequest, "invalid log level", err)
			return
		}
		oldLevel := log.SetLevel(zapcore.InfoLevel)
		log.L().Info("changed log level", zap.Stringer("old", oldLevel), zap.Stringer("new", logLevel.Level))
		log.SetLevel(logLevel.Level)
		w.WriteHeader(http.StatusOK)
		w.Write([]byte("{}"))

	default:
		w.Header().Set("Allow", http.MethodGet+", "+http.MethodPut+", "+http.MethodPost)
		writeJSONError(w, http.StatusMethodNotAllowed, "only GET, PUT and POST are allowed", nil)
	}
}

func checkSystemRequirement(cfg *config.Config, dbsMeta []*mydump.MDDatabaseMeta) error {
	// in local mode, we need to read&write a lot of L0 sst files, so we need to check system max open files limit
	if cfg.TikvImporter.Backend == config.BackendLocal {
		// estimate max open files = {top N(TableConcurrency) table sizes} / {MemoryTableSize}
		tableTotalSizes := make([]int64, 0)
		for _, dbs := range dbsMeta {
			for _, tb := range dbs.Tables {
				tableTotalSizes = append(tableTotalSizes, tb.TotalSize)
			}
		}
		sort.Slice(tableTotalSizes, func(i, j int) bool {
			return tableTotalSizes[i] > tableTotalSizes[j]
		})
		topNTotalSize := int64(0)
		for i := 0; i < len(tableTotalSizes) && i < cfg.App.TableConcurrency; i++ {
			topNTotalSize += tableTotalSizes[i]
		}

		estimateMaxFiles := uint64(topNTotalSize / backend.LocalMemoryTableSize)
		if err := backend.VerifyRLimit(estimateMaxFiles); err != nil {
			return err
		}
	}

	return nil
}

/// checkSchemaConflict return error if checkpoint table scheme is conflict with data files
func checkSchemaConflict(cfg *config.Config, dbsMeta []*mydump.MDDatabaseMeta) error {
	if cfg.Checkpoint.Enable && cfg.Checkpoint.Driver == config.CheckpointDriverMySQL {
		for _, db := range dbsMeta {
			if db.Name == cfg.Checkpoint.Schema {
				for _, tb := range db.Tables {
					if checkpoints.IsCheckpointTable(tb.Name) {
						return errors.Errorf("checkpoint table `%s`.`%s` conflict with data files. Please change the `checkpoint.schema` config or set `checkpoint.driver` to \"file\" instead", db.Name, tb.Name)
					}
				}
			}
		}
	}
	return nil
}<|MERGE_RESOLUTION|>--- conflicted
+++ resolved
@@ -169,15 +169,6 @@
 	return nil
 }
 
-<<<<<<< HEAD
-// Run Lightning using the global config as the same as the task config.
-func (l *Lightning) RunOnce() error {
-	cfg := config.NewConfig()
-	if err := cfg.LoadFromGlobal(l.globalCfg); err != nil {
-		return err
-	}
-	if err := cfg.Adjust(l.ctx); err != nil {
-=======
 // RunOnce is used by binary lightning and host when using lightning as a library.
 // - for binary lightning, taskCtx could be context.Background which means taskCtx wouldn't be canceled directly by its
 //   cancel function, but only by Lightning.Stop or HTTP DELETE using l.cancel. and glue could be nil to let lightning
@@ -185,8 +176,7 @@
 // - for lightning as a library, taskCtx could be a meaningful context that get canceled outside, and glue could be a
 //   caller implemented glue.
 func (l *Lightning) RunOnce(taskCtx context.Context, taskCfg *config.Config, glue glue.Glue, replaceLogger *zap.Logger) error {
-	if err := taskCfg.Adjust(); err != nil {
->>>>>>> a78137fc
+	if err := taskCfg.Adjust(taskCtx); err != nil {
 		return err
 	}
 
