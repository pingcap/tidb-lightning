--- conflicted
+++ resolved
@@ -7,21 +7,18 @@
 	"sync"
 
 	"github.com/juju/errors"
+	"github.com/ngaut/log"
+	sstpb "github.com/pingcap/kvproto/pkg/import_sstpb"
+	"github.com/prometheus/client_golang/prometheus"
 	uuid "github.com/satori/go.uuid"
 	"golang.org/x/net/context"
 
-	sstpb "github.com/pingcap/kvproto/pkg/import_sstpb"
 	"github.com/pingcap/tidb-lightning/lightning/common"
 	"github.com/pingcap/tidb-lightning/lightning/config"
 	"github.com/pingcap/tidb-lightning/lightning/kv"
-<<<<<<< HEAD
-	applog "github.com/pingcap/tidb-lightning/lightning/log"
 	"github.com/pingcap/tidb-lightning/lightning/metric"
-=======
->>>>>>> bc3c0441
 	"github.com/pingcap/tidb-lightning/lightning/mydump"
 	"github.com/pingcap/tidb-lightning/lightning/restore"
-	"github.com/prometheus/client_golang/prometheus"
 )
 
 type Lightning struct {
@@ -40,14 +37,9 @@
 	kv.ConfigDeliverTxnBatchSize(cfg.TikvImporter.BatchSize)
 
 	if cfg.App.ProfilePort > 0 {
-<<<<<<< HEAD
 		go func() {
 			http.Handle("/metrics", prometheus.Handler())
-			log.Info(http.ListenAndServe(fmt.Sprintf(":%d", cfg.App.ProfilePort), nil))
-=======
-		go func() { // TODO : config to enable it in debug mode
 			common.AppLogger.Info(http.ListenAndServe(fmt.Sprintf(":%d", cfg.App.ProfilePort), nil))
->>>>>>> bc3c0441
 		}()
 	}
 
@@ -76,11 +68,7 @@
 	if l.cfg.DoCompact {
 		err := l.doCompact()
 		if err != nil {
-<<<<<<< HEAD
-			log.Fatalf("compact error %s", errors.ErrorStack(err))
-=======
-			common.AppLogger.Errorf("compact error %s", errors.ErrorStack(err))
->>>>>>> bc3c0441
+			common.AppLogger.Fatalf("compact error %s", errors.ErrorStack(err))
 		}
 		return
 	}
