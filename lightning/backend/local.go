// Copyright 2020 PingCAP, Inc.
//
// Licensed under the Apache License, Version 2.0 (the "License");
// you may not use this file except in compliance with the License.
// You may obtain a copy of the License at
//
//     http://www.apache.org/licenses/LICENSE-2.0
//
// Unless required by applicable law or agreed to in writing, software
// distributed under the License is distributed on an "AS IS" BASIS,
// See the License for the specific language governing permissions and
// limitations under the License.

package backend

import (
	"bytes"
	"context"
	"encoding/binary"
	"encoding/json"
	"io"
	"io/ioutil"
	"os"
	"path/filepath"
	"sort"
	"strings"
	"sync"
	"sync/atomic"
	"time"

	"github.com/cockroachdb/pebble"
	"github.com/coreos/go-semver/semver"
	"github.com/google/btree"
	"github.com/google/uuid"
	split "github.com/pingcap/br/pkg/restore"
	"github.com/pingcap/br/pkg/utils"
	"github.com/pingcap/errors"
	"github.com/pingcap/failpoint"
	"github.com/pingcap/kvproto/pkg/errorpb"
	sst "github.com/pingcap/kvproto/pkg/import_sstpb"
	"github.com/pingcap/kvproto/pkg/kvrpcpb"
	"github.com/pingcap/kvproto/pkg/metapb"
	"github.com/pingcap/parser/model"
	"github.com/pingcap/tidb/table"
	"github.com/pingcap/tidb/tablecodec"
	"github.com/pingcap/tidb/util/codec"
	"github.com/pingcap/tidb/util/hack"
	pd "github.com/tikv/pd/client"
	"go.uber.org/zap"
	"google.golang.org/grpc"
	"google.golang.org/grpc/backoff"
	"google.golang.org/grpc/credentials"
	"google.golang.org/grpc/keepalive"

	"github.com/pingcap/tidb-lightning/lightning/common"
	"github.com/pingcap/tidb-lightning/lightning/glue"
	"github.com/pingcap/tidb-lightning/lightning/log"
	"github.com/pingcap/tidb-lightning/lightning/manual"
	"github.com/pingcap/tidb-lightning/lightning/worker"
)

const (
	dialTimeout          = 5 * time.Second
	bigValueSize         = 1 << 16 // 64K
	engineMetaFileSuffix = ".meta"

	gRPCKeepAliveTime    = 10 * time.Second
	gRPCKeepAliveTimeout = 3 * time.Second
	gRPCBackOffMaxDelay  = 3 * time.Second

	LocalMemoryTableSize = 512 << 20

	// See: https://github.com/tikv/tikv/blob/e030a0aae9622f3774df89c62f21b2171a72a69e/etc/config-template.toml#L360
	regionMaxKeyCount = 1_440_000

	propRangeIndex = "tikv.range_index"

	defaultPropSizeIndexDistance = 4 * 1024 * 1024 // 4MB
	defaultPropKeysIndexDistance = 40 * 1024

	// the lower threshold of max open files for pebble db.
	openFilesLowerThreshold = 128
)

var (
	localMinTiDBVersion = *semver.New("4.0.0")
	localMinTiKVVersion = *semver.New("4.0.0")
	localMinPDVersion   = *semver.New("4.0.0")
)

// Range record start and end key for localStoreDir.DB
// so we can write it to tikv in streaming
type Range struct {
	start  []byte
	end    []byte
	length int
}

// localFileMeta contains some field that is necessary to continue the engine restore/import process.
// These field should be written to disk when we update chunk checkpoint
type localFileMeta struct {
	Ts        uint64 `json:"ts"`
	Length    int64  `json:"length"`
	TotalSize int64  `json:"total_size"`
}

type LocalFile struct {
	localFileMeta
	db   *pebble.DB
	Uuid uuid.UUID
}

func (e *LocalFile) Close() error {
	return e.db.Close()
}

// Cleanup remove meta and db files
func (e *LocalFile) Cleanup(dataDir string) error {
	metaPath := filepath.Join(dataDir, e.Uuid.String()+engineMetaFileSuffix)
	if err := os.Remove(metaPath); err != nil && !os.IsNotExist(err) {
		return errors.Trace(err)
	}

	dbPath := filepath.Join(dataDir, e.Uuid.String())
	return os.RemoveAll(dbPath)
}

func (e *LocalFile) getSizeProperties() (*sizeProperties, error) {
	sstables, err := e.db.SSTables(pebble.WithProperties())
	if err != nil {
		log.L().Warn("get table properties failed", zap.Stringer("engine", e.Uuid), log.ShortError(err))
		return nil, errors.Trace(err)
	}

	sizeProps := newSizeProperties()
	for _, level := range sstables {
		for _, info := range level {
			if prop, ok := info.Properties.UserProperties[propRangeIndex]; ok {
				data := hack.Slice(prop)
				rangeProps, err := decodeRangeProperties(data)
				if err != nil {
					log.L().Warn("decodeRangeProperties failed", zap.Stringer("engine", e.Uuid),
						zap.Stringer("fileNum", info.FileNum), log.ShortError(err))
					return nil, errors.Trace(err)
				}

				sizeProps.addAll(rangeProps)
			}
		}
	}

	return sizeProps, nil
}

type gRPCConns struct {
	mu    sync.Mutex
	conns map[uint64]*connPool
}

func (conns *gRPCConns) Close() {
	conns.mu.Lock()
	defer conns.mu.Unlock()

	for _, cp := range conns.conns {
		cp.Close()
	}
}

type local struct {
	engines  sync.Map
	conns    gRPCConns
	splitCli split.SplitClient
	tls      *common.TLS
	pdAddr   string
	g        glue.Glue

	localStoreDir   string
	regionSplitSize int64

	rangeConcurrency  *worker.Pool
	ingestConcurrency *worker.Pool
	batchWriteKVPairs int
	checkpointEnabled bool

	tcpConcurrency int
	maxOpenFiles   int
}

// connPool is a lazy pool of gRPC channels.
// When `Get` called, it lazily allocates new connection if connection not full.
// If it's full, then it will return allocated channels round-robin.
type connPool struct {
	mu sync.Mutex

	conns   []*grpc.ClientConn
	name    string
	next    int
	cap     int
	newConn func(ctx context.Context) (*grpc.ClientConn, error)
}

func (p *connPool) takeConns() (conns []*grpc.ClientConn) {
	p.mu.Lock()
	defer p.mu.Unlock()
	p.conns, conns = nil, p.conns
	p.next = 0
	return conns
}

// Close closes the conn pool.
func (p *connPool) Close() {
	for _, c := range p.takeConns() {
		if err := c.Close(); err != nil {
			log.L().Warn("failed to close clientConn", zap.String("target", c.Target()), log.ShortError(err))
		}
	}
}

// get tries to get an existing connection from the pool, or make a new one if the pool not full.
func (p *connPool) get(ctx context.Context) (*grpc.ClientConn, error) {
	p.mu.Lock()
	defer p.mu.Unlock()
	if len(p.conns) < p.cap {
		c, err := p.newConn(ctx)
		if err != nil {
			return nil, err
		}
		p.conns = append(p.conns, c)
		return c, nil
	}

	conn := p.conns[p.next]
	p.next = (p.next + 1) % p.cap
	return conn, nil
}

// newConnPool creates a new connPool by the specified conn factory function and capacity.
func newConnPool(cap int, newConn func(ctx context.Context) (*grpc.ClientConn, error)) *connPool {
	return &connPool{
		cap:     cap,
		conns:   make([]*grpc.ClientConn, 0, cap),
		newConn: newConn,

		mu: sync.Mutex{},
	}
}

// NewLocalBackend creates new connections to tikv.
func NewLocalBackend(
	ctx context.Context,
	tls *common.TLS,
	pdAddr string,
	regionSplitSize int64,
	localFile string,
	rangeConcurrency int,
	sendKVPairs int,
	enableCheckpoint bool,
	g glue.Glue,
	maxOpenFiles int,
) (Backend, error) {
	pdCli, err := pd.NewClientWithContext(ctx, []string{pdAddr}, tls.ToPDSecurityOption())
	if err != nil {
		return MakeBackend(nil), errors.Annotate(err, "construct pd client failed")
	}
	splitCli := split.NewSplitClient(pdCli, tls.TLSConfig())

	shouldCreate := true
	if enableCheckpoint {
		if info, err := os.Stat(localFile); err != nil {
			if !os.IsNotExist(err) {
				return MakeBackend(nil), err
			}
		} else if info.IsDir() {
			shouldCreate = false
		}
	}

	if shouldCreate {
		err = os.Mkdir(localFile, 0700)
		if err != nil {
			return MakeBackend(nil), err
		}
	}

	local := &local{
		engines:  sync.Map{},
		splitCli: splitCli,
		tls:      tls,
		pdAddr:   pdAddr,
		g:        g,

		localStoreDir:   localFile,
		regionSplitSize: regionSplitSize,

		rangeConcurrency:  worker.NewPool(ctx, rangeConcurrency, "range"),
		ingestConcurrency: worker.NewPool(ctx, rangeConcurrency*2, "ingest"),
		tcpConcurrency:    rangeConcurrency,
		batchWriteKVPairs: sendKVPairs,
		checkpointEnabled: enableCheckpoint,
		maxOpenFiles:      utils.MaxInt(maxOpenFiles, openFilesLowerThreshold),
	}
	local.conns.conns = make(map[uint64]*connPool)
	return MakeBackend(local), nil
}

func (local *local) makeConn(ctx context.Context, storeID uint64) (*grpc.ClientConn, error) {
	store, err := local.splitCli.GetStore(ctx, storeID)
	if err != nil {
		return nil, errors.Trace(err)
	}
	opt := grpc.WithInsecure()
	if local.tls.TLSConfig() != nil {
		opt = grpc.WithTransportCredentials(credentials.NewTLS(local.tls.TLSConfig()))
	}
	ctx, cancel := context.WithTimeout(ctx, dialTimeout)

	bfConf := backoff.DefaultConfig
	bfConf.MaxDelay = gRPCBackOffMaxDelay
	// we should use peer address for tiflash. for tikv, peer address is empty
	addr := store.GetPeerAddress()
	if addr == "" {
		addr = store.GetAddress()
	}
	conn, err := grpc.DialContext(
		ctx,
		addr,
		opt,
		grpc.WithConnectParams(grpc.ConnectParams{Backoff: bfConf}),
		grpc.WithKeepaliveParams(keepalive.ClientParameters{
			Time:                gRPCKeepAliveTime,
			Timeout:             gRPCKeepAliveTimeout,
			PermitWithoutStream: true,
		}),
	)
	cancel()
	if err != nil {
		return nil, errors.Trace(err)
	}
	return conn, nil
}

func (local *local) getGrpcConnLocked(ctx context.Context, storeID uint64) (*grpc.ClientConn, error) {
	if _, ok := local.conns.conns[storeID]; !ok {
		local.conns.conns[storeID] = newConnPool(local.tcpConcurrency, func(ctx context.Context) (*grpc.ClientConn, error) {
			return local.makeConn(ctx, storeID)
		})
	}
	return local.conns.conns[storeID].get(ctx)
}

// Close the importer connection.
func (local *local) Close() {
	local.engines.Range(func(k, v interface{}) bool {
		v.(*LocalFile).Close()
		return true
	})

	local.conns.Close()

	// if checkpoint is disable or we finish load all data successfully, then files in this
	// dir will be useless, so we clean up this dir and all files in it.
	if !local.checkpointEnabled || common.IsEmptyDir(local.localStoreDir) {
		err := os.RemoveAll(local.localStoreDir)
		if err != nil {
			log.L().Warn("remove local db file failed", zap.Error(err))
		}
	}
}

// Flush ensure the written data is saved successfully, to make sure no data lose after restart
func (local *local) Flush(engineId uuid.UUID) error {
	if engine, ok := local.engines.Load(engineId); ok {
		engineFile := engine.(*LocalFile)
		if err := engineFile.db.Flush(); err != nil {
			return err
		}
		return local.saveEngineMeta(engineFile)
	}
	return errors.Errorf("engine '%s' not found", engineId)
}

func (local *local) RetryImportDelay() time.Duration {
	return defaultRetryBackoffTime
}

func (local *local) MaxChunkSize() int {
	// a batch size write to leveldb
	return int(local.regionSplitSize)
}

func (local *local) ShouldPostProcess() bool {
	return true
}

func (local *local) openEngineDB(engineUUID uuid.UUID, readOnly bool) (*pebble.DB, error) {
	opt := &pebble.Options{
<<<<<<< HEAD
		MemTableSize:                LocalMemoryTableSize,
		MemTableStopWritesThreshold: 16,
		MaxConcurrentCompactions:    16,
		L0CompactionThreshold:       math.MaxInt32, // set to max try to disable compaction
		L0StopWritesThreshold:       math.MaxInt32, // set to max try to disable compaction
		MaxOpenFiles:                10000,
		DisableWAL:                  true,
		ReadOnly:                    readOnly,
=======
		MemTableSize: LocalMemoryTableSize,
		// the default threshold value may cause write stall.
		MemTableStopWritesThreshold: 8,
		MaxConcurrentCompactions:    16,
		// set to half of the max open files so that if open files is more that estimation, trigger compaction
		// to avoid failure due to open files exceeded limit
		L0CompactionThreshold: local.maxOpenFiles / 2,
		L0StopWritesThreshold: local.maxOpenFiles / 2,
		MaxOpenFiles:          local.maxOpenFiles,
		DisableWAL:            true,
		ReadOnly:              readOnly,
>>>>>>> 56bc32da
		TablePropertyCollectors: []func() pebble.TablePropertyCollector{
			func() pebble.TablePropertyCollector {
				return newRangePropertiesCollector()
			},
		},
	}
	dbPath := filepath.Join(local.localStoreDir, engineUUID.String())
	return pebble.Open(dbPath, opt)
}

func (local *local) saveEngineMeta(engine *LocalFile) error {
	jsonBytes, err := json.Marshal(&engine.localFileMeta)
	if err != nil {
		return errors.Trace(err)
	}
	metaPath := filepath.Join(local.localStoreDir, engine.Uuid.String()+engineMetaFileSuffix)
	return errors.Trace(ioutil.WriteFile(metaPath, jsonBytes, 0644))
}

func (local *local) LoadEngineMeta(engineUUID uuid.UUID) (localFileMeta, error) {
	var meta localFileMeta

	mataPath := filepath.Join(local.localStoreDir, engineUUID.String()+engineMetaFileSuffix)
	f, err := os.Open(mataPath)
	if err != nil {
		return meta, err
	}
	err = json.NewDecoder(f).Decode(&meta)
	return meta, err
}

func (local *local) OpenEngine(ctx context.Context, engineUUID uuid.UUID) error {
	meta, err := local.LoadEngineMeta(engineUUID)
	if err != nil {
		meta = localFileMeta{}
	}
	db, err := local.openEngineDB(engineUUID, false)
	if err != nil {
		return err
	}
	local.engines.Store(engineUUID, &LocalFile{localFileMeta: meta, db: db, Uuid: engineUUID})
	return nil
}

// Close backend engine by uuid
// NOTE: we will return nil if engine is not exist. This will happen if engine import&cleanup successfully
// but exit before update checkpoint. Thus after restart, we will try to import this engine again.
func (local *local) CloseEngine(ctx context.Context, engineUUID uuid.UUID) error {
	// flush mem table to storage, to free memory,
	// ask others' advise, looks like unnecessary, but with this we can control memory precisely.
	engine, ok := local.engines.Load(engineUUID)
	if !ok {
		// recovery mode, we should reopen this engine file
		meta, err := local.LoadEngineMeta(engineUUID)
		if err != nil {
			// if engine meta not exist, just skip
			if os.IsNotExist(err) {
				return nil
			}
			return err
		}
		db, err := local.openEngineDB(engineUUID, true)
		if err != nil {
			return err
		}
		engineFile := &LocalFile{
			localFileMeta: meta,
			Uuid:          engineUUID,
			db:            db,
		}
		local.engines.Store(engineUUID, engineFile)
		return nil
	}
	engineFile := engine.(*LocalFile)
	err := engineFile.db.Flush()
	if err != nil {
		return err
	}
	return local.saveEngineMeta(engineFile)
}

func (local *local) getImportClient(ctx context.Context, peer *metapb.Peer) (sst.ImportSSTClient, error) {
	local.conns.mu.Lock()
	defer local.conns.mu.Unlock()

	conn, err := local.getGrpcConnLocked(ctx, peer.GetStoreId())
	if err != nil {
		return nil, err
	}
	return sst.NewImportSSTClient(conn), nil
}

// WriteToTiKV writer engine key-value pairs to tikv and return the sst meta generated by tikv.
// we don't need to do cleanup for the pairs written to tikv if encounters an error,
// tikv will takes the responsibility to do so.
func (local *local) WriteToTiKV(
	ctx context.Context,
	engineFile *LocalFile,
	region *split.RegionInfo,
	start, end []byte,
) ([]*sst.SSTMeta, *Range, error) {
	begin := time.Now()
	regionRange := intersectRange(region.Region, Range{start: start, end: end})
	opt := &pebble.IterOptions{LowerBound: regionRange.start, UpperBound: regionRange.end}
	iter := engineFile.db.NewIter(opt)
	defer iter.Close()
	iter.First()
	if iter.Error() != nil {
		return nil, nil, errors.Annotate(iter.Error(), "failed to read the first key")
	}

	if !iter.Valid() {
		log.L().Info("keys within region is empty, skip ingest", zap.Binary("start", start),
			zap.Binary("regionStart", region.Region.StartKey), zap.Binary("end", end),
			zap.Binary("regionEnd", region.Region.EndKey))
		return nil, nil, nil
	}

	firstKey := codec.EncodeBytes([]byte{}, iter.Key())
	iter.Last()
	if iter.Error() != nil {
		return nil, nil, errors.Annotate(iter.Error(), "failed to seek to the last key")
	}
	lastKey := codec.EncodeBytes([]byte{}, iter.Key())

	u := uuid.New()
	meta := &sst.SSTMeta{
		Uuid:        u[:],
		RegionId:    region.Region.GetId(),
		RegionEpoch: region.Region.GetRegionEpoch(),
		Range: &sst.Range{
			Start: firstKey,
			End:   lastKey,
		},
	}

	leaderID := region.Leader.GetId()
	clients := make([]sst.ImportSST_WriteClient, 0, len(region.Region.GetPeers()))
	requests := make([]*sst.WriteRequest, 0, len(region.Region.GetPeers()))
	for _, peer := range region.Region.GetPeers() {
		cli, err := local.getImportClient(ctx, peer)
		if err != nil {
			return nil, nil, err
		}

		wstream, err := cli.Write(ctx)
		if err != nil {
			return nil, nil, errors.Trace(err)
		}

		// Bind uuid for this write request
		req := &sst.WriteRequest{
			Chunk: &sst.WriteRequest_Meta{
				Meta: meta,
			},
		}
		if err = wstream.Send(req); err != nil {
			return nil, nil, errors.Trace(err)
		}
		req.Chunk = &sst.WriteRequest_Batch{
			Batch: &sst.WriteBatch{
				CommitTs: engineFile.Ts,
			},
		}
		clients = append(clients, wstream)
		requests = append(requests, req)
	}

	bytesBuf := newBytesBuffer()
	defer bytesBuf.destroy()
	pairs := make([]*sst.Pair, 0, local.batchWriteKVPairs)
	count := 0
	size := int64(0)
	totalCount := 0
	firstLoop := true
	regionMaxSize := local.regionSplitSize * 4 / 3

	for iter.First(); iter.Valid(); iter.Next() {
		size += int64(len(iter.Key()) + len(iter.Value()))
		// here we reuse the `*sst.Pair`s to optimize object allocation
		if firstLoop {
			pair := &sst.Pair{
				Key:   bytesBuf.addBytes(iter.Key()),
				Value: bytesBuf.addBytes(iter.Value()),
			}
			pairs = append(pairs, pair)
		} else {
			pairs[count].Key = bytesBuf.addBytes(iter.Key())
			pairs[count].Value = bytesBuf.addBytes(iter.Value())
		}
		count++
		totalCount++

		if count >= local.batchWriteKVPairs {
			for i := range clients {
				requests[i].Chunk.(*sst.WriteRequest_Batch).Batch.Pairs = pairs[:count]
				if err := clients[i].Send(requests[i]); err != nil {
					return nil, nil, err
				}
			}
			count = 0
			bytesBuf.reset()
			firstLoop = false
		}
		if size >= regionMaxSize || totalCount >= regionMaxKeyCount {
			break
		}
	}

	if iter.Error() != nil {
		return nil, nil, errors.Trace(iter.Error())
	}

	if count > 0 {
		for i := range clients {
			requests[i].Chunk.(*sst.WriteRequest_Batch).Batch.Pairs = pairs[:count]
			if err := clients[i].Send(requests[i]); err != nil {
				return nil, nil, err
			}
		}
	}

	var leaderPeerMetas []*sst.SSTMeta
	for i, wStream := range clients {
		if resp, closeErr := wStream.CloseAndRecv(); closeErr != nil {
			return nil, nil, closeErr
		} else {
			if leaderID == region.Region.Peers[i].GetId() {
				leaderPeerMetas = resp.Metas
				log.L().Debug("get metas after write kv stream to tikv", zap.Reflect("metas", leaderPeerMetas))
			}
		}
	}

	// if there is not leader currently, we should directly return an error
	if leaderPeerMetas == nil {
		log.L().Warn("write to tikv no leader", zap.Reflect("region", region),
			zap.Uint64("leader_id", leaderID), zap.Reflect("meta", meta),
			zap.Int("kv_pairs", totalCount), zap.Int64("total_bytes", size))
		return nil, nil, errors.Errorf("write to tikv with no leader returned, region '%d', leader: %d",
			region.Region.Id, leaderID)
	}

	log.L().Debug("write to kv", zap.Reflect("region", region), zap.Uint64("leader", leaderID),
		zap.Reflect("meta", meta), zap.Reflect("return metas", leaderPeerMetas),
		zap.Int("kv_pairs", totalCount), zap.Int64("total_bytes", size),
		zap.Int64("buf_size", bytesBuf.totalSize()),
		zap.Stringer("takeTime", time.Since(begin)))

	var remainRange *Range
	if iter.Valid() && iter.Next() {
		firstKey := append([]byte{}, iter.Key()...)
		remainRange = &Range{start: firstKey, end: regionRange.end}
		log.L().Info("write to tikv partial finish", zap.Int("count", totalCount),
			zap.Int64("size", size), zap.Binary("startKey", regionRange.start), zap.Binary("endKey", regionRange.end),
			zap.Binary("remainStart", remainRange.start), zap.Binary("remainEnd", remainRange.end),
			zap.Reflect("region", region))
	}

	return leaderPeerMetas, remainRange, nil
}

func (local *local) Ingest(ctx context.Context, meta *sst.SSTMeta, region *split.RegionInfo) (*sst.IngestResponse, error) {
	leader := region.Leader
	if leader == nil {
		leader = region.Region.GetPeers()[0]
	}

	cli, err := local.getImportClient(ctx, leader)
	if err != nil {
		return nil, err
	}
	reqCtx := &kvrpcpb.Context{
		RegionId:    region.Region.GetId(),
		RegionEpoch: region.Region.GetRegionEpoch(),
		Peer:        leader,
	}

	req := &sst.IngestRequest{
		Context: reqCtx,
		Sst:     meta,
	}
	resp, err := cli.Ingest(ctx, req)
	if err != nil {
		return nil, err
	}
	return resp, nil
}

func splitRangeBySizeProps(fullRange Range, sizeProps *sizeProperties, sizeLimit int64, keysLimit int64) []Range {
	ranges := make([]Range, 0, sizeProps.totalSize/uint64(sizeLimit))
	curSize := uint64(0)
	curKeys := uint64(0)
	curKey := fullRange.start
	sizeProps.iter(func(p *rangeProperty) bool {
		curSize += p.Size
		curKeys += p.Keys
		if int64(curSize) >= sizeLimit || int64(curKeys) >= keysLimit {
			ranges = append(ranges, Range{start: curKey, end: p.Key})
			curKey = p.Key
			curSize = 0
			curKeys = 0
		}
		return true
	})

	if curKeys > 0 {
		ranges = append(ranges, Range{start: curKey, end: fullRange.end})
	} else {
		ranges[len(ranges)-1].end = fullRange.end
	}
	return ranges
}

func (local *local) readAndSplitIntoRange(engineFile *LocalFile) ([]Range, error) {
	iter := engineFile.db.NewIter(nil)
	defer iter.Close()

	iterError := func(e string) error {
		err := iter.Error()
		if err != nil {
			return errors.Annotate(err, e)
		}
		return errors.New(e)
	}

	var firstKey, lastKey []byte
	if iter.First() {
		firstKey = append([]byte{}, iter.Key()...)
	} else {
		return nil, iterError("could not find first pair")
	}
	if iter.Last() {
		lastKey = append([]byte{}, iter.Key()...)
	} else {
		return nil, iterError("could not find last pair")
	}
	endKey := nextKey(lastKey)

	// <= 96MB no need to split into range
	if engineFile.TotalSize <= local.regionSplitSize && engineFile.Length <= regionMaxKeyCount {
		ranges := []Range{{start: firstKey, end: endKey, length: int(engineFile.Length)}}
		return ranges, nil
	}

	sizeProps, err := engineFile.getSizeProperties()
	if err != nil {
		return nil, errors.Trace(err)
	}

	ranges := splitRangeBySizeProps(Range{start: firstKey, end: endKey}, sizeProps,
		local.regionSplitSize, regionMaxKeyCount*2/3)

	log.L().Info("split engine key ranges", zap.Stringer("engine", engineFile.Uuid),
		zap.Int64("totalSize", engineFile.TotalSize), zap.Int64("totalCount", engineFile.Length),
		zap.Binary("firstKey", firstKey), zap.Binary("lastKey", lastKey),
		zap.Int("ranges", len(ranges)))

	return ranges, nil
}

type bytesRecycleChan struct {
	ch chan []byte
}

// recycleChan is used for reusing allocated []byte so we can use memory more efficiently
//
// NOTE: we don't used a `sync.Pool` because when will sync.Pool release is depending on the
// garbage collector which always release the memory so late. Use a fixed size chan to reuse
// can decrease the memory usage to 1/3 compare with sync.Pool.
var recycleChan *bytesRecycleChan

func init() {
	recycleChan = &bytesRecycleChan{
		ch: make(chan []byte, 1024),
	}
}

func (c *bytesRecycleChan) Acquire() []byte {
	select {
	case b := <-c.ch:
		return b
	default:
		return manual.New(1 << 20) // 1M
	}
}

func (c *bytesRecycleChan) Release(w []byte) {
	select {
	case c.ch <- w:
		return
	default:
		manual.Free(w)
	}
}

type bytesBuffer struct {
	bufs      [][]byte
	curBuf    []byte
	curIdx    int
	curBufIdx int
	curBufLen int
}

func newBytesBuffer() *bytesBuffer {
	return &bytesBuffer{bufs: make([][]byte, 0, 128), curBufIdx: -1}
}

func (b *bytesBuffer) addBuf() {
	if b.curBufIdx < len(b.bufs)-1 {
		b.curBufIdx += 1
		b.curBuf = b.bufs[b.curBufIdx]
	} else {
		buf := recycleChan.Acquire()
		b.bufs = append(b.bufs, buf)
		b.curBuf = buf
		b.curBufIdx = len(b.bufs) - 1
	}

	b.curBufLen = len(b.curBuf)
	b.curIdx = 0
}

func (b *bytesBuffer) reset() {
	if len(b.bufs) > 0 {
		b.curBuf = b.bufs[0]
		b.curBufLen = len(b.bufs[0])
		b.curBufIdx = 0
		b.curIdx = 0
	}
}

func (b *bytesBuffer) destroy() {
	for _, buf := range b.bufs {
		recycleChan.Release(buf)
	}
	b.bufs = b.bufs[:0]
}

func (b *bytesBuffer) totalSize() int64 {
	return int64(len(b.bufs)) * int64(1<<20)
}

func (b *bytesBuffer) addBytes(bytes []byte) []byte {
	if len(bytes) > bigValueSize {
		return append([]byte{}, bytes...)
	}

	if b.curIdx+len(bytes) > b.curBufLen {
		b.addBuf()
	}
	idx := b.curIdx
	copy(b.curBuf[idx:], bytes)
	b.curIdx += len(bytes)
	return b.curBuf[idx:b.curIdx]
}

func (local *local) writeAndIngestByRange(
	ctxt context.Context,
	engineFile *LocalFile,
	start, end []byte,
	remainRanges *syncdRanges,
) error {
	ito := &pebble.IterOptions{
		LowerBound: start,
		UpperBound: end,
	}

	iter := engineFile.db.NewIter(ito)
	defer iter.Close()
	// Needs seek to first because NewIter returns an iterator that is unpositioned
	hasKey := iter.First()
	if iter.Error() != nil {
		return errors.Annotate(iter.Error(), "failed to read the first key")
	}
	if !hasKey {
		log.L().Info("There is no pairs in iterator",
			zap.Binary("start", start),
			zap.Binary("end", end),
			zap.Binary("next end", nextKey(end)))
		return nil
	}
	pairStart := append([]byte{}, iter.Key()...)
	iter.Last()
	if iter.Error() != nil {
		return errors.Annotate(iter.Error(), "failed to seek to the last key")
	}
	pairEnd := append([]byte{}, iter.Key()...)

	var regions []*split.RegionInfo
	var err error
	ctx, cancel := context.WithCancel(ctxt)
	defer cancel()

WriteAndIngest:
	for retry := 0; retry < maxRetryTimes; {
		if retry != 0 {
			select {
			case <-time.After(time.Second):
			case <-ctx.Done():
				return ctx.Err()
			}
		}
		startKey := codec.EncodeBytes([]byte{}, pairStart)
		endKey := codec.EncodeBytes([]byte{}, nextKey(pairEnd))
		regions, err = paginateScanRegion(ctx, local.splitCli, startKey, endKey, 128)
		if err != nil || len(regions) == 0 {
			log.L().Warn("scan region failed", log.ShortError(err), zap.Int("region_len", len(regions)),
				zap.Binary("startKey", startKey), zap.Binary("endKey", endKey), zap.Int("retry", retry))
			retry++
			continue WriteAndIngest
		}

		for _, region := range regions {
			log.L().Debug("get region", zap.Int("retry", retry), zap.Binary("startKey", startKey),
				zap.Binary("endKey", endKey), zap.Uint64("id", region.Region.GetId()),
				zap.Stringer("epoch", region.Region.GetRegionEpoch()), zap.Binary("start", region.Region.GetStartKey()),
				zap.Binary("end", region.Region.GetEndKey()), zap.Reflect("peers", region.Region.GetPeers()))

			w := local.ingestConcurrency.Apply()
			var rg *Range
			rg, err = local.writeAndIngestPairs(ctx, engineFile, region, pairStart, end)
			local.ingestConcurrency.Recycle(w)
			if err != nil {
				_, regionStart, _ := codec.DecodeBytes(region.Region.StartKey, []byte{})
				// if we have at least succeeded one region, retry without increasing the retry count
				if bytes.Compare(regionStart, pairStart) > 0 {
					pairStart = regionStart
				} else {
					retry++
				}
				log.L().Info("retry write and ingest kv pairs", zap.Binary("startKey", pairStart),
					zap.Binary("endKey", end), log.ShortError(err), zap.Int("retry", retry))
				continue WriteAndIngest
			}
			if rg != nil {
				remainRanges.add(*rg)
			}
		}

		return err
	}

	return err
}

type retryType int

const (
	retryNone retryType = iota
	retryWrite
	retryIngest
)

func (local *local) writeAndIngestPairs(
	ctx context.Context,
	engineFile *LocalFile,
	region *split.RegionInfo,
	start, end []byte,
) (*Range, error) {
	var err error
	var remainRange *Range
loopWrite:
	for i := 0; i < maxRetryTimes; i++ {
		var metas []*sst.SSTMeta
		metas, remainRange, err = local.WriteToTiKV(ctx, engineFile, region, start, end)
		if err != nil {
			log.L().Warn("write to tikv failed", log.ShortError(err))
			return nil, err
		}

		for _, meta := range metas {
			errCnt := 0
			for errCnt < maxRetryTimes {
				log.L().Debug("ingest meta", zap.Reflect("meta", meta))
				var resp *sst.IngestResponse
				resp, err = local.Ingest(ctx, meta, region)
				if err != nil {
					log.L().Warn("ingest failed", log.ShortError(err), zap.Reflect("meta", meta),
						zap.Reflect("region", region))
					errCnt++
					continue
				}
				failpoint.Inject("FailIngestMeta", func(val failpoint.Value) {
					switch val.(string) {
					case "notleader":
						resp.Error.NotLeader = &errorpb.NotLeader{
							RegionId: region.Region.Id, Leader: region.Leader}
					case "epochnotmatch":
						resp.Error.EpochNotMatch = &errorpb.EpochNotMatch{
							CurrentRegions: []*metapb.Region{region.Region}}
					}
				})
				var retryTy retryType
				var newRegion *split.RegionInfo
				retryTy, newRegion, err = local.isIngestRetryable(ctx, resp, region, meta)
				if err == nil {
					// ingest next meta
					break
				}
				switch retryTy {
				case retryNone:
					log.L().Warn("ingest failed noretry", log.ShortError(err), zap.Reflect("meta", meta),
						zap.Reflect("region", region))
					// met non-retryable error retry whole Write procedure
					return remainRange, err
				case retryWrite:
					region = newRegion
					continue loopWrite
				case retryIngest:
					region = newRegion
					continue
				}
			}
		}

		if err != nil {
			log.L().Warn("write and ingest region, will retry import full range", log.ShortError(err),
				zap.Stringer("region", region.Region), zap.Binary("start", start), zap.Binary("end", end))
		}
		return remainRange, errors.Trace(err)
	}

	return remainRange, errors.Trace(err)
}

func (local *local) writeAndIngestByRanges(ctx context.Context, engineFile *LocalFile, ranges []Range, remainRanges *syncdRanges) error {
	if engineFile.Length == 0 {
		// engine is empty, this is likes because it's a index engine but the table contains no index
		log.L().Warn("engine contains no data", zap.Stringer("uuid", engineFile.Uuid))
		return nil
	}
	log.L().Debug("the ranges Length write to tikv", zap.Int("Length", len(ranges)))

	errCh := make(chan error, len(ranges))

	ctx, cancel := context.WithCancel(ctx)
	defer cancel()
	for _, r := range ranges {
		startKey := r.start
		endKey := r.end
		w := local.rangeConcurrency.Apply()
		go func(w *worker.Worker) {
			defer local.rangeConcurrency.Recycle(w)
			var err error
			for i := 0; i < maxRetryTimes; i++ {
				if err = local.writeAndIngestByRange(ctx, engineFile, startKey, endKey, remainRanges); err != nil {
					log.L().Warn("write and ingest by range failed",
						zap.Int("retry time", i+1), log.ShortError(err))
				} else {
					break
				}
			}
			errCh <- err
		}(w)
	}

	var err error
	for i := 0; i < len(ranges); i++ {
		// wait for all sub tasks finish to avoid panic. if we return on the first error,
		// the outer tasks may close the pebble db but some sub tasks still read from the db
		e := <-errCh
		if e != nil && err == nil {
			err = e
		}
	}
	return err
}

type syncdRanges struct {
	sync.Mutex
	ranges []Range
}

func (r *syncdRanges) add(g Range) {
	r.Lock()
	r.ranges = append(r.ranges, g)
	r.Unlock()
}

func (r *syncdRanges) take() []Range {
	r.Lock()
	rg := r.ranges
	r.ranges = []Range{}
	r.Unlock()
	if len(rg) > 0 {
		sort.Slice(rg, func(i, j int) bool {
			return bytes.Compare(rg[i].start, rg[j].start) < 0
		})
	}
	return rg
}

func (local *local) ImportEngine(ctx context.Context, engineUUID uuid.UUID) error {
	engineFile, ok := local.engines.Load(engineUUID)
	if !ok {
		// skip if engine not exist. See the comment of `CloseEngine` for more detail.
		return nil
	}

	lf := engineFile.(*LocalFile)
	if lf.TotalSize == 0 {
		log.L().Info("engine contains no kv, skip import", zap.Stringer("engine", engineUUID))
		return nil
	}

	// split sorted file into range by 96MB size per file
	ranges, err := local.readAndSplitIntoRange(lf)
	if err != nil {
		return err
	}
	remains := &syncdRanges{}

	for {
		log.L().Info("start import engine", zap.Stringer("uuid", engineUUID),
			zap.Int("ranges", len(ranges)))

		// split region by given ranges
		for i := 0; i < maxRetryTimes; i++ {
			err = local.SplitAndScatterRegionByRanges(ctx, ranges)
			if err == nil {
				break
			}

			log.L().Warn("split and scatter failed in retry", zap.Stringer("uuid", engineUUID),
				log.ShortError(err), zap.Int("retry", i))
		}
		if err != nil {
			log.L().Error("split & scatter ranges failed", zap.Stringer("uuid", engineUUID), log.ShortError(err))
			return err
		}

		// start to write to kv and ingest
		err = local.writeAndIngestByRanges(ctx, engineFile.(*LocalFile), ranges, remains)
		if err != nil {
			log.L().Error("write and ingest engine failed", log.ShortError(err))
			return err
		}

		unfinishedRanges := remains.take()
		if len(unfinishedRanges) == 0 {
			break
		}
		log.L().Info("ingest ranges unfinished", zap.Int("remain ranges", len(unfinishedRanges)))
		ranges = unfinishedRanges
	}

	log.L().Info("import engine success", zap.Stringer("uuid", engineUUID))
	return nil
}

func (local *local) CleanupEngine(ctx context.Context, engineUUID uuid.UUID) error {
	// release this engine after import success
	engineFile, ok := local.engines.Load(engineUUID)
	if ok {
		localEngine := engineFile.(*LocalFile)
		err := localEngine.Close()
		if err != nil {
			return err
		}
		err = localEngine.Cleanup(local.localStoreDir)
		if err != nil {
			return err
		}
		local.engines.Delete(engineUUID)
	} else {
		log.L().Warn("could not find engine in cleanupEngine", zap.Stringer("uuid", engineUUID))
	}
	return nil
}

func (local *local) CheckRequirements(ctx context.Context) error {
	if err := checkTiDBVersionBySQL(ctx, local.g, localMinTiDBVersion); err != nil {
		return err
	}
	if err := checkPDVersion(ctx, local.tls, local.pdAddr, localMinPDVersion); err != nil {
		return err
	}
	if err := checkTiKVVersion(ctx, local.tls, local.pdAddr, localMinTiKVVersion); err != nil {
		return err
	}
	return nil
}

func (local *local) FetchRemoteTableModels(ctx context.Context, schemaName string) ([]*model.TableInfo, error) {
	return fetchRemoteTableModelsFromTLS(ctx, local.tls, schemaName)
}

func (local *local) WriteRows(
	ctx context.Context,
	engineUUID uuid.UUID,
	tableName string,
	columnNames []string,
	ts uint64,
	rows Rows,
) (finalErr error) {
	kvs := rows.(kvPairs)
	if len(kvs) == 0 {
		return nil
	}

	e, ok := local.engines.Load(engineUUID)
	if !ok {
		return errors.Errorf("could not find engine for %s", engineUUID.String())
	}
	engineFile := e.(*LocalFile)

	// write to pebble to make them sorted
	wb := engineFile.db.NewBatch()
	defer wb.Close()
	wo := &pebble.WriteOptions{Sync: false}

	size := int64(0)
	for _, pair := range kvs {
		wb.Set(pair.Key, pair.Val, wo)
		size += int64(len(pair.Key) + len(pair.Val))
	}
	if err := wb.Commit(wo); err != nil {
		return err
	}
	atomic.AddInt64(&engineFile.Length, int64(len(kvs)))
	atomic.AddInt64(&engineFile.TotalSize, size)
	engineFile.Ts = ts
	return
}

func (local *local) MakeEmptyRows() Rows {
	return kvPairs(nil)
}

func (local *local) NewEncoder(tbl table.Table, options *SessionOptions) (Encoder, error) {
	return NewTableKVEncoder(tbl, options)
}

func (local *local) isIngestRetryable(
	ctx context.Context,
	resp *sst.IngestResponse,
	region *split.RegionInfo,
	meta *sst.SSTMeta,
) (retryType, *split.RegionInfo, error) {
	if resp.GetError() == nil {
		return retryNone, nil, nil
	}

	getRegion := func() (*split.RegionInfo, error) {
		for i := 0; ; i++ {
			newRegion, err := local.splitCli.GetRegion(ctx, region.Region.GetStartKey())
			if err != nil {
				return nil, errors.Trace(err)
			}
			if newRegion != nil {
				return newRegion, nil
			}
			log.L().Warn("get region by key return nil, will retry", zap.Reflect("region", region),
				zap.Int("retry", i))
			select {
			case <-ctx.Done():
				return nil, ctx.Err()
			case <-time.After(time.Second):
			}
		}
	}

	var newRegion *split.RegionInfo
	var err error
	switch errPb := resp.GetError(); {
	case errPb.NotLeader != nil:
		if newLeader := errPb.GetNotLeader().GetLeader(); newLeader != nil {
			newRegion = &split.RegionInfo{
				Leader: newLeader,
				Region: region.Region,
			}
		} else {
			newRegion, err = getRegion()
			if err != nil {
				return retryNone, nil, errors.Trace(err)
			}
		}
		return retryIngest, newRegion, errors.Errorf("not leader: %s", errPb.GetMessage())
	case errPb.EpochNotMatch != nil:
		if currentRegions := errPb.GetEpochNotMatch().GetCurrentRegions(); currentRegions != nil {
			var currentRegion *metapb.Region
			for _, r := range currentRegions {
				if insideRegion(r, meta) {
					currentRegion = r
					break
				}
			}
			if currentRegion != nil {
				var newLeader *metapb.Peer
				for _, p := range currentRegion.Peers {
					if p.GetStoreId() == region.Leader.GetStoreId() {
						newLeader = p
						break
					}
				}
				if newLeader != nil {
					newRegion = &split.RegionInfo{
						Leader: newLeader,
						Region: currentRegion,
					}
				}
			}
		}
		retryTy := retryNone
		if newRegion != nil {
			retryTy = retryWrite
		}
		return retryTy, newRegion, errors.Errorf("epoch not match: %s", errPb.GetMessage())
	case strings.Contains(errPb.Message, "raft: proposal dropped"):
		// TODO: we should change 'Raft raft: proposal dropped' to a error type like 'NotLeader'
		newRegion, err = getRegion()
		if err != nil {
			return retryNone, nil, errors.Trace(err)
		}
		return retryIngest, newRegion, errors.New(errPb.GetMessage())
	}
	return retryNone, nil, errors.Errorf("non-retryable error: %s", resp.GetError().GetMessage())
}

// return the smallest []byte that is bigger than current bytes.
// special case when key is empty, empty bytes means infinity in our context, so directly return itself.
func nextKey(key []byte) []byte {
	if len(key) == 0 {
		return []byte{}
	}

	// in tikv <= 4.x, tikv will truncate the row key, so we should fetch the next valid row key
	// See: https://github.com/tikv/tikv/blob/f7f22f70e1585d7ca38a59ea30e774949160c3e8/components/raftstore/src/coprocessor/split_observer.rs#L36-L41
	if tablecodec.IsRecordKey(key) {
		tableId, handle, _ := tablecodec.DecodeRecordKey(key)
		return tablecodec.EncodeRowKeyWithHandle(tableId, handle.Next())
	}

	// if key is an index, directly append a 0x00 to the key.
	res := make([]byte, 0, len(key)+1)
	res = append(res, key...)
	res = append(res, 0)
	return res
}

type rangeOffsets struct {
	Size uint64
	Keys uint64
}

type rangeProperty struct {
	Key []byte
	rangeOffsets
}

func (r *rangeProperty) Less(than btree.Item) bool {
	ta := than.(*rangeProperty)
	return bytes.Compare(r.Key, ta.Key) < 0
}

var _ btree.Item = &rangeProperty{}

type rangeProperties []rangeProperty

func decodeRangeProperties(data []byte) (rangeProperties, error) {
	r := make(rangeProperties, 0, 16)
	for len(data) > 0 {
		if len(data) < 4 {
			return nil, io.ErrUnexpectedEOF
		}
		keyLen := int(binary.BigEndian.Uint32(data[:4]))
		data = data[4:]
		if len(data) < keyLen+8*2 {
			return nil, io.ErrUnexpectedEOF
		}
		key := data[:keyLen]
		data = data[keyLen:]
		size := binary.BigEndian.Uint64(data[:8])
		keys := binary.BigEndian.Uint64(data[8:])
		data = data[16:]
		r = append(r, rangeProperty{Key: key, rangeOffsets: rangeOffsets{Size: size, Keys: keys}})
	}

	return r, nil
}

func (r rangeProperties) Encode() []byte {
	b := make([]byte, 0, 1024)
	idx := 0
	for _, p := range r {
		b = append(b, 0, 0, 0, 0)
		binary.BigEndian.PutUint32(b[idx:], uint32(len(p.Key)))
		idx += 4
		b = append(b, p.Key...)
		idx += len(p.Key)

		b = append(b, 0, 0, 0, 0, 0, 0, 0, 0)
		binary.BigEndian.PutUint64(b[idx:], p.Size)
		idx += 8

		b = append(b, 0, 0, 0, 0, 0, 0, 0, 0)
		binary.BigEndian.PutUint64(b[idx:], p.Keys)
		idx += 8
	}
	return b
}

func (r rangeProperties) get(key []byte) rangeOffsets {
	idx := sort.Search(len(r), func(i int) bool {
		return bytes.Compare(r[i].Key, key) >= 0
	})
	return r[idx].rangeOffsets
}

type RangePropertiesCollector struct {
	props               rangeProperties
	lastOffsets         rangeOffsets
	lastKey             []byte
	currentOffsets      rangeOffsets
	propSizeIdxDistance uint64
	propKeysIdxDistance uint64
}

func newRangePropertiesCollector() *RangePropertiesCollector {
	return &RangePropertiesCollector{
		props:               make([]rangeProperty, 0, 1024),
		propSizeIdxDistance: defaultPropSizeIndexDistance,
		propKeysIdxDistance: defaultPropKeysIndexDistance,
	}
}

func (c *RangePropertiesCollector) sizeInLastRange() uint64 {
	return c.currentOffsets.Size - c.lastOffsets.Size
}

func (c *RangePropertiesCollector) keysInLastRange() uint64 {
	return c.currentOffsets.Keys - c.lastOffsets.Keys
}

func (c *RangePropertiesCollector) insertNewPoint(key []byte) {
	c.lastOffsets = c.currentOffsets
	c.props = append(c.props, rangeProperty{Key: append([]byte{}, key...), rangeOffsets: c.currentOffsets})
}

// implement `pebble.TablePropertyCollector`
// implement `TablePropertyCollector.Add`
func (c *RangePropertiesCollector) Add(key pebble.InternalKey, value []byte) error {
	c.currentOffsets.Size += uint64(len(value)) + uint64(len(key.UserKey))
	c.currentOffsets.Keys += 1
	if len(c.lastKey) == 0 || c.sizeInLastRange() >= c.propSizeIdxDistance ||
		c.keysInLastRange() >= c.propKeysIdxDistance {
		c.insertNewPoint(key.UserKey)
	}
	c.lastKey = append(c.lastKey[:0], key.UserKey...)
	return nil
}

func (c *RangePropertiesCollector) Finish(userProps map[string]string) error {
	if c.sizeInLastRange() > 0 || c.keysInLastRange() > 0 {
		c.insertNewPoint(c.lastKey)
	}

	userProps[propRangeIndex] = string(c.props.Encode())
	return nil
}

// The name of the property collector.
func (c *RangePropertiesCollector) Name() string {
	return propRangeIndex
}

type sizeProperties struct {
	totalSize    uint64
	indexHandles *btree.BTree
}

func newSizeProperties() *sizeProperties {
	return &sizeProperties{indexHandles: btree.New(32)}
}

func (s *sizeProperties) add(item *rangeProperty) {
	if old := s.indexHandles.ReplaceOrInsert(item); old != nil {
		o := old.(*rangeProperty)
		item.Keys += o.Keys
		item.Size += o.Size
	}
}

func (s *sizeProperties) addAll(props rangeProperties) {
	prevRange := rangeOffsets{}
	for _, r := range props {
		s.add(&rangeProperty{
			Key:          r.Key,
			rangeOffsets: rangeOffsets{Keys: r.Keys - prevRange.Keys, Size: r.Size - prevRange.Size},
		})
		prevRange = r.rangeOffsets
	}
	if len(props) > 0 {
		s.totalSize = props[len(props)-1].Size
	}
}

// iter the tree until f return false
func (s *sizeProperties) iter(f func(p *rangeProperty) bool) {
	s.indexHandles.Ascend(func(i btree.Item) bool {
		prop := i.(*rangeProperty)
		return f(prop)
	})
}<|MERGE_RESOLUTION|>--- conflicted
+++ resolved
@@ -394,16 +394,6 @@
 
 func (local *local) openEngineDB(engineUUID uuid.UUID, readOnly bool) (*pebble.DB, error) {
 	opt := &pebble.Options{
-<<<<<<< HEAD
-		MemTableSize:                LocalMemoryTableSize,
-		MemTableStopWritesThreshold: 16,
-		MaxConcurrentCompactions:    16,
-		L0CompactionThreshold:       math.MaxInt32, // set to max try to disable compaction
-		L0StopWritesThreshold:       math.MaxInt32, // set to max try to disable compaction
-		MaxOpenFiles:                10000,
-		DisableWAL:                  true,
-		ReadOnly:                    readOnly,
-=======
 		MemTableSize: LocalMemoryTableSize,
 		// the default threshold value may cause write stall.
 		MemTableStopWritesThreshold: 8,
@@ -415,7 +405,6 @@
 		MaxOpenFiles:          local.maxOpenFiles,
 		DisableWAL:            true,
 		ReadOnly:              readOnly,
->>>>>>> 56bc32da
 		TablePropertyCollectors: []func() pebble.TablePropertyCollector{
 			func() pebble.TablePropertyCollector {
 				return newRangePropertiesCollector()
