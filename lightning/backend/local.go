--- conflicted
+++ resolved
@@ -1046,9 +1046,7 @@
 			for errCnt < maxRetryTimes {
 				log.L().Debug("ingest meta", zap.Reflect("meta", meta))
 				var resp *sst.IngestResponse
-<<<<<<< HEAD
 				doIngest := true
-=======
 				resp, err = local.Ingest(ctx, meta, region)
 				if err != nil {
 					if errors.Cause(err) == context.Canceled {
@@ -1059,7 +1057,6 @@
 					errCnt++
 					continue
 				}
->>>>>>> 161f0059
 				failpoint.Inject("FailIngestMeta", func(val failpoint.Value) {
 					// only inject the error once
 					switch val.(string) {
