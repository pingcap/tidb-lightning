--- conflicted
+++ resolved
@@ -72,11 +72,7 @@
 	gRPCKeepAliveTimeout = 3 * time.Second
 	gRPCBackOffMaxDelay  = 3 * time.Second
 
-<<<<<<< HEAD
 	LocalMemoryTableSize = config.LocalMemoryTableSize
-=======
-	LocalMemoryTableSize = 128 << 20
->>>>>>> f842ab8d
 
 	// See: https://github.com/tikv/tikv/blob/e030a0aae9622f3774df89c62f21b2171a72a69e/etc/config-template.toml#L360
 	regionMaxKeyCount = 1_440_000
@@ -1353,11 +1349,7 @@
 func (local *local) LocalWriter(ctx context.Context, engineUUID uuid.UUID) (EngineWriter, error) {
 	e, ok := local.engines.Load(engineUUID)
 	if !ok {
-<<<<<<< HEAD
-		return errors.Errorf("could not find engine for %s", engineUUID)
-=======
 		return nil, errors.Errorf("could not find engine for %s", engineUUID.String())
->>>>>>> f842ab8d
 	}
 	engineFile := e.(*LocalFile)
 	return openLocalWriter(engineFile, local.localStoreDir, LocalMemoryTableSize), nil
@@ -1643,7 +1635,6 @@
 	})
 }
 
-<<<<<<< HEAD
 func (local *local) EngineFileSizes() (res []EngineFileSize) {
 	local.engines.Range(func(k, v interface{}) bool {
 		engine := v.(*LocalFile)
@@ -1651,7 +1642,8 @@
 		return true
 	})
 	return
-=======
+}
+
 type LocalWriter struct {
 	writeErr           common.OnceError
 	local              *LocalFile
@@ -1827,5 +1819,4 @@
 		}
 	}
 	return nil
->>>>>>> f842ab8d
 }