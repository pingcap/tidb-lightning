// Copyright 2020 PingCAP, Inc.
//
// Licensed under the Apache License, Version 2.0 (the "License");
// you may not use this file except in compliance with the License.
// You may obtain a copy of the License at
//
//     http://www.apache.org/licenses/LICENSE-2.0
//
// Unless required by applicable law or agreed to in writing, software
// distributed under the License is distributed on an "AS IS" BASIS,
// See the License for the specific language governing permissions and
// limitations under the License.

package backend

import (
	"bytes"
	"context"
	"encoding/binary"
	"encoding/json"
	"io/ioutil"
	"math"
	"os"
	"path/filepath"
	"sort"
	"strings"
	"sync"
	"sync/atomic"
	"time"

	"github.com/cockroachdb/pebble"
	"github.com/coreos/go-semver/semver"
	split "github.com/pingcap/br/pkg/restore"
	"github.com/pingcap/errors"
	"github.com/pingcap/failpoint"
	"github.com/pingcap/kvproto/pkg/errorpb"
	sst "github.com/pingcap/kvproto/pkg/import_sstpb"
	"github.com/pingcap/kvproto/pkg/kvrpcpb"
	"github.com/pingcap/kvproto/pkg/metapb"
	"github.com/pingcap/parser/model"
	"github.com/pingcap/tidb/table"
	"github.com/pingcap/tidb/tablecodec"
	"github.com/pingcap/tidb/util/codec"
	uuid "github.com/satori/go.uuid"
	pd "github.com/tikv/pd/client"
	"go.uber.org/zap"
	"google.golang.org/grpc"
	"google.golang.org/grpc/backoff"
	"google.golang.org/grpc/credentials"
	"google.golang.org/grpc/keepalive"

	"github.com/pingcap/tidb-lightning/lightning/common"
	"github.com/pingcap/tidb-lightning/lightning/log"
	"github.com/pingcap/tidb-lightning/lightning/manual"
	"github.com/pingcap/tidb-lightning/lightning/worker"
)

const (
	dialTimeout          = 5 * time.Second
	bigValueSize         = 1 << 16 // 64K
	engineMetaFileSuffix = ".meta"

	gRPCKeepAliveTime    = 10 * time.Second
	gRPCKeepAliveTimeout = 3 * time.Second
	gRPCBackOffMaxDelay  = 3 * time.Second

	LocalMemoryTableSize = 512 << 20

	// See: https://github.com/tikv/tikv/blob/e030a0aae9622f3774df89c62f21b2171a72a69e/etc/config-template.toml#L360
	regionMaxKeyCount = 1_440_000
)

var (
	localMinTiDBVersion = *semver.New("4.0.0")
	localMinTiKVVersion = *semver.New("4.0.0")
	localMinPDVersion   = *semver.New("4.0.0")
)

// Range record start and end key for localStoreDir.DB
// so we can write it to tikv in streaming
type Range struct {
	start  []byte
	end    []byte
	length int
}

// localFileMeta contains some field that is necessary to continue the engine restore/import process.
// These field should be written to disk when we update chunk checkpoint
type localFileMeta struct {
	Ts        uint64 `json:"ts"`
	Length    int64  `json:"length"`
	TotalSize int64  `json:"total_size"`
}

type LocalFile struct {
	localFileMeta
	db   *pebble.DB
	Uuid uuid.UUID
}

func (e *LocalFile) Close() error {
	return e.db.Close()
}

// Cleanup remove meta and db files
func (e *LocalFile) Cleanup(dataDir string) error {
	metaPath := filepath.Join(dataDir, e.Uuid.String()+engineMetaFileSuffix)
	if err := os.Remove(metaPath); err != nil && !os.IsNotExist(err) {
		return errors.Trace(err)
	}

	dbPath := filepath.Join(dataDir, e.Uuid.String())
	return os.RemoveAll(dbPath)
}

type gRPCConns struct {
	mu    sync.Mutex
	conns map[uint64]*connPool
}

func (conns *gRPCConns) Close() {
	conns.mu.Lock()
	defer conns.mu.Unlock()

	for _, cp := range conns.conns {
		cp.Close()
	}
}

type local struct {
	engines  sync.Map
	conns    gRPCConns
	splitCli split.SplitClient
	tls      *common.TLS
	pdAddr   string

	localStoreDir   string
	regionSplitSize int64

	rangeConcurrency  *worker.Pool
	ingestConcurrency *worker.Pool
	batchWriteKVPairs int
	checkpointEnabled bool

	tcpConcurrency int
}

// connPool is a lazy pool of gRPC channels.
// When `Get` called, it lazily allocates new connection if connection not full.
// If it's full, then it will return allocated channels round-robin.
type connPool struct {
	mu sync.Mutex

	conns   []*grpc.ClientConn
	name    string
	next    int
	cap     int
	newConn func(ctx context.Context) (*grpc.ClientConn, error)
}

func (p *connPool) takeConns() (conns []*grpc.ClientConn) {
	p.mu.Lock()
	defer p.mu.Unlock()
	p.conns, conns = nil, p.conns
	p.next = 0
	return conns
}

// Close closes the conn pool.
func (p *connPool) Close() {
	for _, c := range p.takeConns() {
		if err := c.Close(); err != nil {
			log.L().Warn("failed to close clientConn", zap.String("target", c.Target()), log.ShortError(err))
		}
	}
}

// get tries to get an existing connection from the pool, or make a new one if the pool not full.
func (p *connPool) get(ctx context.Context) (*grpc.ClientConn, error) {
	p.mu.Lock()
	defer p.mu.Unlock()
	if len(p.conns) < p.cap {
		c, err := p.newConn(ctx)
		if err != nil {
			return nil, err
		}
		p.conns = append(p.conns, c)
		return c, nil
	}

	conn := p.conns[p.next]
	p.next = (p.next + 1) % p.cap
	return conn, nil
}

// newConnPool creates a new connPool by the specified conn factory function and capacity.
func newConnPool(cap int, newConn func(ctx context.Context) (*grpc.ClientConn, error)) *connPool {
	return &connPool{
		cap:     cap,
		conns:   make([]*grpc.ClientConn, 0, cap),
		newConn: newConn,

		mu: sync.Mutex{},
	}
}

// NewLocalBackend creates new connections to tikv.
func NewLocalBackend(
	ctx context.Context,
	tls *common.TLS,
	pdAddr string,
	regionSplitSize int64,
	localFile string,
	rangeConcurrency int,
	sendKVPairs int,
	enableCheckpoint bool,
) (Backend, error) {
	pdCli, err := pd.NewClient([]string{pdAddr}, tls.ToPDSecurityOption())
	if err != nil {
		return MakeBackend(nil), errors.Annotate(err, "construct pd client failed")
	}
	splitCli := split.NewSplitClient(pdCli, tls.TLSConfig())

	shouldCreate := true
	if enableCheckpoint {
		if info, err := os.Stat(localFile); err != nil {
			if !os.IsNotExist(err) {
				return MakeBackend(nil), err
			}
		} else if info.IsDir() {
			shouldCreate = false
		}
	}

	if shouldCreate {
		err = os.Mkdir(localFile, 0700)
		if err != nil {
			return MakeBackend(nil), err
		}
	}

	local := &local{
		engines:  sync.Map{},
		splitCli: splitCli,
		tls:      tls,
		pdAddr:   pdAddr,

		localStoreDir:   localFile,
		regionSplitSize: regionSplitSize,

		rangeConcurrency:  worker.NewPool(ctx, rangeConcurrency, "range"),
		ingestConcurrency: worker.NewPool(ctx, rangeConcurrency*2, "ingest"),
		tcpConcurrency:    rangeConcurrency,
		batchWriteKVPairs: sendKVPairs,
		checkpointEnabled: enableCheckpoint,
	}
	local.conns.conns = make(map[uint64]*connPool)
	return MakeBackend(local), nil
}

func (local *local) makeConn(ctx context.Context, storeID uint64) (*grpc.ClientConn, error) {
	store, err := local.splitCli.GetStore(ctx, storeID)
	if err != nil {
		return nil, errors.Trace(err)
	}
	opt := grpc.WithInsecure()
	if local.tls.TLSConfig() != nil {
		opt = grpc.WithTransportCredentials(credentials.NewTLS(local.tls.TLSConfig()))
	}
	ctx, cancel := context.WithTimeout(ctx, dialTimeout)

	bfConf := backoff.DefaultConfig
	bfConf.MaxDelay = gRPCBackOffMaxDelay
	// we should use peer address for tiflash. for tikv, peer address is empty
	addr := store.GetPeerAddress()
	if addr == "" {
		addr = store.GetAddress()
	}
	conn, err := grpc.DialContext(
		ctx,
		addr,
		opt,
		grpc.WithConnectParams(grpc.ConnectParams{Backoff: bfConf}),
		grpc.WithKeepaliveParams(keepalive.ClientParameters{
			Time:                gRPCKeepAliveTime,
			Timeout:             gRPCKeepAliveTimeout,
			PermitWithoutStream: true,
		}),
	)
	cancel()
	if err != nil {
		return nil, errors.Trace(err)
	}
	return conn, nil
}

func (local *local) getGrpcConnLocked(ctx context.Context, storeID uint64) (*grpc.ClientConn, error) {
	if _, ok := local.conns.conns[storeID]; !ok {
		local.conns.conns[storeID] = newConnPool(local.tcpConcurrency, func(ctx context.Context) (*grpc.ClientConn, error) {
			return local.makeConn(ctx, storeID)
		})
	}
	return local.conns.conns[storeID].get(ctx)
}

// Close the importer connection.
func (local *local) Close() {
	local.engines.Range(func(k, v interface{}) bool {
		v.(*LocalFile).Close()
		return true
	})

	local.conns.Close()

	// if checkpoint is disable or we finish load all data successfully, then files in this
	// dir will be useless, so we clean up this dir and all files in it.
	if !local.checkpointEnabled || common.IsEmptyDir(local.localStoreDir) {
		err := os.RemoveAll(local.localStoreDir)
		if err != nil {
			log.L().Warn("remove local db file failed", zap.Error(err))
		}
	}
}

// Flush ensure the written data is saved successfully, to make sure no data lose after restart
func (local *local) Flush(engineId uuid.UUID) error {
	if engine, ok := local.engines.Load(engineId); ok {
		engineFile := engine.(*LocalFile)
		if err := engineFile.db.Flush(); err != nil {
			return err
		}
		return local.saveEngineMeta(engineFile)
	}
	return errors.Errorf("engine '%s' not found", engineId)
}

func (local *local) RetryImportDelay() time.Duration {
	return defaultRetryBackoffTime
}

func (local *local) MaxChunkSize() int {
	// a batch size write to leveldb
	return int(local.regionSplitSize)
}

func (local *local) ShouldPostProcess() bool {
	return true
}

func (local *local) openEngineDB(engineUUID uuid.UUID, readOnly bool) (*pebble.DB, error) {
	opt := &pebble.Options{
		MemTableSize:             LocalMemoryTableSize,
		MaxConcurrentCompactions: 16,
		MinCompactionRate:        1 << 30,
		L0CompactionThreshold:    math.MaxInt32, // set to max try to disable compaction
		L0StopWritesThreshold:    math.MaxInt32, // set to max try to disable compaction
		MaxOpenFiles:             10000,
		DisableWAL:               true,
		ReadOnly:                 readOnly,
	}
	dbPath := filepath.Join(local.localStoreDir, engineUUID.String())
	return pebble.Open(dbPath, opt)
}

func (local *local) saveEngineMeta(engine *LocalFile) error {
	jsonBytes, err := json.Marshal(&engine.localFileMeta)
	if err != nil {
		return errors.Trace(err)
	}
	metaPath := filepath.Join(local.localStoreDir, engine.Uuid.String()+engineMetaFileSuffix)
	return errors.Trace(ioutil.WriteFile(metaPath, jsonBytes, 0644))
}

func (local *local) LoadEngineMeta(engineUUID uuid.UUID) (localFileMeta, error) {
	var meta localFileMeta

	mataPath := filepath.Join(local.localStoreDir, engineUUID.String()+engineMetaFileSuffix)
	f, err := os.Open(mataPath)
	if err != nil {
		return meta, err
	}
	err = json.NewDecoder(f).Decode(&meta)
	return meta, err
}

func (local *local) OpenEngine(ctx context.Context, engineUUID uuid.UUID) error {
	meta, err := local.LoadEngineMeta(engineUUID)
	if err != nil {
		meta = localFileMeta{}
	}
	db, err := local.openEngineDB(engineUUID, false)
	if err != nil {
		return err
	}
	local.engines.Store(engineUUID, &LocalFile{localFileMeta: meta, db: db, Uuid: engineUUID})
	return nil
}

// Close backend engine by uuid
// NOTE: we will return nil if engine is not exist. This will happen if engine import&cleanup successfully
// but exit before update checkpoint. Thus after restart, we will try to import this engine again.
func (local *local) CloseEngine(ctx context.Context, engineUUID uuid.UUID) error {
	// flush mem table to storage, to free memory,
	// ask others' advise, looks like unnecessary, but with this we can control memory precisely.
	engine, ok := local.engines.Load(engineUUID)
	if !ok {
		// recovery mode, we should reopen this engine file
		meta, err := local.LoadEngineMeta(engineUUID)
		if err != nil {
			// if engine meta not exist, just skip
			if os.IsNotExist(err) {
				return nil
			}
			return err
		}
		db, err := local.openEngineDB(engineUUID, true)
		if err != nil {
			return err
		}
		engineFile := &LocalFile{
			localFileMeta: meta,
			Uuid:          engineUUID,
			db:            db,
		}
		local.engines.Store(engineUUID, engineFile)
		return nil
	}
	engineFile := engine.(*LocalFile)
	err := engineFile.db.Flush()
	if err != nil {
		return err
	}
	return local.saveEngineMeta(engineFile)
}

func (local *local) getImportClient(ctx context.Context, peer *metapb.Peer) (sst.ImportSSTClient, error) {
	local.conns.mu.Lock()
	defer local.conns.mu.Unlock()

<<<<<<< HEAD
	conn, ok := local.grpcClis.clis[peer.GetStoreId()]
	if !ok {
		conn, err = local.getGrpcConnLocked(ctx, peer.GetStoreId())
		if err != nil {
			log.L().Warn("could not get grpc connect ", zap.Uint64("storeId", peer.GetStoreId()), zap.Error(err))
			return nil, err
		}
=======
	conn, err := local.getGrpcConnLocked(ctx, peer.GetStoreId())
	if err != nil {
		return nil, err
>>>>>>> da84e5d3
	}
	return sst.NewImportSSTClient(conn), nil
}

// WriteToTiKV writer engine key-value pairs to tikv and return the sst meta generated by tikv.
// we don't need to do cleanup for the pairs written to tikv if encounters an error,
// tikv will takes the responsibility to do so.
func (local *local) WriteToTiKV(
	ctx context.Context,
	engineFile *LocalFile,
	region *split.RegionInfo,
	start, end []byte,
) ([]*sst.SSTMeta, *Range, error) {
	begin := time.Now()
	var startKey, endKey []byte
	if len(region.Region.StartKey) > 0 {
		_, startKey, _ = codec.DecodeBytes(region.Region.StartKey, []byte{})
	}
	if bytes.Compare(startKey, start) < 0 {
		startKey = start
	}
	if len(region.Region.EndKey) > 0 {
		_, endKey, _ = codec.DecodeBytes(region.Region.EndKey, []byte{})
	}
	if beforeEnd(end, endKey) {
		endKey = end
	}
	opt := &pebble.IterOptions{LowerBound: startKey, UpperBound: endKey}
	iter := engineFile.db.NewIter(opt)
	defer iter.Close()

	if !iter.First() {
		log.L().Warn("keys within region is empty, skip ingest")
		return nil, nil, nil
	}

	firstKey := codec.EncodeBytes([]byte{}, iter.Key())
	iter.Last()
	lastKey := codec.EncodeBytes([]byte{}, iter.Key())

	meta := &sst.SSTMeta{
		Uuid:        uuid.NewV4().Bytes(),
		RegionId:    region.Region.GetId(),
		RegionEpoch: region.Region.GetRegionEpoch(),
		Range: &sst.Range{
			Start: firstKey,
			End:   lastKey,
		},
	}

	leaderID := region.Leader.GetId()
	clients := make([]sst.ImportSST_WriteClient, 0, len(region.Region.GetPeers()))
	requests := make([]*sst.WriteRequest, 0, len(region.Region.GetPeers()))
	for _, peer := range region.Region.GetPeers() {
		cli, err := local.getImportClient(ctx, peer)
		if err != nil {
			return nil, nil, err
		}

		wstream, err := cli.Write(ctx)
		if err != nil {
			return nil, nil, errors.Trace(err)
		}

		// Bind uuid for this write request
		req := &sst.WriteRequest{
			Chunk: &sst.WriteRequest_Meta{
				Meta: meta,
			},
		}
		if err = wstream.Send(req); err != nil {
			return nil, nil, errors.Trace(err)
		}
		req.Chunk = &sst.WriteRequest_Batch{
			Batch: &sst.WriteBatch{
				CommitTs: engineFile.Ts,
			},
		}
		clients = append(clients, wstream)
		requests = append(requests, req)
	}

	bytesBuf := newBytesBuffer()
	defer bytesBuf.destroy()
	pairs := make([]*sst.Pair, 0, local.batchWriteKVPairs)
	count := 0
	size := int64(0)
	totalCount := 0
	firstLoop := true
	regionMaxSize := local.regionSplitSize * 4 / 3

	for iter.First(); iter.Valid(); iter.Next() {
		size += int64(len(iter.Key()) + len(iter.Value()))
		// here we reuse the `*sst.Pair`s to optimize object allocation
		if firstLoop {
			pair := &sst.Pair{
				Key:   bytesBuf.addBytes(iter.Key()),
				Value: bytesBuf.addBytes(iter.Value()),
			}
			pairs = append(pairs, pair)
		} else {
			pairs[count].Key = bytesBuf.addBytes(iter.Key())
			pairs[count].Value = bytesBuf.addBytes(iter.Value())
		}
		count++
		totalCount++

		if count >= local.batchWriteKVPairs || size >= regionMaxSize || totalCount >= regionMaxKeyCount {
			for i := range clients {
				requests[i].Chunk.(*sst.WriteRequest_Batch).Batch.Pairs = pairs[:count]
				if err := clients[i].Send(requests[i]); err != nil {
					return nil, nil, err
				}
			}
			count = 0
			bytesBuf.reset()
			firstLoop = false
		}
		if size >= regionMaxSize || totalCount >= regionMaxKeyCount {
			break
		}
	}

	if count > 0 {
		for i := range clients {
			requests[i].Chunk.(*sst.WriteRequest_Batch).Batch.Pairs = pairs[:count]
			if err := clients[i].Send(requests[i]); err != nil {
				return nil, nil, err
			}
		}
	}

	if iter.Error() != nil {
		return nil, nil, errors.Trace(iter.Error())
	}

	var leaderPeerMetas []*sst.SSTMeta
	for i, wStream := range clients {
		if resp, closeErr := wStream.CloseAndRecv(); closeErr != nil {
			return nil, nil, closeErr
		} else {
			if leaderID == region.Region.Peers[i].GetId() {
				leaderPeerMetas = resp.Metas
				log.L().Debug("get metas after write kv stream to tikv", zap.Reflect("metas", leaderPeerMetas))
			}
		}
	}

	// if there is not leader currently, we should directly return an error
	if leaderPeerMetas == nil {
		log.L().Warn("write to tikv no leader", zap.Reflect("region", region),
			zap.Uint64("leader_id", leaderID), zap.Reflect("meta", meta),
			zap.Int("kv_pairs", totalCount), zap.Int64("total_bytes", size))
		return nil, nil, errors.Errorf("write to tikv with no leader returned, region '%d', leader: %d",
			region.Region.Id, leaderID)
	}

	log.L().Debug("write to kv", zap.Reflect("region", region), zap.Uint64("leader", leaderID),
		zap.Reflect("meta", meta), zap.Reflect("return metas", leaderPeerMetas),
		zap.Int("kv_pairs", totalCount), zap.Int64("total_bytes", size),
		zap.Int64("buf_size", bytesBuf.totalSize()),
		zap.Stringer("takeTime", time.Since(begin)))

	var remainRange *Range
	if iter.Valid() && iter.Next() {
		firstKey := append([]byte{}, iter.Key()...)
		remainRange = &Range{start: firstKey, end: endKey}
		log.L().Info("write to tikv partial finish", zap.Int("count", totalCount),
			zap.Int64("size", size), zap.Binary("startKey", startKey), zap.Binary("endKey", endKey),
			zap.Binary("remainStart", remainRange.start), zap.Binary("remainEnd", remainRange.end),
			zap.Reflect("region", region))
	}

	return leaderPeerMetas, remainRange, nil
}

func (local *local) Ingest(ctx context.Context, meta *sst.SSTMeta, region *split.RegionInfo) (*sst.IngestResponse, error) {
	leader := region.Leader
	if leader == nil {
		leader = region.Region.GetPeers()[0]
	}

	cli, err := local.getImportClient(ctx, leader)
	if err != nil {
		return nil, err
	}
	reqCtx := &kvrpcpb.Context{
		RegionId:    region.Region.GetId(),
		RegionEpoch: region.Region.GetRegionEpoch(),
		Peer:        leader,
	}

	req := &sst.IngestRequest{
		Context: reqCtx,
		Sst:     meta,
	}
	resp, err := cli.Ingest(ctx, req)
	if err != nil {
		return nil, err
	}
	return resp, nil
}

func (local *local) readAndSplitIntoRange(engineFile *LocalFile, engineUUID uuid.UUID) ([]Range, error) {
	if engineFile.Length == 0 {
		return nil, nil
	}

	iter := engineFile.db.NewIter(nil)
	defer iter.Close()

	var firstKey, lastKey []byte
	if iter.First() {
		firstKey = append([]byte{}, iter.Key()...)
	} else {
		return nil, errors.New("could not find first pair, this shouldn't happen")
	}
	if iter.Last() {
		lastKey = append([]byte{}, iter.Key()...)
	} else {
		return nil, errors.New("could not find last pair, this shouldn't happen")
	}
	endKey := nextKey(lastKey)

	// <= 96MB no need to split into range
	if engineFile.TotalSize <= local.regionSplitSize {
		ranges := []Range{{start: firstKey, end: endKey, length: int(engineFile.Length)}}
		return ranges, nil
	}

	log.L().Info("doReadAndSplitIntoRange", zap.Binary("firstKey", firstKey), zap.Binary("lastKey", lastKey))

	// split data into n * 4/3 ranges, then seek n times to get n + 1 ranges
	// because we don't split very accurate, so wo try to split 1/4 more regions to avoid region to be too big
	// estimiate regions size by the bigger of region size in bytes and kv count
	splitTargetSize := (local.regionSplitSize*3 + 3) / 4
	n := (engineFile.TotalSize + splitTargetSize - 1) / splitTargetSize
	numByKeyCount := engineFile.Length / (regionMaxKeyCount * 3 / 4)
	if n < numByKeyCount {
		n = numByKeyCount
	}

	ranges := make([]Range, 0, n+1)
	appendRanges := func(ranges []Range, start []byte, ends [][]byte) []Range {
		for _, e := range ends {
			ranges = append(ranges, Range{start: start, end: e})
			start = e
		}
		return ranges
	}
	if tablecodec.IsIndexKey(firstKey) {
		type tblIndexRange struct {
			tblID    int64
			indexID  int64
			startKey []byte
			endKey   []byte
		}

		// for partitioned table, there will be multiple physical tables and each physical table contains multiple indices
		indexRanges := make([]*tblIndexRange, 0)
		iter.First()
		for iter.Valid() {
			startKey := append([]byte{}, iter.Key()...)

			tableID, indexID, _, err := tablecodec.DecodeKeyHead(startKey)
			if err != nil {
				return nil, err
			}

			k := tablecodec.EncodeTableIndexPrefix(tableID, indexID+1)
			iter.SeekLT(k)

			endKey := append([]byte{}, iter.Key()...)
			indexRanges = append(indexRanges, &tblIndexRange{tableID, indexID, startKey, endKey})
			log.L().Debug("index key range", zap.Int64("tableID", tableID), zap.Int64("index", indexID),
				zap.Binary("startKey", startKey), zap.Binary("endKey", endKey))

			iter.Next()
		}

		indexRangeCount := (int(n) + len(indexRanges)) / len(indexRanges)

		log.L().Info("split table index kv to range",
			zap.Int("total index count", len(indexRanges)), zap.Int64("ranges", n),
			zap.Int("index range count", indexRangeCount))

		for _, indexRange := range indexRanges {
			values := engineFile.splitValuesToRange(indexRange.startKey, nextKey(indexRange.endKey), int64(indexRangeCount), len(indexRanges))
			ranges = appendRanges(ranges, indexRange.startKey, values)
		}
	} else {
		// data engine, we split keys by sample keys instead of by handle
		// because handles are also not distributed evenly
		values := engineFile.splitValuesToRange(firstKey, endKey, n, 1)
		ranges = appendRanges(ranges, firstKey, values)
	}
	return ranges, nil
}

type bytesRecycleChan struct {
	ch chan []byte
}

// recycleChan is used for reusing allocated []byte so we can use memory more efficiently
//
// NOTE: we don't used a `sync.Pool` because when will sync.Pool release is depending on the
// garbage collector which always release the memory so late. Use a fixed size chan to reuse
// can decrease the memory usage to 1/3 compare with sync.Pool.
var recycleChan *bytesRecycleChan

func init() {
	recycleChan = &bytesRecycleChan{
		ch: make(chan []byte, 1024),
	}
}

func (c *bytesRecycleChan) Acquire() []byte {
	select {
	case b := <-c.ch:
		return b
	default:
		return manual.New(1 << 20) // 1M
	}
}

func (c *bytesRecycleChan) Release(w []byte) {
	select {
	case c.ch <- w:
		return
	default:
		manual.Free(w)
	}
}

type bytesBuffer struct {
	bufs      [][]byte
	curBuf    []byte
	curIdx    int
	curBufIdx int
	curBufLen int
}

func newBytesBuffer() *bytesBuffer {
	return &bytesBuffer{bufs: make([][]byte, 0, 128), curBufIdx: -1}
}

func (b *bytesBuffer) addBuf() {
	if b.curBufIdx < len(b.bufs)-1 {
		b.curBufIdx += 1
		b.curBuf = b.bufs[b.curBufIdx]
	} else {
		buf := recycleChan.Acquire()
		b.bufs = append(b.bufs, buf)
		b.curBuf = buf
		b.curBufIdx = len(b.bufs) - 1
	}

	b.curBufLen = len(b.curBuf)
	b.curIdx = 0
}

func (b *bytesBuffer) reset() {
	if len(b.bufs) > 0 {
		b.curBuf = b.bufs[0]
		b.curBufLen = len(b.bufs[0])
		b.curBufIdx = 0
		b.curIdx = 0
	}
}

func (b *bytesBuffer) destroy() {
	for _, buf := range b.bufs {
		recycleChan.Release(buf)
	}
	b.bufs = b.bufs[:0]
}

func (b *bytesBuffer) totalSize() int64 {
	return int64(len(b.bufs)) * int64(1<<20)
}

func (b *bytesBuffer) addBytes(bytes []byte) []byte {
	if len(bytes) > bigValueSize {
		return append([]byte{}, bytes...)
	}

	if b.curIdx+len(bytes) > b.curBufLen {
		b.addBuf()
	}
	idx := b.curIdx
	copy(b.curBuf[idx:], bytes)
	b.curIdx += len(bytes)
	return b.curBuf[idx:b.curIdx]
}

func (local *local) writeAndIngestByRange(
	ctxt context.Context,
	engineFile *LocalFile,
	start, end []byte,
	remainRanges *syncdRanges,
) error {
	ito := &pebble.IterOptions{
		LowerBound: start,
		UpperBound: end,
	}

	iter := engineFile.db.NewIter(ito)
	defer iter.Close()
	// Needs seek to first because NewIter returns an iterator that is unpositioned
	hasKey := iter.First()
	if !hasKey {
		log.L().Info("There is no pairs in iterator",
			zap.Binary("start", start),
			zap.Binary("end", end),
			zap.Binary("next end", nextKey(end)))
		return nil
	}
	pairStart := append([]byte{}, iter.Key()...)
	iter.Last()
	pairEnd := append([]byte{}, iter.Key()...)

	var regions []*split.RegionInfo
	var err error
	ctx, cancel := context.WithCancel(ctxt)
	defer cancel()

WriteAndIngest:
	for retry := 0; retry < maxRetryTimes; retry++ {
		if retry != 0 {
			select {
			case <-time.After(time.Second):
			case <-ctx.Done():
				return ctx.Err()
			}
		}
		startKey := codec.EncodeBytes([]byte{}, pairStart)
		endKey := codec.EncodeBytes([]byte{}, nextKey(pairEnd))
		regions, err = paginateScanRegion(ctx, local.splitCli, startKey, endKey, 128)
		if err != nil || len(regions) == 0 {
			log.L().Warn("scan region failed", zap.Error(err), zap.Int("region_len", len(regions)))
			continue WriteAndIngest
		}

		shouldWait := false
		errChan := make(chan error, len(regions))
		for _, region := range regions {
			log.L().Debug("get region", zap.Int("retry", retry), zap.Binary("startKey", startKey),
				zap.Binary("endKey", endKey), zap.Uint64("id", region.Region.GetId()),
				zap.Stringer("epoch", region.Region.GetRegionEpoch()), zap.Binary("start", region.Region.GetStartKey()),
				zap.Binary("end", region.Region.GetEndKey()), zap.Reflect("peers", region.Region.GetPeers()))

			// generate new uuid for concurrent write to tikv

			if len(regions) == 1 {
				w := local.ingestConcurrency.Apply()
				rg, err1 := local.WriteAndIngestPairs(ctx, engineFile, region, start, end)
				local.ingestConcurrency.Recycle(w)
				if err1 != nil {
					err = err1
					continue WriteAndIngest
				}
				if rg != nil {
					remainRanges.add(*rg)
				}
			} else {
				shouldWait = true
				go func(r *split.RegionInfo) {
					w := local.ingestConcurrency.Apply()
					rg, err := local.WriteAndIngestPairs(ctx, engineFile, r, start, end)
					local.ingestConcurrency.Recycle(w)
					errChan <- err
					if err == nil && rg != nil {
						remainRanges.add(*rg)
					}
				}(region)
			}
		}
		if shouldWait {
			shouldRetry := false
			for i := 0; i < len(regions); i++ {
				err1 := <-errChan
				if err1 != nil {
					err = err1
					log.L().Warn("should retry this range", zap.Int("retry", retry), zap.Error(err))
					shouldRetry = true
				}
			}
			if !shouldRetry {
				return nil
			} else {
				continue WriteAndIngest
			}
		}
		return nil
	}
	if err == nil {
		err = errors.New("all retry failed")
	}
	return err
}

func (local *local) WriteAndIngestPairs(
	ctx context.Context,
	engineFile *LocalFile,
	region *split.RegionInfo,
	start, end []byte,
) (*Range, error) {
	metas, remainRange, err := local.WriteToTiKV(ctx, engineFile, region, start, end)
	if err != nil {
		log.L().Warn("write to tikv failed", zap.Error(err))
		return remainRange, err
	}

	for _, meta := range metas {
		var err error
		errCnt := 0
		for errCnt < maxRetryTimes {
			log.L().Debug("ingest meta", zap.Reflect("meta", meta))
			var resp *sst.IngestResponse
			resp, err = local.Ingest(ctx, meta, region)
			if err != nil {
				log.L().Warn("ingest failed", zap.Error(err), zap.Reflect("meta", meta),
					zap.Reflect("region", region))
				errCnt++
				continue
			}
			failpoint.Inject("FailIngestMeta", func(val failpoint.Value) {
				switch val.(string) {
				case "notleader":
					resp.Error.NotLeader = &errorpb.NotLeader{
						RegionId: region.Region.Id, Leader: region.Leader}
				case "epochnotmatch":
					resp.Error.EpochNotMatch = &errorpb.EpochNotMatch{
						CurrentRegions: []*metapb.Region{region.Region}}
				}
			})
			var needRetry bool
			var newRegion *split.RegionInfo
			needRetry, newRegion, err = local.isIngestRetryable(ctx, resp, region, meta)
			if err == nil {
				// ingest next meta
				break
			}
			if !needRetry {
				log.L().Warn("ingest failed noretry", zap.Error(err), zap.Reflect("meta", meta),
					zap.Reflect("region", region))
				// met non-retryable error retry whole Write procedure
				return remainRange, err
			}
			// retry with not leader and epoch not match error
			if newRegion != nil {
				region = newRegion
			} else {
				log.L().Warn("retry ingest due to",
					zap.Reflect("meta", meta), zap.Reflect("region", region),
					zap.Reflect("new region", newRegion), zap.Error(err))
				return remainRange, err
			}
		}
		if err != nil {
			log.L().Warn("all retry ingest failed", zap.Reflect("ingest meta", meta), zap.Error(err))
			return remainRange, errors.Trace(err)
		}
	}
	return remainRange, nil
}

func (local *local) WriteAndIngestByRanges(ctx context.Context, engineFile *LocalFile, ranges []Range, remainRanges *syncdRanges) error {
	if engineFile.Length == 0 {
		// engine is empty, this is likes because it's a index engine but the table contains no index
		log.L().Warn("engine contains no data", zap.Stringer("uuid", engineFile.Uuid))
		return nil
	}
	log.L().Debug("the ranges Length write to tikv", zap.Int("Length", len(ranges)))

	errCh := make(chan error, len(ranges))

	ctx, cancel := context.WithCancel(ctx)
	defer cancel()
	for _, r := range ranges {
		startKey := r.start
		endKey := r.end
		w := local.rangeConcurrency.Apply()
		go func(w *worker.Worker) {
			defer local.rangeConcurrency.Recycle(w)
			var err error
			for i := 0; i < maxRetryTimes; i++ {
				if err = local.writeAndIngestByRange(ctx, engineFile, startKey, endKey, remainRanges); err != nil {
					log.L().Warn("write and ingest by range failed",
						zap.Int("retry time", i+1), zap.Error(err))
				} else {
					break
				}
			}
			errCh <- err
		}(w)
	}

	for i := 0; i < len(ranges); i++ {
		e := <-errCh
		if e != nil {
			return e
		}
	}
	return nil
}

type syncdRanges struct {
	sync.Mutex
	ranges []Range
}

func (r *syncdRanges) add(g Range) {
	r.Lock()
	r.ranges = append(r.ranges, g)
	r.Unlock()
}

func (r *syncdRanges) take() []Range {
	r.Lock()
	rg := r.ranges
	r.ranges = []Range{}
	r.Unlock()
	if len(rg) > 0 {
		sort.Slice(rg, func(i, j int) bool {
			return bytes.Compare(rg[i].start, rg[j].start) < 0
		})
	}
	return rg
}

func (local *local) ImportEngine(ctx context.Context, engineUUID uuid.UUID) error {
	engineFile, ok := local.engines.Load(engineUUID)
	if !ok {
		// skip if engine not exist. See the comment of `CloseEngine` for more detail.
		return nil
	}
	// split sorted file into range by 96MB size per file
	ranges, err := local.readAndSplitIntoRange(engineFile.(*LocalFile), engineUUID)
	if err != nil {
		return err
	}
	remains := &syncdRanges{}

	for {
		// split region by given ranges
		for i := 0; i < maxRetryTimes; i++ {
			err = local.SplitAndScatterRegionByRanges(ctx, ranges)
			if err == nil {
				break
			}
		}
		if err != nil {
			log.L().Error("split & scatter ranges failed", zap.Error(err))
			return err
		}

		// start to write to kv and ingest
		err = local.WriteAndIngestByRanges(ctx, engineFile.(*LocalFile), ranges, remains)
		if err != nil {
			log.L().Error("write and ingest ranges failed", zap.Error(err))
			return err
		}

		unfinishedRanges := remains.take()
		if len(unfinishedRanges) == 0 {
			break
		}
		log.L().Debug("ingest ranges unfinished", zap.Int("remain ranges", len(unfinishedRanges)))
		ranges = unfinishedRanges
	}

	log.L().Info("import engine success", zap.Stringer("uuid", engineUUID))
	return nil
}

func (local *local) CleanupEngine(ctx context.Context, engineUUID uuid.UUID) error {
	// release this engine after import success
	engineFile, ok := local.engines.Load(engineUUID)
	if ok {
		localEngine := engineFile.(*LocalFile)
		err := localEngine.Close()
		if err != nil {
			return err
		}
		err = localEngine.Cleanup(local.localStoreDir)
		if err != nil {
			return err
		}
		local.engines.Delete(engineUUID)
	} else {
		log.L().Warn("could not find engine in cleanupEngine", zap.Stringer("uuid", engineUUID))
	}
	return nil
}

func (local *local) CheckRequirements() error {
	if err := checkTiDBVersion(local.tls, localMinTiDBVersion); err != nil {
		return err
	}
	if err := checkPDVersion(local.tls, local.pdAddr, localMinPDVersion); err != nil {
		return err
	}
	if err := checkTiKVVersion(local.tls, local.pdAddr, localMinTiKVVersion); err != nil {
		return err
	}
	return nil
}

func (local *local) FetchRemoteTableModels(schemaName string) ([]*model.TableInfo, error) {
	return fetchRemoteTableModelsFromTLS(local.tls, schemaName)
}

func (local *local) WriteRows(
	ctx context.Context,
	engineUUID uuid.UUID,
	tableName string,
	columnNames []string,
	ts uint64,
	rows Rows,
) (finalErr error) {
	kvs := rows.(kvPairs)
	if len(kvs) == 0 {
		return nil
	}

	e, ok := local.engines.Load(engineUUID)
	if !ok {
		return errors.Errorf("could not find engine for %s", engineUUID.String())
	}
	engineFile := e.(*LocalFile)

	// write to pebble to make them sorted
	wb := engineFile.db.NewBatch()
	defer wb.Close()
	wo := &pebble.WriteOptions{Sync: false}

	size := int64(0)
	for _, pair := range kvs {
		wb.Set(pair.Key, pair.Val, wo)
		size += int64(len(pair.Key) + len(pair.Val))
	}
	if err := wb.Commit(wo); err != nil {
		return err
	}
	atomic.AddInt64(&engineFile.Length, int64(len(kvs)))
	atomic.AddInt64(&engineFile.TotalSize, size)
	engineFile.Ts = ts
	return
}

func (local *local) MakeEmptyRows() Rows {
	return kvPairs(nil)
}

func (local *local) NewEncoder(tbl table.Table, options *SessionOptions) Encoder {
	return NewTableKVEncoder(tbl, options)
}

func (local *local) isIngestRetryable(
	ctx context.Context,
	resp *sst.IngestResponse,
	region *split.RegionInfo,
	meta *sst.SSTMeta,
) (bool, *split.RegionInfo, error) {
	if resp.GetError() == nil {
		return false, nil, nil
	}

	getRegion := func() (*split.RegionInfo, error) {
		for i := 0; ; i++ {
			newRegion, err := local.splitCli.GetRegion(ctx, region.Region.GetStartKey())
			if err != nil {
				return nil, errors.Trace(err)
			}
			if newRegion != nil {
				return newRegion, nil
			}
			log.L().Warn("get region by key return nil, will retry", zap.Reflect("region", region),
				zap.Int("retry", i))
			time.Sleep(time.Second)
		}
	}

	var newRegion *split.RegionInfo
	var err error
	switch errPb := resp.GetError(); {
	case errPb.NotLeader != nil:
		if newLeader := errPb.GetNotLeader().GetLeader(); newLeader != nil {
			newRegion = &split.RegionInfo{
				Leader: newLeader,
				Region: region.Region,
			}
		} else {
			newRegion, err = getRegion()
			if err != nil {
				return false, nil, errors.Trace(err)
			}
		}
		return true, newRegion, errors.Errorf("not leader: %s", errPb.GetMessage())
	case strings.Contains(errPb.Message, "Raft raft: proposal dropped"):
		// TODO: we should change 'Raft raft: proposal dropped' to a error type like 'NotLeader'
		newRegion, err = getRegion()
		if err != nil {
			return false, nil, errors.Trace(err)
		}
		return true, newRegion, errors.New(errPb.GetMessage())
	}
	return false, nil, errors.Errorf("non-retryable error: %s", resp.GetError().GetMessage())
}

// return the smallest []byte that is bigger than current bytes.
// special case when key is empty, empty bytes means infinity in our context, so directly return itself.
func nextKey(key []byte) []byte {
	if len(key) == 0 {
		return []byte{}
	}
	res := make([]byte, 0, len(key)+1)
	res = append(res, key...)
	res = append(res, 0)
	return res
}

// splitValuesToRange try to cut [start, end) to count range approximately
// just like [start, v1), [v1, v2)... [vCount-1, end)
// return value []{v1, v2... vCount-1, End}
func (l *LocalFile) splitValuesToRange(start []byte, end []byte, count int64, sampleFactor int) [][]byte {
	opt := &pebble.IterOptions{LowerBound: start, UpperBound: end}
	iter := l.db.NewIter(opt)
	defer iter.Close()

	iter.First()
	start = append([]byte{}, iter.Key()...)
	iter.Last()
	end = nextKey(iter.Key())

	startBytes := make([]byte, 8)
	endBytes := make([]byte, 8)

	minLen := len(start)
	if minLen > len(end) {
		minLen = len(end)
	}

	offset := 0
	for i := 0; i < minLen; i++ {
		if start[i] != end[i] {
			offset = i
			break
		}
	}

	copy(startBytes, start[offset:])
	copy(endBytes, end[offset:])

	sValue := binary.BigEndian.Uint64(startBytes)
	eValue := binary.BigEndian.Uint64(endBytes)

	naiveFn := func() [][]byte {
		step := (eValue - sValue) / uint64(count)
		if step == uint64(0) {
			step = uint64(1)
		}

		res := make([][]byte, 0, count)
		var curBytes []byte
		iter.First()
		for cur := sValue + step; cur <= eValue-step; cur += step {
			curBytes = make([]byte, offset+8)
			copy(curBytes, start[:offset])
			binary.BigEndian.PutUint64(curBytes[offset:], cur)
			// if range is empty, skip range
			if bytes.Compare(curBytes, iter.Key()) < 0 {
				continue
			}
			// move to next range
			iter.SeekGE(curBytes)
			res = append(res, curBytes)
		}
		res = append(res, end)

		log.L().Info("split value naively", zap.Int64("count", count),
			zap.Int("ranges", len(res)))

		return res
	}

	sampleCount := uint64(l.Length) / 100 / uint64(sampleFactor)

	if sampleCount == 0 || eValue-sValue < sampleCount*20 {
		return naiveFn()
	}

	step := (eValue - sValue) / sampleCount

	sampleValues := make([]uint64, 0, sampleCount/10)

	lastValue := uint64(0)
	valueBuf := make([]byte, 8)
	seekKey := make([]byte, offset+8)
	copy(seekKey, start[:offset])
	for i := sValue; i < eValue; i += step {
		if i <= lastValue {
			continue
		}
		binary.BigEndian.PutUint64(seekKey[offset:], i)
		iter.SeekGE(seekKey)
		copy(valueBuf, iter.Key()[offset:])
		value := binary.BigEndian.Uint64(valueBuf)
		sampleValues = append(sampleValues, value)
		lastValue = value
	}

	// if too few sample values, fall back to naive func
	if len(sampleValues) < int(count)*20 {
		log.L().Info("too few samples, fallback to naive split", zap.Int64("count", count),
			zap.Int("samples", len(sampleValues)), zap.Binary("start", start),
			zap.Binary("end", end), zap.Int64("engine_kv", l.Length))
		return naiveFn()
	}

	s := float64(len(sampleValues)) / float64(count)

	res := make([][]byte, 0, count)
	for i := s - 1; int(i) < len(sampleValues); i += s {
		curBytes := make([]byte, offset+8)
		copy(curBytes, start[:offset])
		binary.BigEndian.PutUint64(curBytes[offset:], sampleValues[int(i)])
		res = append(res, curBytes)
	}
	// adjust last value
	if bytes.Compare(res[len(res)-1], end) < 0 {
		if len(res) < int(count) {
			res = append(res, end)
		} else {
			res[len(res)-1] = end
		}
	}
	log.L().Info("split value with sample", zap.Int64("count", count),
		zap.Int("ranges", len(res)), zap.Int("samples", len(sampleValues)),
		zap.Int64("engine_kv", l.Length))
	return res
}<|MERGE_RESOLUTION|>--- conflicted
+++ resolved
@@ -437,19 +437,9 @@
 	local.conns.mu.Lock()
 	defer local.conns.mu.Unlock()
 
-<<<<<<< HEAD
-	conn, ok := local.grpcClis.clis[peer.GetStoreId()]
-	if !ok {
-		conn, err = local.getGrpcConnLocked(ctx, peer.GetStoreId())
-		if err != nil {
-			log.L().Warn("could not get grpc connect ", zap.Uint64("storeId", peer.GetStoreId()), zap.Error(err))
-			return nil, err
-		}
-=======
 	conn, err := local.getGrpcConnLocked(ctx, peer.GetStoreId())
 	if err != nil {
 		return nil, err
->>>>>>> da84e5d3
 	}
 	return sst.NewImportSSTClient(conn), nil
 }
