// Copyright 2020 PingCAP, Inc.
//
// Licensed under the Apache License, Version 2.0 (the "License");
// you may not use this file except in compliance with the License.
// You may obtain a copy of the License at
//
//     http://www.apache.org/licenses/LICENSE-2.0
//
// Unless required by applicable law or agreed to in writing, software
// distributed under the License is distributed on an "AS IS" BASIS,
// See the License for the specific language governing permissions and
// limitations under the License.

package backend

import (
	"bytes"
	"context"
	"encoding/binary"
	"encoding/json"
	"io"
	"io/ioutil"
	"math"
	"os"
	"path/filepath"
	"sort"
	"strings"
	"sync"
	"sync/atomic"
	"time"

	"github.com/cockroachdb/pebble"
	"github.com/coreos/go-semver/semver"
	"github.com/google/btree"
	"github.com/google/uuid"
	split "github.com/pingcap/br/pkg/restore"
	"github.com/pingcap/errors"
	"github.com/pingcap/failpoint"
	"github.com/pingcap/kvproto/pkg/errorpb"
	sst "github.com/pingcap/kvproto/pkg/import_sstpb"
	"github.com/pingcap/kvproto/pkg/kvrpcpb"
	"github.com/pingcap/kvproto/pkg/metapb"
	"github.com/pingcap/parser/model"
	"github.com/pingcap/tidb-lightning/lightning/glue"
	"github.com/pingcap/tidb/table"
	"github.com/pingcap/tidb/util/codec"
	"github.com/pingcap/tidb/util/hack"
	pd "github.com/tikv/pd/client"
	"go.uber.org/zap"
	"google.golang.org/grpc"
	"google.golang.org/grpc/backoff"
	"google.golang.org/grpc/credentials"
	"google.golang.org/grpc/keepalive"

	"github.com/pingcap/tidb-lightning/lightning/common"
	"github.com/pingcap/tidb-lightning/lightning/log"
	"github.com/pingcap/tidb-lightning/lightning/manual"
	"github.com/pingcap/tidb-lightning/lightning/worker"
)

const (
	dialTimeout          = 5 * time.Second
	bigValueSize         = 1 << 16 // 64K
	engineMetaFileSuffix = ".meta"

	gRPCKeepAliveTime    = 10 * time.Second
	gRPCKeepAliveTimeout = 3 * time.Second
	gRPCBackOffMaxDelay  = 3 * time.Second

	LocalMemoryTableSize = 512 << 20

	// See: https://github.com/tikv/tikv/blob/e030a0aae9622f3774df89c62f21b2171a72a69e/etc/config-template.toml#L360
	regionMaxKeyCount = 1_440_000

	propRangeIndex = "tikv.range_index"

	defaultPropSizeIndexDistance = 4 * 1024 * 1024 // 4MB
	defaultPropKeysIndexDistance = 40 * 1024
)

var (
	localMinTiDBVersion = *semver.New("4.0.0")
	localMinTiKVVersion = *semver.New("4.0.0")
	localMinPDVersion   = *semver.New("4.0.0")
)

// Range record start and end key for localStoreDir.DB
// so we can write it to tikv in streaming
type Range struct {
	start  []byte
	end    []byte
	length int
}

// localFileMeta contains some field that is necessary to continue the engine restore/import process.
// These field should be written to disk when we update chunk checkpoint
type localFileMeta struct {
	Ts        uint64 `json:"ts"`
	Length    int64  `json:"length"`
	TotalSize int64  `json:"total_size"`
}

type LocalFile struct {
	localFileMeta
	db   *pebble.DB
	Uuid uuid.UUID
}

func (e *LocalFile) Close() error {
	return e.db.Close()
}

// Cleanup remove meta and db files
func (e *LocalFile) Cleanup(dataDir string) error {
	metaPath := filepath.Join(dataDir, e.Uuid.String()+engineMetaFileSuffix)
	if err := os.Remove(metaPath); err != nil && !os.IsNotExist(err) {
		return errors.Trace(err)
	}

	dbPath := filepath.Join(dataDir, e.Uuid.String())
	return os.RemoveAll(dbPath)
}

func (e *LocalFile) getSizeProperties() (*sizeProperties, error) {
	sstables, err := e.db.SSTables(pebble.WithProperties())
	if err != nil {
		log.L().Warn("get table properties failed", zap.Stringer("engine", e.Uuid), log.ShortError(err))
		return nil, errors.Trace(err)
	}

	sizeProps := newSizeProperties()
	for _, level := range sstables {
		for _, info := range level {
			if prop, ok := info.Properties.UserProperties[propRangeIndex]; ok {
				data := hack.Slice(prop)
				rangeProps, err := decodeRangeProperties(data)
				if err != nil {
					log.L().Warn("decodeRangeProperties failed", zap.Stringer("engine", e.Uuid),
						zap.Stringer("fileNum", info.FileNum), log.ShortError(err))
					return nil, errors.Trace(err)
				}

				sizeProps.addAll(rangeProps)
			}
		}
	}

	return sizeProps, nil
}

type gRPCConns struct {
	mu    sync.Mutex
	conns map[uint64]*connPool
}

func (conns *gRPCConns) Close() {
	conns.mu.Lock()
	defer conns.mu.Unlock()

	for _, cp := range conns.conns {
		cp.Close()
	}
}

type local struct {
	engines  sync.Map
	conns    gRPCConns
	splitCli split.SplitClient
	tls      *common.TLS
	pdAddr   string
	g        glue.Glue

	localStoreDir   string
	regionSplitSize int64

	rangeConcurrency  *worker.Pool
	ingestConcurrency *worker.Pool
	batchWriteKVPairs int
	checkpointEnabled bool

	tcpConcurrency int
}

// connPool is a lazy pool of gRPC channels.
// When `Get` called, it lazily allocates new connection if connection not full.
// If it's full, then it will return allocated channels round-robin.
type connPool struct {
	mu sync.Mutex

	conns   []*grpc.ClientConn
	name    string
	next    int
	cap     int
	newConn func(ctx context.Context) (*grpc.ClientConn, error)
}

func (p *connPool) takeConns() (conns []*grpc.ClientConn) {
	p.mu.Lock()
	defer p.mu.Unlock()
	p.conns, conns = nil, p.conns
	p.next = 0
	return conns
}

// Close closes the conn pool.
func (p *connPool) Close() {
	for _, c := range p.takeConns() {
		if err := c.Close(); err != nil {
			log.L().Warn("failed to close clientConn", zap.String("target", c.Target()), log.ShortError(err))
		}
	}
}

// get tries to get an existing connection from the pool, or make a new one if the pool not full.
func (p *connPool) get(ctx context.Context) (*grpc.ClientConn, error) {
	p.mu.Lock()
	defer p.mu.Unlock()
	if len(p.conns) < p.cap {
		c, err := p.newConn(ctx)
		if err != nil {
			return nil, err
		}
		p.conns = append(p.conns, c)
		return c, nil
	}

	conn := p.conns[p.next]
	p.next = (p.next + 1) % p.cap
	return conn, nil
}

// newConnPool creates a new connPool by the specified conn factory function and capacity.
func newConnPool(cap int, newConn func(ctx context.Context) (*grpc.ClientConn, error)) *connPool {
	return &connPool{
		cap:     cap,
		conns:   make([]*grpc.ClientConn, 0, cap),
		newConn: newConn,

		mu: sync.Mutex{},
	}
}

// NewLocalBackend creates new connections to tikv.
func NewLocalBackend(
	ctx context.Context,
	tls *common.TLS,
	pdAddr string,
	regionSplitSize int64,
	localFile string,
	rangeConcurrency int,
	sendKVPairs int,
	enableCheckpoint bool,
	g glue.Glue,
) (Backend, error) {
	pdCli, err := pd.NewClientWithContext(ctx, []string{pdAddr}, tls.ToPDSecurityOption())
	if err != nil {
		return MakeBackend(nil), errors.Annotate(err, "construct pd client failed")
	}
	splitCli := split.NewSplitClient(pdCli, tls.TLSConfig())

	shouldCreate := true
	if enableCheckpoint {
		if info, err := os.Stat(localFile); err != nil {
			if !os.IsNotExist(err) {
				return MakeBackend(nil), err
			}
		} else if info.IsDir() {
			shouldCreate = false
		}
	}

	if shouldCreate {
		err = os.Mkdir(localFile, 0700)
		if err != nil {
			return MakeBackend(nil), err
		}
	}

	local := &local{
		engines:  sync.Map{},
		splitCli: splitCli,
		tls:      tls,
		pdAddr:   pdAddr,
		g:        g,

		localStoreDir:   localFile,
		regionSplitSize: regionSplitSize,

		rangeConcurrency:  worker.NewPool(ctx, rangeConcurrency, "range"),
		ingestConcurrency: worker.NewPool(ctx, rangeConcurrency*2, "ingest"),
		tcpConcurrency:    rangeConcurrency,
		batchWriteKVPairs: sendKVPairs,
		checkpointEnabled: enableCheckpoint,
	}
	local.conns.conns = make(map[uint64]*connPool)
	return MakeBackend(local), nil
}

func (local *local) makeConn(ctx context.Context, storeID uint64) (*grpc.ClientConn, error) {
	store, err := local.splitCli.GetStore(ctx, storeID)
	if err != nil {
		return nil, errors.Trace(err)
	}
	opt := grpc.WithInsecure()
	if local.tls.TLSConfig() != nil {
		opt = grpc.WithTransportCredentials(credentials.NewTLS(local.tls.TLSConfig()))
	}
	ctx, cancel := context.WithTimeout(ctx, dialTimeout)

	bfConf := backoff.DefaultConfig
	bfConf.MaxDelay = gRPCBackOffMaxDelay
	// we should use peer address for tiflash. for tikv, peer address is empty
	addr := store.GetPeerAddress()
	if addr == "" {
		addr = store.GetAddress()
	}
	conn, err := grpc.DialContext(
		ctx,
		addr,
		opt,
		grpc.WithConnectParams(grpc.ConnectParams{Backoff: bfConf}),
		grpc.WithKeepaliveParams(keepalive.ClientParameters{
			Time:                gRPCKeepAliveTime,
			Timeout:             gRPCKeepAliveTimeout,
			PermitWithoutStream: true,
		}),
	)
	cancel()
	if err != nil {
		return nil, errors.Trace(err)
	}
	return conn, nil
}

func (local *local) getGrpcConnLocked(ctx context.Context, storeID uint64) (*grpc.ClientConn, error) {
	if _, ok := local.conns.conns[storeID]; !ok {
		local.conns.conns[storeID] = newConnPool(local.tcpConcurrency, func(ctx context.Context) (*grpc.ClientConn, error) {
			return local.makeConn(ctx, storeID)
		})
	}
	return local.conns.conns[storeID].get(ctx)
}

// Close the importer connection.
func (local *local) Close() {
	local.engines.Range(func(k, v interface{}) bool {
		v.(*LocalFile).Close()
		return true
	})

	local.conns.Close()

	// if checkpoint is disable or we finish load all data successfully, then files in this
	// dir will be useless, so we clean up this dir and all files in it.
	if !local.checkpointEnabled || common.IsEmptyDir(local.localStoreDir) {
		err := os.RemoveAll(local.localStoreDir)
		if err != nil {
			log.L().Warn("remove local db file failed", zap.Error(err))
		}
	}
}

// Flush ensure the written data is saved successfully, to make sure no data lose after restart
func (local *local) Flush(engineId uuid.UUID) error {
	if engine, ok := local.engines.Load(engineId); ok {
		engineFile := engine.(*LocalFile)
		if err := engineFile.db.Flush(); err != nil {
			return err
		}
		return local.saveEngineMeta(engineFile)
	}
	return errors.Errorf("engine '%s' not found", engineId)
}

func (local *local) RetryImportDelay() time.Duration {
	return defaultRetryBackoffTime
}

func (local *local) MaxChunkSize() int {
	// a batch size write to leveldb
	return int(local.regionSplitSize)
}

func (local *local) ShouldPostProcess() bool {
	return true
}

func (local *local) openEngineDB(engineUUID uuid.UUID, readOnly bool) (*pebble.DB, error) {
	opt := &pebble.Options{
		MemTableSize:             LocalMemoryTableSize,
		MaxConcurrentCompactions: 16,
		L0CompactionThreshold:    math.MaxInt32, // set to max try to disable compaction
		L0StopWritesThreshold:    math.MaxInt32, // set to max try to disable compaction
		MaxOpenFiles:             10000,
		DisableWAL:               true,
		ReadOnly:                 readOnly,
		TablePropertyCollectors: []func() pebble.TablePropertyCollector{
			func() pebble.TablePropertyCollector {
				return newRangePropertiesCollector()
			},
		},
	}
	dbPath := filepath.Join(local.localStoreDir, engineUUID.String())
	return pebble.Open(dbPath, opt)
}

func (local *local) saveEngineMeta(engine *LocalFile) error {
	jsonBytes, err := json.Marshal(&engine.localFileMeta)
	if err != nil {
		return errors.Trace(err)
	}
	metaPath := filepath.Join(local.localStoreDir, engine.Uuid.String()+engineMetaFileSuffix)
	return errors.Trace(ioutil.WriteFile(metaPath, jsonBytes, 0644))
}

func (local *local) LoadEngineMeta(engineUUID uuid.UUID) (localFileMeta, error) {
	var meta localFileMeta

	mataPath := filepath.Join(local.localStoreDir, engineUUID.String()+engineMetaFileSuffix)
	f, err := os.Open(mataPath)
	if err != nil {
		return meta, err
	}
	err = json.NewDecoder(f).Decode(&meta)
	return meta, err
}

func (local *local) OpenEngine(ctx context.Context, engineUUID uuid.UUID) error {
	meta, err := local.LoadEngineMeta(engineUUID)
	if err != nil {
		meta = localFileMeta{}
	}
	db, err := local.openEngineDB(engineUUID, false)
	if err != nil {
		return err
	}
	local.engines.Store(engineUUID, &LocalFile{localFileMeta: meta, db: db, Uuid: engineUUID})
	return nil
}

// Close backend engine by uuid
// NOTE: we will return nil if engine is not exist. This will happen if engine import&cleanup successfully
// but exit before update checkpoint. Thus after restart, we will try to import this engine again.
func (local *local) CloseEngine(ctx context.Context, engineUUID uuid.UUID) error {
	// flush mem table to storage, to free memory,
	// ask others' advise, looks like unnecessary, but with this we can control memory precisely.
	engine, ok := local.engines.Load(engineUUID)
	if !ok {
		// recovery mode, we should reopen this engine file
		meta, err := local.LoadEngineMeta(engineUUID)
		if err != nil {
			// if engine meta not exist, just skip
			if os.IsNotExist(err) {
				return nil
			}
			return err
		}
		db, err := local.openEngineDB(engineUUID, true)
		if err != nil {
			return err
		}
		engineFile := &LocalFile{
			localFileMeta: meta,
			Uuid:          engineUUID,
			db:            db,
		}
		local.engines.Store(engineUUID, engineFile)
		return nil
	}
	engineFile := engine.(*LocalFile)
	err := engineFile.db.Flush()
	if err != nil {
		return err
	}
	return local.saveEngineMeta(engineFile)
}

func (local *local) getImportClient(ctx context.Context, peer *metapb.Peer) (sst.ImportSSTClient, error) {
	local.conns.mu.Lock()
	defer local.conns.mu.Unlock()

	conn, err := local.getGrpcConnLocked(ctx, peer.GetStoreId())
	if err != nil {
		return nil, err
	}
	return sst.NewImportSSTClient(conn), nil
}

// WriteToTiKV writer engine key-value pairs to tikv and return the sst meta generated by tikv.
// we don't need to do cleanup for the pairs written to tikv if encounters an error,
// tikv will takes the responsibility to do so.
func (local *local) WriteToTiKV(
	ctx context.Context,
	engineFile *LocalFile,
	region *split.RegionInfo,
	start, end []byte,
) ([]*sst.SSTMeta, *Range, error) {
	begin := time.Now()
	var startKey, endKey []byte
	if len(region.Region.StartKey) > 0 {
		_, startKey, _ = codec.DecodeBytes(region.Region.StartKey, []byte{})
	}
	if bytes.Compare(startKey, start) < 0 {
		startKey = start
	}
	if len(region.Region.EndKey) > 0 {
		_, endKey, _ = codec.DecodeBytes(region.Region.EndKey, []byte{})
	}
	if beforeEnd(end, endKey) {
		endKey = end
	}
	opt := &pebble.IterOptions{LowerBound: startKey, UpperBound: endKey}
	iter := engineFile.db.NewIter(opt)
	defer iter.Close()

	if !iter.First() {
		log.L().Info("keys within region is empty, skip ingest", zap.Binary("start", start),
			zap.Binary("regionStart", region.Region.StartKey), zap.Binary("end", end),
			zap.Binary("regionEnd", region.Region.EndKey))
		return nil, nil, nil
	}

	firstKey := codec.EncodeBytes([]byte{}, iter.Key())
	iter.Last()
	lastKey := codec.EncodeBytes([]byte{}, iter.Key())

	u := uuid.New()
	meta := &sst.SSTMeta{
		Uuid:        u[:],
		RegionId:    region.Region.GetId(),
		RegionEpoch: region.Region.GetRegionEpoch(),
		Range: &sst.Range{
			Start: firstKey,
			End:   lastKey,
		},
	}

	leaderID := region.Leader.GetId()
	clients := make([]sst.ImportSST_WriteClient, 0, len(region.Region.GetPeers()))
	requests := make([]*sst.WriteRequest, 0, len(region.Region.GetPeers()))
	for _, peer := range region.Region.GetPeers() {
		cli, err := local.getImportClient(ctx, peer)
		if err != nil {
			return nil, nil, err
		}

		wstream, err := cli.Write(ctx)
		if err != nil {
			return nil, nil, errors.Trace(err)
		}

		// Bind uuid for this write request
		req := &sst.WriteRequest{
			Chunk: &sst.WriteRequest_Meta{
				Meta: meta,
			},
		}
		if err = wstream.Send(req); err != nil {
			return nil, nil, errors.Trace(err)
		}
		req.Chunk = &sst.WriteRequest_Batch{
			Batch: &sst.WriteBatch{
				CommitTs: engineFile.Ts,
			},
		}
		clients = append(clients, wstream)
		requests = append(requests, req)
	}

	bytesBuf := newBytesBuffer()
	defer bytesBuf.destroy()
	pairs := make([]*sst.Pair, 0, local.batchWriteKVPairs)
	count := 0
	size := int64(0)
	totalCount := 0
	firstLoop := true
	regionMaxSize := local.regionSplitSize * 4 / 3

	for iter.First(); iter.Valid(); iter.Next() {
		size += int64(len(iter.Key()) + len(iter.Value()))
		// here we reuse the `*sst.Pair`s to optimize object allocation
		if firstLoop {
			pair := &sst.Pair{
				Key:   bytesBuf.addBytes(iter.Key()),
				Value: bytesBuf.addBytes(iter.Value()),
			}
			pairs = append(pairs, pair)
		} else {
			pairs[count].Key = bytesBuf.addBytes(iter.Key())
			pairs[count].Value = bytesBuf.addBytes(iter.Value())
		}
		count++
		totalCount++

		if count >= local.batchWriteKVPairs {
			for i := range clients {
				requests[i].Chunk.(*sst.WriteRequest_Batch).Batch.Pairs = pairs[:count]
				if err := clients[i].Send(requests[i]); err != nil {
					return nil, nil, err
				}
			}
			count = 0
			bytesBuf.reset()
			firstLoop = false
		}
		if size >= regionMaxSize || totalCount >= regionMaxKeyCount {
			break
		}
	}

	if count > 0 {
		for i := range clients {
			requests[i].Chunk.(*sst.WriteRequest_Batch).Batch.Pairs = pairs[:count]
			if err := clients[i].Send(requests[i]); err != nil {
				return nil, nil, err
			}
		}
	}

	if iter.Error() != nil {
		return nil, nil, errors.Trace(iter.Error())
	}

	var leaderPeerMetas []*sst.SSTMeta
	for i, wStream := range clients {
		if resp, closeErr := wStream.CloseAndRecv(); closeErr != nil {
			return nil, nil, closeErr
		} else {
			if leaderID == region.Region.Peers[i].GetId() {
				leaderPeerMetas = resp.Metas
				log.L().Debug("get metas after write kv stream to tikv", zap.Reflect("metas", leaderPeerMetas))
			}
		}
	}

	// if there is not leader currently, we should directly return an error
	if leaderPeerMetas == nil {
		log.L().Warn("write to tikv no leader", zap.Reflect("region", region),
			zap.Uint64("leader_id", leaderID), zap.Reflect("meta", meta),
			zap.Int("kv_pairs", totalCount), zap.Int64("total_bytes", size))
		return nil, nil, errors.Errorf("write to tikv with no leader returned, region '%d', leader: %d",
			region.Region.Id, leaderID)
	}

	log.L().Debug("write to kv", zap.Reflect("region", region), zap.Uint64("leader", leaderID),
		zap.Reflect("meta", meta), zap.Reflect("return metas", leaderPeerMetas),
		zap.Int("kv_pairs", totalCount), zap.Int64("total_bytes", size),
		zap.Int64("buf_size", bytesBuf.totalSize()),
		zap.Stringer("takeTime", time.Since(begin)))

	var remainRange *Range
	if iter.Valid() && iter.Next() {
		firstKey := append([]byte{}, iter.Key()...)
		remainRange = &Range{start: firstKey, end: endKey}
		log.L().Info("write to tikv partial finish", zap.Int("count", totalCount),
			zap.Int64("size", size), zap.Binary("startKey", startKey), zap.Binary("endKey", endKey),
			zap.Binary("remainStart", remainRange.start), zap.Binary("remainEnd", remainRange.end),
			zap.Reflect("region", region))
	}

	return leaderPeerMetas, remainRange, nil
}

func (local *local) Ingest(ctx context.Context, meta *sst.SSTMeta, region *split.RegionInfo) (*sst.IngestResponse, error) {
	leader := region.Leader
	if leader == nil {
		leader = region.Region.GetPeers()[0]
	}

	cli, err := local.getImportClient(ctx, leader)
	if err != nil {
		return nil, err
	}
	reqCtx := &kvrpcpb.Context{
		RegionId:    region.Region.GetId(),
		RegionEpoch: region.Region.GetRegionEpoch(),
		Peer:        leader,
	}

	req := &sst.IngestRequest{
		Context: reqCtx,
		Sst:     meta,
	}
	resp, err := cli.Ingest(ctx, req)
	if err != nil {
		return nil, err
	}
	return resp, nil
}

func splitRangeBySizeProps(fullRange Range, sizeProps *sizeProperties, sizeLimit int64, keysLimit int64) []Range {
	ranges := make([]Range, 0, sizeProps.totalSize/uint64(sizeLimit))
	curSize := uint64(0)
	curKeys := uint64(0)
	curKey := fullRange.start
	sizeProps.iter(func(p *rangeProperty) bool {
		curSize += p.Size
		curKeys += p.Keys
		if int64(curSize) >= sizeLimit || int64(curKeys) >= keysLimit {
			ranges = append(ranges, Range{start: curKey, end: p.Key})
			curKey = p.Key
			curSize = 0
			curKeys = 0
		}
		return true
	})

	if curKeys > 0 {
		ranges = append(ranges, Range{start: curKey, end: fullRange.end})
	} else {
		ranges[len(ranges)-1].end = fullRange.end
	}
	return ranges
}

func (local *local) readAndSplitIntoRange(engineFile *LocalFile) ([]Range, error) {
	iter := engineFile.db.NewIter(nil)
	defer iter.Close()

	var firstKey, lastKey []byte
	if iter.First() {
		firstKey = append([]byte{}, iter.Key()...)
	} else {
		return nil, errors.New("could not find first pair, this shouldn't happen")
	}
	if iter.Last() {
		lastKey = append([]byte{}, iter.Key()...)
	} else {
		return nil, errors.New("could not find last pair, this shouldn't happen")
	}
	endKey := nextKey(lastKey)

	// <= 96MB no need to split into range
	if engineFile.TotalSize <= local.regionSplitSize && engineFile.Length <= regionMaxKeyCount {
		ranges := []Range{{start: firstKey, end: endKey, length: int(engineFile.Length)}}
		return ranges, nil
	}

	sizeProps, err := engineFile.getSizeProperties()
	if err != nil {
		return nil, errors.Trace(err)
	}

	ranges := splitRangeBySizeProps(Range{start: firstKey, end: endKey}, sizeProps,
		local.regionSplitSize, regionMaxKeyCount*2/3)

	log.L().Info("split engine key ranges", zap.Stringer("engine", engineFile.Uuid),
		zap.Int64("totalSize", engineFile.TotalSize), zap.Int64("totalCount", engineFile.Length),
		zap.Binary("firstKey", firstKey), zap.Binary("lastKey", lastKey),
		zap.Int("ranges", len(ranges)))

	return ranges, nil
}

type bytesRecycleChan struct {
	ch chan []byte
}

// recycleChan is used for reusing allocated []byte so we can use memory more efficiently
//
// NOTE: we don't used a `sync.Pool` because when will sync.Pool release is depending on the
// garbage collector which always release the memory so late. Use a fixed size chan to reuse
// can decrease the memory usage to 1/3 compare with sync.Pool.
var recycleChan *bytesRecycleChan

func init() {
	recycleChan = &bytesRecycleChan{
		ch: make(chan []byte, 1024),
	}
}

func (c *bytesRecycleChan) Acquire() []byte {
	select {
	case b := <-c.ch:
		return b
	default:
		return manual.New(1 << 20) // 1M
	}
}

func (c *bytesRecycleChan) Release(w []byte) {
	select {
	case c.ch <- w:
		return
	default:
		manual.Free(w)
	}
}

type bytesBuffer struct {
	bufs      [][]byte
	curBuf    []byte
	curIdx    int
	curBufIdx int
	curBufLen int
}

func newBytesBuffer() *bytesBuffer {
	return &bytesBuffer{bufs: make([][]byte, 0, 128), curBufIdx: -1}
}

func (b *bytesBuffer) addBuf() {
	if b.curBufIdx < len(b.bufs)-1 {
		b.curBufIdx += 1
		b.curBuf = b.bufs[b.curBufIdx]
	} else {
		buf := recycleChan.Acquire()
		b.bufs = append(b.bufs, buf)
		b.curBuf = buf
		b.curBufIdx = len(b.bufs) - 1
	}

	b.curBufLen = len(b.curBuf)
	b.curIdx = 0
}

func (b *bytesBuffer) reset() {
	if len(b.bufs) > 0 {
		b.curBuf = b.bufs[0]
		b.curBufLen = len(b.bufs[0])
		b.curBufIdx = 0
		b.curIdx = 0
	}
}

func (b *bytesBuffer) destroy() {
	for _, buf := range b.bufs {
		recycleChan.Release(buf)
	}
	b.bufs = b.bufs[:0]
}

func (b *bytesBuffer) totalSize() int64 {
	return int64(len(b.bufs)) * int64(1<<20)
}

func (b *bytesBuffer) addBytes(bytes []byte) []byte {
	if len(bytes) > bigValueSize {
		return append([]byte{}, bytes...)
	}

	if b.curIdx+len(bytes) > b.curBufLen {
		b.addBuf()
	}
	idx := b.curIdx
	copy(b.curBuf[idx:], bytes)
	b.curIdx += len(bytes)
	return b.curBuf[idx:b.curIdx]
}

func (local *local) writeAndIngestByRange(
	ctxt context.Context,
	engineFile *LocalFile,
	start, end []byte,
	remainRanges *syncdRanges,
) error {
	ito := &pebble.IterOptions{
		LowerBound: start,
		UpperBound: end,
	}

	iter := engineFile.db.NewIter(ito)
	defer iter.Close()
	// Needs seek to first because NewIter returns an iterator that is unpositioned
	hasKey := iter.First()
	if !hasKey {
		log.L().Info("There is no pairs in iterator",
			zap.Binary("start", start),
			zap.Binary("end", end),
			zap.Binary("next end", nextKey(end)))
		return nil
	}
	pairStart := append([]byte{}, iter.Key()...)
	iter.Last()
	pairEnd := append([]byte{}, iter.Key()...)

	var regions []*split.RegionInfo
	var err error
	ctx, cancel := context.WithCancel(ctxt)
	defer cancel()

WriteAndIngest:
	for retry := 0; retry < maxRetryTimes; retry++ {
		if retry != 0 {
			select {
			case <-time.After(time.Second):
			case <-ctx.Done():
				return ctx.Err()
			}
		}
		startKey := codec.EncodeBytes([]byte{}, pairStart)
		endKey := codec.EncodeBytes([]byte{}, nextKey(pairEnd))
		regions, err = paginateScanRegion(ctx, local.splitCli, startKey, endKey, 128)
		if err != nil || len(regions) == 0 {
			log.L().Warn("scan region failed", log.ShortError(err), zap.Int("region_len", len(regions)))
			continue WriteAndIngest
		}

		shouldWait := false
		errChan := make(chan error, len(regions))
		for _, region := range regions {
			log.L().Debug("get region", zap.Int("retry", retry), zap.Binary("startKey", startKey),
				zap.Binary("endKey", endKey), zap.Uint64("id", region.Region.GetId()),
				zap.Stringer("epoch", region.Region.GetRegionEpoch()), zap.Binary("start", region.Region.GetStartKey()),
				zap.Binary("end", region.Region.GetEndKey()), zap.Reflect("peers", region.Region.GetPeers()))

			// generate new uuid for concurrent write to tikv

			if len(regions) == 1 {
				w := local.ingestConcurrency.Apply()
				rg, err1 := local.writeAndIngestPairs(ctx, engineFile, region, start, end)
				local.ingestConcurrency.Recycle(w)
				if err1 != nil {
					err = err1
					continue WriteAndIngest
				}
				if rg != nil {
					remainRanges.add(*rg)
				}
			} else {
				shouldWait = true
				go func(r *split.RegionInfo) {
					w := local.ingestConcurrency.Apply()
					rg, err := local.writeAndIngestPairs(ctx, engineFile, r, start, end)
					local.ingestConcurrency.Recycle(w)
					errChan <- err
					if err == nil && rg != nil {
						remainRanges.add(*rg)
					}
				}(region)
			}
		}
		if shouldWait {
			shouldRetry := false
			for i := 0; i < len(regions); i++ {
				err1 := <-errChan
				if err1 != nil {
					err = err1
					log.L().Warn("should retry this range", zap.Int("retry", retry), log.ShortError(err))
					shouldRetry = true
				}
			}
			if !shouldRetry {
				return nil
			} else {
				continue WriteAndIngest
			}
		}
		return nil
	}
	if err == nil {
		err = errors.New("all retry failed")
	}
	return err
}

type retryType int

const (
	retryNone retryType = iota
	retryWrite
	retryIngest
)

func (local *local) writeAndIngestPairs(
	ctx context.Context,
	engineFile *LocalFile,
	region *split.RegionInfo,
	start, end []byte,
) (*Range, error) {
	var err error
	var remainRange *Range
loopWrite:
	for i := 0; i < maxRetryTimes; i++ {
		var metas []*sst.SSTMeta
		metas, remainRange, err = local.WriteToTiKV(ctx, engineFile, region, start, end)
		if err != nil {
			log.L().Warn("write to tikv failed", log.ShortError(err))
			return remainRange, err
		}

		for _, meta := range metas {
			errCnt := 0
			for errCnt < maxRetryTimes {
				log.L().Debug("ingest meta", zap.Reflect("meta", meta))
				var resp *sst.IngestResponse
				resp, err = local.Ingest(ctx, meta, region)
				if err != nil {
					log.L().Warn("ingest failed", log.ShortError(err), zap.Reflect("meta", meta),
						zap.Reflect("region", region))
					errCnt++
					continue
				}
				failpoint.Inject("FailIngestMeta", func(val failpoint.Value) {
					switch val.(string) {
					case "notleader":
						resp.Error.NotLeader = &errorpb.NotLeader{
							RegionId: region.Region.Id, Leader: region.Leader}
					case "epochnotmatch":
						resp.Error.EpochNotMatch = &errorpb.EpochNotMatch{
							CurrentRegions: []*metapb.Region{region.Region}}
					}
				})
				var retryTy retryType
				var newRegion *split.RegionInfo
				retryTy, newRegion, err = local.isIngestRetryable(ctx, resp, region, meta)
				if err == nil {
					// ingest next meta
					break
				}
				switch retryTy {
				case retryNone:
					log.L().Warn("ingest failed noretry", log.ShortError(err), zap.Reflect("meta", meta),
						zap.Reflect("region", region))
					// met non-retryable error retry whole Write procedure
					return remainRange, err
				case retryWrite:
					region = newRegion
					continue loopWrite
				case retryIngest:
					region = newRegion
					continue
				}
			}
		}

		if err != nil {
			log.L().Warn("write and ingest region, will retry import full range", log.ShortError(err),
				zap.Stringer("region", region.Region), zap.Binary("start", start), zap.Binary("end", end))
		}
		return remainRange, errors.Trace(err)
	}

	return remainRange, errors.Trace(err)
}

func (local *local) writeAndIngestByRanges(ctx context.Context, engineFile *LocalFile, ranges []Range, remainRanges *syncdRanges) error {
	if engineFile.Length == 0 {
		// engine is empty, this is likes because it's a index engine but the table contains no index
		log.L().Warn("engine contains no data", zap.Stringer("uuid", engineFile.Uuid))
		return nil
	}
	log.L().Debug("the ranges Length write to tikv", zap.Int("Length", len(ranges)))

	errCh := make(chan error, len(ranges))

	ctx, cancel := context.WithCancel(ctx)
	defer cancel()
	for _, r := range ranges {
		startKey := r.start
		endKey := r.end
		w := local.rangeConcurrency.Apply()
		go func(w *worker.Worker) {
			defer local.rangeConcurrency.Recycle(w)
			var err error
			for i := 0; i < maxRetryTimes; i++ {
				if err = local.writeAndIngestByRange(ctx, engineFile, startKey, endKey, remainRanges); err != nil {
					log.L().Warn("write and ingest by range failed",
						zap.Int("retry time", i+1), log.ShortError(err))
				} else {
					break
				}
			}
			errCh <- err
		}(w)
	}

	for i := 0; i < len(ranges); i++ {
		e := <-errCh
		if e != nil {
			return e
		}
	}
	return nil
}

type syncdRanges struct {
	sync.Mutex
	ranges []Range
}

func (r *syncdRanges) add(g Range) {
	r.Lock()
	r.ranges = append(r.ranges, g)
	r.Unlock()
}

func (r *syncdRanges) take() []Range {
	r.Lock()
	rg := r.ranges
	r.ranges = []Range{}
	r.Unlock()
	if len(rg) > 0 {
		sort.Slice(rg, func(i, j int) bool {
			return bytes.Compare(rg[i].start, rg[j].start) < 0
		})
	}
	return rg
}

func (local *local) ImportEngine(ctx context.Context, engineUUID uuid.UUID) error {
	engineFile, ok := local.engines.Load(engineUUID)
	if !ok {
		// skip if engine not exist. See the comment of `CloseEngine` for more detail.
		return nil
	}

	lf := engineFile.(*LocalFile)
	if lf.TotalSize == 0 {
		log.L().Info("engine contains no kv, skip import", zap.Stringer("engine", engineUUID))
		return nil
	}

	// split sorted file into range by 96MB size per file
	ranges, err := local.readAndSplitIntoRange(lf)
	if err != nil {
		return err
	}
	remains := &syncdRanges{}

	for {
		log.L().Info("start import engine", zap.Stringer("uuid", engineUUID),
			zap.Int("ranges", len(ranges)))

		// split region by given ranges
		for i := 0; i < maxRetryTimes; i++ {
			err = local.SplitAndScatterRegionByRanges(ctx, ranges)
			if err == nil {
				break
			}
		}
		if err != nil {
			log.L().Error("split & scatter ranges failed", zap.Stringer("uuid", engineUUID), log.ShortError(err))
			return err
		}

		// start to write to kv and ingest
		err = local.writeAndIngestByRanges(ctx, engineFile.(*LocalFile), ranges, remains)
		if err != nil {
			log.L().Error("write and ingest engine failed", log.ShortError(err))
			return err
		}

		unfinishedRanges := remains.take()
		if len(unfinishedRanges) == 0 {
			break
		}
		log.L().Info("ingest ranges unfinished", zap.Int("remain ranges", len(unfinishedRanges)))
		ranges = unfinishedRanges
	}

	log.L().Info("import engine success", zap.Stringer("uuid", engineUUID))
	return nil
}

func (local *local) CleanupEngine(ctx context.Context, engineUUID uuid.UUID) error {
	// release this engine after import success
	engineFile, ok := local.engines.Load(engineUUID)
	if ok {
		localEngine := engineFile.(*LocalFile)
		err := localEngine.Close()
		if err != nil {
			return err
		}
		err = localEngine.Cleanup(local.localStoreDir)
		if err != nil {
			return err
		}
		local.engines.Delete(engineUUID)
	} else {
		log.L().Warn("could not find engine in cleanupEngine", zap.Stringer("uuid", engineUUID))
	}
	return nil
}

<<<<<<< HEAD
func (local *local) CheckRequirements(ctx context.Context) error {
	if err := checkTiDBVersion(ctx, local.tls, localMinTiDBVersion); err != nil {
=======
func (local *local) CheckRequirements() error {
	if err := checkTiDBVersionBySQL(local.g, localMinTiDBVersion); err != nil {
>>>>>>> da8b24e5
		return err
	}
	if err := checkPDVersion(ctx, local.tls, local.pdAddr, localMinPDVersion); err != nil {
		return err
	}
	if err := checkTiKVVersion(ctx, local.tls, local.pdAddr, localMinTiKVVersion); err != nil {
		return err
	}
	return nil
}

func (local *local) FetchRemoteTableModels(ctx context.Context, schemaName string) ([]*model.TableInfo, error) {
	return fetchRemoteTableModelsFromTLS(ctx, local.tls, schemaName)
}

func (local *local) WriteRows(
	ctx context.Context,
	engineUUID uuid.UUID,
	tableName string,
	columnNames []string,
	ts uint64,
	rows Rows,
) (finalErr error) {
	kvs := rows.(kvPairs)
	if len(kvs) == 0 {
		return nil
	}

	e, ok := local.engines.Load(engineUUID)
	if !ok {
		return errors.Errorf("could not find engine for %s", engineUUID.String())
	}
	engineFile := e.(*LocalFile)

	// write to pebble to make them sorted
	wb := engineFile.db.NewBatch()
	defer wb.Close()
	wo := &pebble.WriteOptions{Sync: false}

	size := int64(0)
	for _, pair := range kvs {
		wb.Set(pair.Key, pair.Val, wo)
		size += int64(len(pair.Key) + len(pair.Val))
	}
	if err := wb.Commit(wo); err != nil {
		return err
	}
	atomic.AddInt64(&engineFile.Length, int64(len(kvs)))
	atomic.AddInt64(&engineFile.TotalSize, size)
	engineFile.Ts = ts
	return
}

func (local *local) MakeEmptyRows() Rows {
	return kvPairs(nil)
}

func (local *local) NewEncoder(tbl table.Table, options *SessionOptions) Encoder {
	return NewTableKVEncoder(tbl, options)
}

func (local *local) isIngestRetryable(
	ctx context.Context,
	resp *sst.IngestResponse,
	region *split.RegionInfo,
	meta *sst.SSTMeta,
) (retryType, *split.RegionInfo, error) {
	if resp.GetError() == nil {
		return retryNone, nil, nil
	}

	getRegion := func() (*split.RegionInfo, error) {
		for i := 0; ; i++ {
			newRegion, err := local.splitCli.GetRegion(ctx, region.Region.GetStartKey())
			if err != nil {
				return nil, errors.Trace(err)
			}
			if newRegion != nil {
				return newRegion, nil
			}
			log.L().Warn("get region by key return nil, will retry", zap.Reflect("region", region),
				zap.Int("retry", i))
			select {
			case <-ctx.Done():
				return nil, ctx.Err()
			case <-time.After(time.Second):
			}
		}
	}

	var newRegion *split.RegionInfo
	var err error
	switch errPb := resp.GetError(); {
	case errPb.NotLeader != nil:
		if newLeader := errPb.GetNotLeader().GetLeader(); newLeader != nil {
			newRegion = &split.RegionInfo{
				Leader: newLeader,
				Region: region.Region,
			}
		} else {
			newRegion, err = getRegion()
			if err != nil {
				return retryNone, nil, errors.Trace(err)
			}
		}
		return retryIngest, newRegion, errors.Errorf("not leader: %s", errPb.GetMessage())
	case errPb.EpochNotMatch != nil:
		if currentRegions := errPb.GetEpochNotMatch().GetCurrentRegions(); currentRegions != nil {
			var currentRegion *metapb.Region
			for _, r := range currentRegions {
				if insideRegion(r, meta) {
					currentRegion = r
					break
				}
			}
			if currentRegion != nil {
				var newLeader *metapb.Peer
				for _, p := range currentRegion.Peers {
					if p.GetStoreId() == region.Leader.GetStoreId() {
						newLeader = p
						break
					}
				}
				if newLeader != nil {
					newRegion = &split.RegionInfo{
						Leader: newLeader,
						Region: currentRegion,
					}
				}
			}
		}
		retryTy := retryNone
		if newRegion != nil {
			retryTy = retryWrite
		}
		return retryTy, newRegion, errors.Errorf("epoch not match: %s", errPb.GetMessage())
	case strings.Contains(errPb.Message, "raft: proposal dropped"):
		// TODO: we should change 'Raft raft: proposal dropped' to a error type like 'NotLeader'
		newRegion, err = getRegion()
		if err != nil {
			return retryNone, nil, errors.Trace(err)
		}
		return retryIngest, newRegion, errors.New(errPb.GetMessage())
	}
	return retryNone, nil, errors.Errorf("non-retryable error: %s", resp.GetError().GetMessage())
}

// return the smallest []byte that is bigger than current bytes.
// special case when key is empty, empty bytes means infinity in our context, so directly return itself.
func nextKey(key []byte) []byte {
	if len(key) == 0 {
		return []byte{}
	}
	res := make([]byte, 0, len(key)+1)
	res = append(res, key...)
	res = append(res, 0)
	return res
}

type rangeOffsets struct {
	Size uint64
	Keys uint64
}

type rangeProperty struct {
	Key []byte
	rangeOffsets
}

func (r *rangeProperty) Less(than btree.Item) bool {
	ta := than.(*rangeProperty)
	return bytes.Compare(r.Key, ta.Key) < 0
}

var _ btree.Item = &rangeProperty{}

type rangeProperties []rangeProperty

func decodeRangeProperties(data []byte) (rangeProperties, error) {
	r := make(rangeProperties, 0, 16)
	for len(data) > 0 {
		if len(data) < 4 {
			return nil, io.ErrUnexpectedEOF
		}
		keyLen := int(binary.BigEndian.Uint32(data[:4]))
		data = data[4:]
		if len(data) < keyLen+8*2 {
			return nil, io.ErrUnexpectedEOF
		}
		key := data[:keyLen]
		data = data[keyLen:]
		size := binary.BigEndian.Uint64(data[:8])
		keys := binary.BigEndian.Uint64(data[8:])
		data = data[16:]
		r = append(r, rangeProperty{Key: key, rangeOffsets: rangeOffsets{Size: size, Keys: keys}})
	}

	return r, nil
}

func (r rangeProperties) Encode() []byte {
	b := make([]byte, 0, 1024)
	idx := 0
	for _, p := range r {
		b = append(b, 0, 0, 0, 0)
		binary.BigEndian.PutUint32(b[idx:], uint32(len(p.Key)))
		idx += 4
		b = append(b, p.Key...)
		idx += len(p.Key)

		b = append(b, 0, 0, 0, 0, 0, 0, 0, 0)
		binary.BigEndian.PutUint64(b[idx:], p.Size)
		idx += 8

		b = append(b, 0, 0, 0, 0, 0, 0, 0, 0)
		binary.BigEndian.PutUint64(b[idx:], p.Keys)
		idx += 8
	}
	return b
}

func (r rangeProperties) get(key []byte) rangeOffsets {
	idx := sort.Search(len(r), func(i int) bool {
		return bytes.Compare(r[i].Key, key) >= 0
	})
	return r[idx].rangeOffsets
}

type RangePropertiesCollector struct {
	props               rangeProperties
	lastOffsets         rangeOffsets
	lastKey             []byte
	currentOffsets      rangeOffsets
	propSizeIdxDistance uint64
	propKeysIdxDistance uint64
}

func newRangePropertiesCollector() *RangePropertiesCollector {
	return &RangePropertiesCollector{
		props:               make([]rangeProperty, 0, 1024),
		propSizeIdxDistance: defaultPropSizeIndexDistance,
		propKeysIdxDistance: defaultPropKeysIndexDistance,
	}
}

func (c *RangePropertiesCollector) sizeInLastRange() uint64 {
	return c.currentOffsets.Size - c.lastOffsets.Size
}

func (c *RangePropertiesCollector) keysInLastRange() uint64 {
	return c.currentOffsets.Keys - c.lastOffsets.Keys
}

func (c *RangePropertiesCollector) insertNewPoint(key []byte) {
	c.lastOffsets = c.currentOffsets
	c.props = append(c.props, rangeProperty{Key: append([]byte{}, key...), rangeOffsets: c.currentOffsets})
}

// implement `pebble.TablePropertyCollector`
// implement `TablePropertyCollector.Add`
func (c *RangePropertiesCollector) Add(key pebble.InternalKey, value []byte) error {
	c.currentOffsets.Size += uint64(len(value)) + uint64(len(key.UserKey))
	c.currentOffsets.Keys += 1
	if len(c.lastKey) == 0 || c.sizeInLastRange() >= c.propSizeIdxDistance ||
		c.keysInLastRange() >= c.propKeysIdxDistance {
		c.insertNewPoint(key.UserKey)
	}
	c.lastKey = append(c.lastKey[:0], key.UserKey...)
	return nil
}

func (c *RangePropertiesCollector) Finish(userProps map[string]string) error {
	if c.sizeInLastRange() > 0 || c.keysInLastRange() > 0 {
		c.insertNewPoint(c.lastKey)
	}

	userProps[propRangeIndex] = string(c.props.Encode())
	return nil
}

// The name of the property collector.
func (c *RangePropertiesCollector) Name() string {
	return propRangeIndex
}

type sizeProperties struct {
	totalSize    uint64
	indexHandles *btree.BTree
}

func newSizeProperties() *sizeProperties {
	return &sizeProperties{indexHandles: btree.New(32)}
}

func (s *sizeProperties) add(item *rangeProperty) {
	if old := s.indexHandles.ReplaceOrInsert(item); old != nil {
		o := old.(*rangeProperty)
		item.Keys += o.Keys
		item.Size += o.Size
	}
}

func (s *sizeProperties) addAll(props rangeProperties) {
	prevRange := rangeOffsets{}
	for _, r := range props {
		s.add(&rangeProperty{
			Key:          r.Key,
			rangeOffsets: rangeOffsets{Keys: r.Keys - prevRange.Keys, Size: r.Size - prevRange.Size},
		})
		prevRange = r.rangeOffsets
	}
	if len(props) > 0 {
		s.totalSize = props[len(props)-1].Size
	}
}

// iter the tree until f return false
func (s *sizeProperties) iter(f func(p *rangeProperty) bool) {
	s.indexHandles.Ascend(func(i btree.Item) bool {
		prop := i.(*rangeProperty)
		return f(prop)
	})
}<|MERGE_RESOLUTION|>--- conflicted
+++ resolved
@@ -1173,13 +1173,8 @@
 	return nil
 }
 
-<<<<<<< HEAD
 func (local *local) CheckRequirements(ctx context.Context) error {
-	if err := checkTiDBVersion(ctx, local.tls, localMinTiDBVersion); err != nil {
-=======
-func (local *local) CheckRequirements() error {
-	if err := checkTiDBVersionBySQL(local.g, localMinTiDBVersion); err != nil {
->>>>>>> da8b24e5
+	if err := checkTiDBVersionBySQL(ctx, local.g, localMinTiDBVersion); err != nil {
 		return err
 	}
 	if err := checkPDVersion(ctx, local.tls, local.pdAddr, localMinPDVersion); err != nil {
