// Copyright 2020 PingCAP, Inc.
//
// Licensed under the Apache License, Version 2.0 (the "License");
// you may not use this file except in compliance with the License.
// You may obtain a copy of the License at
//
//     http://www.apache.org/licenses/LICENSE-2.0
//
// Unless required by applicable law or agreed to in writing, software
// distributed under the License is distributed on an "AS IS" BASIS,
// See the License for the specific language governing permissions and
// limitations under the License.

package backend

import (
	"bytes"
	"context"
	"encoding/binary"
	"encoding/json"
	"fmt"
	"io"
	"io/ioutil"
	"os"
	"path/filepath"
	"sort"
	"strings"
	"sync"
	"sync/atomic"
	"time"

	"github.com/cockroachdb/pebble"
	"github.com/cockroachdb/pebble/sstable"
	"github.com/coreos/go-semver/semver"
	"github.com/google/btree"
	"github.com/google/uuid"
	split "github.com/pingcap/br/pkg/restore"
	"github.com/pingcap/br/pkg/utils"
	"github.com/pingcap/errors"
	"github.com/pingcap/failpoint"
	"github.com/pingcap/kvproto/pkg/errorpb"
	sst "github.com/pingcap/kvproto/pkg/import_sstpb"
	"github.com/pingcap/kvproto/pkg/kvrpcpb"
	"github.com/pingcap/kvproto/pkg/metapb"
	"github.com/pingcap/parser/model"
	"github.com/pingcap/tidb/table"
	"github.com/pingcap/tidb/tablecodec"
	"github.com/pingcap/tidb/util/codec"
	"github.com/pingcap/tidb/util/hack"
	pd "github.com/tikv/pd/client"
	"go.uber.org/multierr"
	"go.uber.org/zap"
	"google.golang.org/grpc"
	"google.golang.org/grpc/backoff"
	"google.golang.org/grpc/credentials"
	"google.golang.org/grpc/keepalive"

	"github.com/pingcap/tidb-lightning/lightning/common"
	"github.com/pingcap/tidb-lightning/lightning/config"
	"github.com/pingcap/tidb-lightning/lightning/glue"
	"github.com/pingcap/tidb-lightning/lightning/log"
	"github.com/pingcap/tidb-lightning/lightning/manual"
	"github.com/pingcap/tidb-lightning/lightning/worker"
)

const (
	dialTimeout          = 5 * time.Second
	bigValueSize         = 1 << 16 // 64K
	engineMetaFileSuffix = ".meta"

	gRPCKeepAliveTime    = 10 * time.Second
	gRPCKeepAliveTimeout = 3 * time.Second
	gRPCBackOffMaxDelay  = 3 * time.Second

	LocalMemoryTableSize = config.LocalMemoryTableSize

	// See: https://github.com/tikv/tikv/blob/e030a0aae9622f3774df89c62f21b2171a72a69e/etc/config-template.toml#L360
	regionMaxKeyCount = 1_440_000

	propRangeIndex = "tikv.range_index"

	defaultPropSizeIndexDistance = 4 * 1024 * 1024 // 4MB
	defaultPropKeysIndexDistance = 40 * 1024

	// the lower threshold of max open files for pebble db.
	openFilesLowerThreshold = 128
)

var (
	localMinTiDBVersion = *semver.New("4.0.0")
	localMinTiKVVersion = *semver.New("4.0.0")
	localMinPDVersion   = *semver.New("4.0.0")
)

// Range record start and end key for localStoreDir.DB
// so we can write it to tikv in streaming
type Range struct {
	start  []byte
	end    []byte
	length int
}

// localFileMeta contains some field that is necessary to continue the engine restore/import process.
// These field should be written to disk when we update chunk checkpoint
type localFileMeta struct {
	Ts uint64 `json:"ts"`
	// Length is the number of KV pairs stored by the engine.
	Length int64 `json:"length"`
	// TotalSize is the total pre-compressed KV byte size stored by engine.
	TotalSize int64 `json:"total_size"`
}

type importMutexState int32

const (
<<<<<<< HEAD
	importMutexStateImport importMutexState = iota + 1
=======
	importMutexStateNoLock importMutexState = iota
	importMutexStateImport
>>>>>>> 05295775
	importMutexStateFlush
	importMutexStateClose
)

type LocalFile struct {
	localFileMeta
	db   *pebble.DB
	Uuid uuid.UUID

	// isImportingAtomic is an atomic variable indicating whether the importMutex has been locked.
	// This should not be used as a "spin lock" indicator.
	isImportingAtomic int32
<<<<<<< HEAD
=======
	mutex             sync.Mutex
>>>>>>> 05295775
}

func (e *LocalFile) Close() error {
	log.L().Debug("closing local engine", zap.Stringer("engine", e.Uuid), zap.Stack("stack"))
	if e.db == nil {
		return nil
	}
	err := errors.Trace(e.db.Close())
	e.db = nil
	return err
}

// Cleanup remove meta and db files
func (e *LocalFile) Cleanup(dataDir string) error {
	metaPath := filepath.Join(dataDir, e.Uuid.String()+engineMetaFileSuffix)
	if err := os.Remove(metaPath); err != nil && !os.IsNotExist(err) {
		return errors.Trace(err)
	}

	dbPath := filepath.Join(dataDir, e.Uuid.String())
	return os.RemoveAll(dbPath)
}

func (e *LocalFile) getSizeProperties() (*sizeProperties, error) {
	sstables, err := e.db.SSTables(pebble.WithProperties())
	if err != nil {
		log.L().Warn("get table properties failed", zap.Stringer("engine", e.Uuid), log.ShortError(err))
		return nil, errors.Trace(err)
	}

	sizeProps := newSizeProperties()
	for _, level := range sstables {
		for _, info := range level {
			if prop, ok := info.Properties.UserProperties[propRangeIndex]; ok {
				data := hack.Slice(prop)
				rangeProps, err := decodeRangeProperties(data)
				if err != nil {
					log.L().Warn("decodeRangeProperties failed", zap.Stringer("engine", e.Uuid),
						zap.Stringer("fileNum", info.FileNum), log.ShortError(err))
					return nil, errors.Trace(err)
				}

				sizeProps.addAll(rangeProps)
			}
		}
	}

	return sizeProps, nil
}

<<<<<<< HEAD
func (e *LocalFile) isLocked() bool {
	return atomic.LoadInt32(&e.isImportingAtomic) != 0
}

func (e *LocalFile) getEngineFileSize() EngineFileSize {
	metrics := e.db.Metrics()
	total := metrics.Total()
	return EngineFileSize{
		UUID:        e.Uuid,
		DiskSize:    total.Size,
		MemSize:     int64(metrics.MemTable.Size / 10),
		IsImporting: e.isLocked(),
	}
=======
// lock locks the local file for importing.
func (e *LocalFile) lock(state importMutexState) {
	e.mutex.Lock()
	atomic.StoreInt32(&e.isImportingAtomic, int32(state))
}

func (e *LocalFile) unlock() {
	atomic.StoreInt32(&e.isImportingAtomic, int32(importMutexStateNoLock))
	e.mutex.Unlock()
>>>>>>> 05295775
}

type gRPCConns struct {
	mu    sync.Mutex
	conns map[uint64]*connPool
}

func (conns *gRPCConns) Close() {
	conns.mu.Lock()
	defer conns.mu.Unlock()

	for _, cp := range conns.conns {
		cp.Close()
	}
}

type local struct {
	engines           sync.Map // sync version of map[uuid.UUID]*LocalFile
	engineImportLocks sync.Map // sync version of map[uuid.UUID]*sync.Mutex

	conns    gRPCConns
	splitCli split.SplitClient
	tls      *common.TLS
	pdAddr   string
	g        glue.Glue

	localStoreDir   string
	regionSplitSize int64

	rangeConcurrency  *worker.Pool
	ingestConcurrency *worker.Pool
	batchWriteKVPairs int
	checkpointEnabled bool

	tcpConcurrency int
	maxOpenFiles   int
}

// connPool is a lazy pool of gRPC channels.
// When `Get` called, it lazily allocates new connection if connection not full.
// If it's full, then it will return allocated channels round-robin.
type connPool struct {
	mu sync.Mutex

	conns   []*grpc.ClientConn
	name    string
	next    int
	cap     int
	newConn func(ctx context.Context) (*grpc.ClientConn, error)
}

func (p *connPool) takeConns() (conns []*grpc.ClientConn) {
	p.mu.Lock()
	defer p.mu.Unlock()
	p.conns, conns = nil, p.conns
	p.next = 0
	return conns
}

// Close closes the conn pool.
func (p *connPool) Close() {
	for _, c := range p.takeConns() {
		if err := c.Close(); err != nil {
			log.L().Warn("failed to close clientConn", zap.String("target", c.Target()), log.ShortError(err))
		}
	}
}

// get tries to get an existing connection from the pool, or make a new one if the pool not full.
func (p *connPool) get(ctx context.Context) (*grpc.ClientConn, error) {
	p.mu.Lock()
	defer p.mu.Unlock()
	if len(p.conns) < p.cap {
		c, err := p.newConn(ctx)
		if err != nil {
			return nil, err
		}
		p.conns = append(p.conns, c)
		return c, nil
	}

	conn := p.conns[p.next]
	p.next = (p.next + 1) % p.cap
	return conn, nil
}

// newConnPool creates a new connPool by the specified conn factory function and capacity.
func newConnPool(cap int, newConn func(ctx context.Context) (*grpc.ClientConn, error)) *connPool {
	return &connPool{
		cap:     cap,
		conns:   make([]*grpc.ClientConn, 0, cap),
		newConn: newConn,

		mu: sync.Mutex{},
	}
}

// NewLocalBackend creates new connections to tikv.
func NewLocalBackend(
	ctx context.Context,
	tls *common.TLS,
	pdAddr string,
	regionSplitSize int64,
	localFile string,
	rangeConcurrency int,
	sendKVPairs int,
	enableCheckpoint bool,
	g glue.Glue,
	maxOpenFiles int,
) (Backend, error) {
	pdCli, err := pd.NewClientWithContext(ctx, []string{pdAddr}, tls.ToPDSecurityOption())
	if err != nil {
		return MakeBackend(nil), errors.Annotate(err, "construct pd client failed")
	}
	splitCli := split.NewSplitClient(pdCli, tls.TLSConfig())

	shouldCreate := true
	if enableCheckpoint {
		if info, err := os.Stat(localFile); err != nil {
			if !os.IsNotExist(err) {
				return MakeBackend(nil), err
			}
		} else if info.IsDir() {
			shouldCreate = false
		}
	}

	if shouldCreate {
		err = os.Mkdir(localFile, 0700)
		if err != nil {
			return MakeBackend(nil), errors.Annotate(err, "invalid sorted-kv-dir for local backend, please change the config or delete the path")
		}
	}

	local := &local{
		engines:  sync.Map{},
		splitCli: splitCli,
		tls:      tls,
		pdAddr:   pdAddr,
		g:        g,

		localStoreDir:   localFile,
		regionSplitSize: regionSplitSize,

		rangeConcurrency:  worker.NewPool(ctx, rangeConcurrency, "range"),
		ingestConcurrency: worker.NewPool(ctx, rangeConcurrency*2, "ingest"),
		tcpConcurrency:    rangeConcurrency,
		batchWriteKVPairs: sendKVPairs,
		checkpointEnabled: enableCheckpoint,
		maxOpenFiles:      utils.MaxInt(maxOpenFiles, openFilesLowerThreshold),
	}
	local.conns.conns = make(map[uint64]*connPool)
	return MakeBackend(local), nil
}

<<<<<<< HEAD
// lockForImport locks the local file for importing.
func (local *local) lockForImport(engineId uuid.UUID, state importMutexState) (engine *LocalFile, exists bool) {
	if lock, ok := local.engineImportLocks.Load(engineId); ok {
		lock.(*sync.Mutex).Lock()
	}

	var engineInterface interface{}
	engineInterface, exists = local.engines.Load(engineId)
	// TODO: should we assert that `exists` implies `ok`?
	if exists {
		engine = engineInterface.(*LocalFile)
		atomic.StoreInt32(&engine.isImportingAtomic, int32(state))
	}
	return
}

// unlockForImport unlocks the local file from importing.
func (local *local) unlockForImport(engineId uuid.UUID) {
	if engine, ok := local.engines.Load(engineId); ok {
		atomic.StoreInt32(&engine.(*LocalFile).isImportingAtomic, 0)
	}
	if lock, ok := local.engineImportLocks.Load(engineId); ok {
		lock.(*sync.Mutex).Unlock()
	}
}

func (local *local) lockAllForImport() {
	local.engineImportLocks.Range(func(k, v interface{}) bool {
		v.(*sync.Mutex).Lock()
		return true
	})
}

func (local *local) unlockAllForImport() {
	local.engineImportLocks.Range(func(k, v interface{}) bool {
		v.(*sync.Mutex).Unlock()
		return true
	})
=======
// lock locks the local file.
func (local *local) lockEngine(engineId uuid.UUID, state importMutexState) bool {
	if e, ok := local.engines.Load(engineId); ok {
		engine := e.(*LocalFile)
		engine.lock(state)
		return true
	}
	return false
}

// unlock unlocks the local file from importing.
func (local *local) unlockEngine(engineId uuid.UUID) bool {
	if e, ok := local.engines.Load(engineId); ok {
		engine := e.(*LocalFile)
		engine.unlock()
		return true
	}
	return false
>>>>>>> 05295775
}

func (local *local) makeConn(ctx context.Context, storeID uint64) (*grpc.ClientConn, error) {
	store, err := local.splitCli.GetStore(ctx, storeID)
	if err != nil {
		return nil, errors.Trace(err)
	}
	opt := grpc.WithInsecure()
	if local.tls.TLSConfig() != nil {
		opt = grpc.WithTransportCredentials(credentials.NewTLS(local.tls.TLSConfig()))
	}
	ctx, cancel := context.WithTimeout(ctx, dialTimeout)

	bfConf := backoff.DefaultConfig
	bfConf.MaxDelay = gRPCBackOffMaxDelay
	// we should use peer address for tiflash. for tikv, peer address is empty
	addr := store.GetPeerAddress()
	if addr == "" {
		addr = store.GetAddress()
	}
	conn, err := grpc.DialContext(
		ctx,
		addr,
		opt,
		grpc.WithConnectParams(grpc.ConnectParams{Backoff: bfConf}),
		grpc.WithKeepaliveParams(keepalive.ClientParameters{
			Time:                gRPCKeepAliveTime,
			Timeout:             gRPCKeepAliveTimeout,
			PermitWithoutStream: true,
		}),
	)
	cancel()
	if err != nil {
		return nil, errors.Trace(err)
	}
	return conn, nil
}

func (local *local) getGrpcConnLocked(ctx context.Context, storeID uint64) (*grpc.ClientConn, error) {
	if _, ok := local.conns.conns[storeID]; !ok {
		local.conns.conns[storeID] = newConnPool(local.tcpConcurrency, func(ctx context.Context) (*grpc.ClientConn, error) {
			return local.makeConn(ctx, storeID)
		})
	}
	return local.conns.conns[storeID].get(ctx)
}

// Close the importer connection.
func (local *local) Close() {
	local.lockAllForImport()
	defer func() {
		local.unlockAllForImport()
		local.engineImportLocks = sync.Map{}
	}()

	local.engines.Range(func(k, v interface{}) bool {
		v.(*LocalFile).Close()
		return true
	})
	local.engines = sync.Map{}
	local.conns.Close()

	// if checkpoint is disable or we finish load all data successfully, then files in this
	// dir will be useless, so we clean up this dir and all files in it.
	if !local.checkpointEnabled || common.IsEmptyDir(local.localStoreDir) {
		err := os.RemoveAll(local.localStoreDir)
		if err != nil {
			log.L().Warn("remove local db file failed", zap.Error(err))
		}
	}
}

// FlushEngine ensure the written data is saved successfully, to make sure no data lose after restart
func (local *local) FlushEngine(engineId uuid.UUID) error {
	engineFile, ok := local.lockForImport(engineId, importMutexStateFlush)
	defer local.unlockForImport(engineId)

	// the engine cannot be deleted after while we've acquired the lock identified by UUID.

	if ok {
		if err := engineFile.db.Flush(); err != nil {
			return err
		}
		return local.saveEngineMeta(engineFile)
	}
	return errors.Errorf("engine '%s' not found", engineId)
}

func (local *local) FlushAllEngines() (err error) {
	local.lockAllForImport()
	defer local.unlockAllForImport()

	var flushFinishedWg sync.WaitGroup
	var flushedEngines []*LocalFile

	// first, (asynchronously) flush all opened engines
	local.engines.Range(func(k, v interface{}) bool {
		engineFile := v.(*LocalFile)
		if engineFile.isLocked() {
			// ignore engines which have been importing, flushing, or closing.
			return true
		}

		flushFinishedCh, e := engineFile.db.AsyncFlush()
		if e != nil {
			err = e
			return false
		}
		flushedEngines = append(flushedEngines, engineFile)
		flushFinishedWg.Add(1)
		go func() {
			<-flushFinishedCh
			flushFinishedWg.Done()
		}()
		return true
	})

	// then, wait for all engines being flushed, and then save the metadata.
	flushFinishedWg.Wait()
	if err == nil {
		for _, engineFile := range flushedEngines {
			err = local.saveEngineMeta(engineFile)
			if err != nil {
				break
			}
		}
	}
	return
}

func (local *local) RetryImportDelay() time.Duration {
	return defaultRetryBackoffTime
}

func (local *local) MaxChunkSize() int {
	// a batch size write to leveldb
	return int(local.regionSplitSize)
}

func (local *local) ShouldPostProcess() bool {
	return true
}

func (local *local) openEngineDB(engineUUID uuid.UUID, readOnly bool) (*pebble.DB, error) {
	opt := &pebble.Options{
		MemTableSize: LocalMemoryTableSize,
		// the default threshold value may cause write stall.
		MemTableStopWritesThreshold: 8,
		MaxConcurrentCompactions:    16,
		// set to half of the max open files so that if open files is more that estimation, trigger compaction
		// to avoid failure due to open files exceeded limit
		L0CompactionThreshold: local.maxOpenFiles / 2,
		L0StopWritesThreshold: local.maxOpenFiles / 2,
		MaxOpenFiles:          local.maxOpenFiles,
		DisableWAL:            true,
		ReadOnly:              readOnly,
		TablePropertyCollectors: []func() pebble.TablePropertyCollector{
			func() pebble.TablePropertyCollector {
				return newRangePropertiesCollector()
			},
		},
	}
	dbPath := filepath.Join(local.localStoreDir, engineUUID.String())
	return pebble.Open(dbPath, opt)
}

func (local *local) saveEngineMeta(engine *LocalFile) error {
	jsonBytes, err := json.Marshal(&engine.localFileMeta)
	if err != nil {
		return errors.Trace(err)
	}
	metaPath := filepath.Join(local.localStoreDir, engine.Uuid.String()+engineMetaFileSuffix)
	return errors.Trace(ioutil.WriteFile(metaPath, jsonBytes, 0644))
}

func (local *local) LoadEngineMeta(engineUUID uuid.UUID) (localFileMeta, error) {
	var meta localFileMeta

	mataPath := filepath.Join(local.localStoreDir, engineUUID.String()+engineMetaFileSuffix)
	f, err := os.Open(mataPath)
	if err != nil {
		return meta, err
	}
	err = json.NewDecoder(f).Decode(&meta)
	return meta, err
}

// This method must be called with holding mutex of LocalFile
func (local *local) OpenEngine(ctx context.Context, engineUUID uuid.UUID) error {
	meta, err := local.LoadEngineMeta(engineUUID)
	if err != nil {
		meta = localFileMeta{}
	}
	db, err := local.openEngineDB(engineUUID, false)
	if err != nil {
		return err
	}
<<<<<<< HEAD
	local.engineImportLocks.Store(engineUUID, new(sync.Mutex))
	local.engines.Store(engineUUID, &LocalFile{
		localFileMeta: meta,
		db:            db,
		Uuid:          engineUUID,
	})
=======
	if e, ok := local.engines.Load(engineUUID); ok {
		engine := e.(*LocalFile)
		engine.db = db
		engine.localFileMeta = meta
	} else {
		local.engines.Store(engineUUID, &LocalFile{localFileMeta: meta, db: db, Uuid: engineUUID, isImportingAtomic: int32(importMutexStateNoLock)})
	}
>>>>>>> 05295775
	return nil
}

// Close backend engine by uuid
// NOTE: we will return nil if engine is not exist. This will happen if engine import&cleanup successfully
// but exit before update checkpoint. Thus after restart, we will try to import this engine again.
func (local *local) CloseEngine(ctx context.Context, engineUUID uuid.UUID) error {
	// flush mem table to storage, to free memory,
	// ask others' advise, looks like unnecessary, but with this we can control memory precisely.
	engine, ok := local.engines.Load(engineUUID)
	if !ok {
		// recovery mode, we should reopen this engine file
		meta, err := local.LoadEngineMeta(engineUUID)
		if err != nil {
			// if engine meta not exist, just skip
			if os.IsNotExist(err) {
				return nil
			}
			return err
		}
		db, err := local.openEngineDB(engineUUID, true)
		if err != nil {
			return err
		}
		engineFile := &LocalFile{
			localFileMeta:     meta,
			Uuid:              engineUUID,
			db:                db,
			isImportingAtomic: int32(importMutexStateNoLock),
		}
		local.engineImportLocks.Store(engineUUID, new(sync.Mutex))
		local.engines.Store(engineUUID, engineFile)
		return nil
	}
	engineFile := engine.(*LocalFile)
	err := engineFile.db.Flush()
	if err != nil {
		return err
	}
	return local.saveEngineMeta(engineFile)
}

func (local *local) getImportClient(ctx context.Context, peer *metapb.Peer) (sst.ImportSSTClient, error) {
	local.conns.mu.Lock()
	defer local.conns.mu.Unlock()

	conn, err := local.getGrpcConnLocked(ctx, peer.GetStoreId())
	if err != nil {
		return nil, err
	}
	return sst.NewImportSSTClient(conn), nil
}

// WriteToTiKV writer engine key-value pairs to tikv and return the sst meta generated by tikv.
// we don't need to do cleanup for the pairs written to tikv if encounters an error,
// tikv will takes the responsibility to do so.
func (local *local) WriteToTiKV(
	ctx context.Context,
	engineFile *LocalFile,
	region *split.RegionInfo,
	start, end []byte,
) ([]*sst.SSTMeta, *Range, error) {
	begin := time.Now()
	regionRange := intersectRange(region.Region, Range{start: start, end: end})
	opt := &pebble.IterOptions{LowerBound: regionRange.start, UpperBound: regionRange.end}
	iter := engineFile.db.NewIter(opt)
	defer iter.Close()
	iter.First()
	if iter.Error() != nil {
		return nil, nil, errors.Annotate(iter.Error(), "failed to read the first key")
	}

	if !iter.Valid() {
		log.L().Info("keys within region is empty, skip ingest", log.ZapRedactBinary("start", start),
			log.ZapRedactBinary("regionStart", region.Region.StartKey), log.ZapRedactBinary("end", end),
			log.ZapRedactBinary("regionEnd", region.Region.EndKey))
		return nil, nil, nil
	}

	firstKey := codec.EncodeBytes([]byte{}, iter.Key())
	iter.Last()
	if iter.Error() != nil {
		return nil, nil, errors.Annotate(iter.Error(), "failed to seek to the last key")
	}
	lastKey := codec.EncodeBytes([]byte{}, iter.Key())

	u := uuid.New()
	meta := &sst.SSTMeta{
		Uuid:        u[:],
		RegionId:    region.Region.GetId(),
		RegionEpoch: region.Region.GetRegionEpoch(),
		Range: &sst.Range{
			Start: firstKey,
			End:   lastKey,
		},
	}

	leaderID := region.Leader.GetId()
	clients := make([]sst.ImportSST_WriteClient, 0, len(region.Region.GetPeers()))
	requests := make([]*sst.WriteRequest, 0, len(region.Region.GetPeers()))
	for _, peer := range region.Region.GetPeers() {
		cli, err := local.getImportClient(ctx, peer)
		if err != nil {
			return nil, nil, err
		}

		wstream, err := cli.Write(ctx)
		if err != nil {
			return nil, nil, errors.Trace(err)
		}

		// Bind uuid for this write request
		req := &sst.WriteRequest{
			Chunk: &sst.WriteRequest_Meta{
				Meta: meta,
			},
		}
		if err = wstream.Send(req); err != nil {
			return nil, nil, errors.Trace(err)
		}
		req.Chunk = &sst.WriteRequest_Batch{
			Batch: &sst.WriteBatch{
				CommitTs: engineFile.Ts,
			},
		}
		clients = append(clients, wstream)
		requests = append(requests, req)
	}

	bytesBuf := newBytesBuffer()
	defer bytesBuf.destroy()
	pairs := make([]*sst.Pair, 0, local.batchWriteKVPairs)
	count := 0
	size := int64(0)
	totalCount := 0
	firstLoop := true
	regionMaxSize := local.regionSplitSize * 4 / 3

	for iter.First(); iter.Valid(); iter.Next() {
		size += int64(len(iter.Key()) + len(iter.Value()))
		// here we reuse the `*sst.Pair`s to optimize object allocation
		if firstLoop {
			pair := &sst.Pair{
				Key:   bytesBuf.addBytes(iter.Key()),
				Value: bytesBuf.addBytes(iter.Value()),
			}
			pairs = append(pairs, pair)
		} else {
			pairs[count].Key = bytesBuf.addBytes(iter.Key())
			pairs[count].Value = bytesBuf.addBytes(iter.Value())
		}
		count++
		totalCount++

		if count >= local.batchWriteKVPairs {
			for i := range clients {
				requests[i].Chunk.(*sst.WriteRequest_Batch).Batch.Pairs = pairs[:count]
				if err := clients[i].Send(requests[i]); err != nil {
					return nil, nil, err
				}
			}
			count = 0
			bytesBuf.reset()
			firstLoop = false
		}
		if size >= regionMaxSize || totalCount >= regionMaxKeyCount {
			break
		}
	}

	if iter.Error() != nil {
		return nil, nil, errors.Trace(iter.Error())
	}

	if count > 0 {
		for i := range clients {
			requests[i].Chunk.(*sst.WriteRequest_Batch).Batch.Pairs = pairs[:count]
			if err := clients[i].Send(requests[i]); err != nil {
				return nil, nil, err
			}
		}
	}

	var leaderPeerMetas []*sst.SSTMeta
	for i, wStream := range clients {
		if resp, closeErr := wStream.CloseAndRecv(); closeErr != nil {
			return nil, nil, closeErr
		} else {
			if leaderID == region.Region.Peers[i].GetId() {
				leaderPeerMetas = resp.Metas
				log.L().Debug("get metas after write kv stream to tikv", zap.Reflect("metas", leaderPeerMetas))
			}
		}
	}

	// if there is not leader currently, we should directly return an error
	if leaderPeerMetas == nil {
		log.L().Warn("write to tikv no leader", log.ZapRedactReflect("region", region),
			zap.Uint64("leader_id", leaderID), log.ZapRedactReflect("meta", meta),
			zap.Int("kv_pairs", totalCount), zap.Int64("total_bytes", size))
		return nil, nil, errors.Errorf("write to tikv with no leader returned, region '%d', leader: %d",
			region.Region.Id, leaderID)
	}

	log.L().Debug("write to kv", zap.Reflect("region", region), zap.Uint64("leader", leaderID),
		zap.Reflect("meta", meta), zap.Reflect("return metas", leaderPeerMetas),
		zap.Int("kv_pairs", totalCount), zap.Int64("total_bytes", size),
		zap.Int64("buf_size", bytesBuf.totalSize()),
		zap.Stringer("takeTime", time.Since(begin)))

	var remainRange *Range
	if iter.Valid() && iter.Next() {
		firstKey := append([]byte{}, iter.Key()...)
		remainRange = &Range{start: firstKey, end: regionRange.end}
		log.L().Info("write to tikv partial finish", zap.Int("count", totalCount),
			zap.Int64("size", size), log.ZapRedactBinary("startKey", regionRange.start), log.ZapRedactBinary("endKey", regionRange.end),
			log.ZapRedactBinary("remainStart", remainRange.start), log.ZapRedactBinary("remainEnd", remainRange.end),
			log.ZapRedactReflect("region", region))
	}

	return leaderPeerMetas, remainRange, nil
}

func (local *local) Ingest(ctx context.Context, meta *sst.SSTMeta, region *split.RegionInfo) (*sst.IngestResponse, error) {
	leader := region.Leader
	if leader == nil {
		leader = region.Region.GetPeers()[0]
	}

	cli, err := local.getImportClient(ctx, leader)
	if err != nil {
		return nil, err
	}
	reqCtx := &kvrpcpb.Context{
		RegionId:    region.Region.GetId(),
		RegionEpoch: region.Region.GetRegionEpoch(),
		Peer:        leader,
	}

	req := &sst.IngestRequest{
		Context: reqCtx,
		Sst:     meta,
	}
	resp, err := cli.Ingest(ctx, req)
	if err != nil {
		return nil, err
	}
	return resp, nil
}

func splitRangeBySizeProps(fullRange Range, sizeProps *sizeProperties, sizeLimit int64, keysLimit int64) []Range {
	ranges := make([]Range, 0, sizeProps.totalSize/uint64(sizeLimit))
	curSize := uint64(0)
	curKeys := uint64(0)
	curKey := fullRange.start
	sizeProps.iter(func(p *rangeProperty) bool {
		curSize += p.Size
		curKeys += p.Keys
		if int64(curSize) >= sizeLimit || int64(curKeys) >= keysLimit {
			ranges = append(ranges, Range{start: curKey, end: p.Key})
			curKey = p.Key
			curSize = 0
			curKeys = 0
		}
		return true
	})

	if curKeys > 0 {
		ranges = append(ranges, Range{start: curKey, end: fullRange.end})
	} else {
		ranges[len(ranges)-1].end = fullRange.end
	}
	return ranges
}

func (local *local) readAndSplitIntoRange(engineFile *LocalFile) ([]Range, error) {
	iter := engineFile.db.NewIter(nil)
	defer iter.Close()

	iterError := func(e string) error {
		err := iter.Error()
		if err != nil {
			return errors.Annotate(err, e)
		}
		return errors.New(e)
	}

	var firstKey, lastKey []byte
	if iter.First() {
		firstKey = append([]byte{}, iter.Key()...)
	} else {
		return nil, iterError("could not find first pair")
	}
	if iter.Last() {
		lastKey = append([]byte{}, iter.Key()...)
	} else {
		return nil, iterError("could not find last pair")
	}
	endKey := nextKey(lastKey)

	// <= 96MB no need to split into range
	if engineFile.TotalSize <= local.regionSplitSize && engineFile.Length <= regionMaxKeyCount {
		ranges := []Range{{start: firstKey, end: endKey, length: int(engineFile.Length)}}
		return ranges, nil
	}

	sizeProps, err := engineFile.getSizeProperties()
	if err != nil {
		return nil, errors.Trace(err)
	}

	ranges := splitRangeBySizeProps(Range{start: firstKey, end: endKey}, sizeProps,
		local.regionSplitSize, regionMaxKeyCount*2/3)

	log.L().Info("split engine key ranges", zap.Stringer("engine", engineFile.Uuid),
		zap.Int64("totalSize", engineFile.TotalSize), zap.Int64("totalCount", engineFile.Length),
		log.ZapRedactBinary("firstKey", firstKey), log.ZapRedactBinary("lastKey", lastKey),
		zap.Int("ranges", len(ranges)))

	return ranges, nil
}

type bytesRecycleChan struct {
	ch chan []byte
}

// recycleChan is used for reusing allocated []byte so we can use memory more efficiently
//
// NOTE: we don't used a `sync.Pool` because when will sync.Pool release is depending on the
// garbage collector which always release the memory so late. Use a fixed size chan to reuse
// can decrease the memory usage to 1/3 compare with sync.Pool.
var recycleChan *bytesRecycleChan

func init() {
	recycleChan = &bytesRecycleChan{
		ch: make(chan []byte, 1024),
	}
}

func (c *bytesRecycleChan) Acquire() []byte {
	select {
	case b := <-c.ch:
		return b
	default:
		return manual.New(1 << 20) // 1M
	}
}

func (c *bytesRecycleChan) Release(w []byte) {
	select {
	case c.ch <- w:
		return
	default:
		manual.Free(w)
	}
}

type bytesBuffer struct {
	bufs      [][]byte
	curBuf    []byte
	curIdx    int
	curBufIdx int
	curBufLen int
}

func newBytesBuffer() *bytesBuffer {
	return &bytesBuffer{bufs: make([][]byte, 0, 128), curBufIdx: -1}
}

func (b *bytesBuffer) addBuf() {
	if b.curBufIdx < len(b.bufs)-1 {
		b.curBufIdx += 1
		b.curBuf = b.bufs[b.curBufIdx]
	} else {
		buf := recycleChan.Acquire()
		b.bufs = append(b.bufs, buf)
		b.curBuf = buf
		b.curBufIdx = len(b.bufs) - 1
	}

	b.curBufLen = len(b.curBuf)
	b.curIdx = 0
}

func (b *bytesBuffer) reset() {
	if len(b.bufs) > 0 {
		b.curBuf = b.bufs[0]
		b.curBufLen = len(b.bufs[0])
		b.curBufIdx = 0
		b.curIdx = 0
	}
}

func (b *bytesBuffer) destroy() {
	for _, buf := range b.bufs {
		recycleChan.Release(buf)
	}
	b.bufs = b.bufs[:0]
}

func (b *bytesBuffer) totalSize() int64 {
	return int64(len(b.bufs)) * int64(1<<20)
}

func (b *bytesBuffer) addBytes(bytes []byte) []byte {
	if len(bytes) > bigValueSize {
		return append([]byte{}, bytes...)
	}

	if b.curIdx+len(bytes) > b.curBufLen {
		b.addBuf()
	}
	idx := b.curIdx
	copy(b.curBuf[idx:], bytes)
	b.curIdx += len(bytes)
	return b.curBuf[idx:b.curIdx]
}

func (local *local) writeAndIngestByRange(
	ctxt context.Context,
	engineFile *LocalFile,
	start, end []byte,
	remainRanges *syncdRanges,
) error {
	ito := &pebble.IterOptions{
		LowerBound: start,
		UpperBound: end,
	}

	iter := engineFile.db.NewIter(ito)
	defer iter.Close()
	// Needs seek to first because NewIter returns an iterator that is unpositioned
	hasKey := iter.First()
	if iter.Error() != nil {
		return errors.Annotate(iter.Error(), "failed to read the first key")
	}
	if !hasKey {
		log.L().Info("There is no pairs in iterator",
			log.ZapRedactBinary("start", start),
			log.ZapRedactBinary("end", end),
			log.ZapRedactBinary("next end", nextKey(end)))
		return nil
	}
	pairStart := append([]byte{}, iter.Key()...)
	iter.Last()
	if iter.Error() != nil {
		return errors.Annotate(iter.Error(), "failed to seek to the last key")
	}
	pairEnd := append([]byte{}, iter.Key()...)

	var regions []*split.RegionInfo
	var err error
	ctx, cancel := context.WithCancel(ctxt)
	defer cancel()

WriteAndIngest:
	for retry := 0; retry < maxRetryTimes; {
		if retry != 0 {
			select {
			case <-time.After(time.Second):
			case <-ctx.Done():
				return ctx.Err()
			}
		}
		startKey := codec.EncodeBytes([]byte{}, pairStart)
		endKey := codec.EncodeBytes([]byte{}, nextKey(pairEnd))
		regions, err = paginateScanRegion(ctx, local.splitCli, startKey, endKey, 128)
		if err != nil || len(regions) == 0 {
			log.L().Warn("scan region failed", log.ShortError(err), zap.Int("region_len", len(regions)),
				log.ZapRedactBinary("startKey", startKey), log.ZapRedactBinary("endKey", endKey), zap.Int("retry", retry))
			retry++
			continue WriteAndIngest
		}

		for _, region := range regions {
			log.L().Debug("get region", zap.Int("retry", retry), zap.Binary("startKey", startKey),
				zap.Binary("endKey", endKey), zap.Uint64("id", region.Region.GetId()),
				zap.Stringer("epoch", region.Region.GetRegionEpoch()), zap.Binary("start", region.Region.GetStartKey()),
				zap.Binary("end", region.Region.GetEndKey()), zap.Reflect("peers", region.Region.GetPeers()))

			w := local.ingestConcurrency.Apply()
			var rg *Range
			rg, err = local.writeAndIngestPairs(ctx, engineFile, region, pairStart, end)
			local.ingestConcurrency.Recycle(w)
			if err != nil {
				_, regionStart, _ := codec.DecodeBytes(region.Region.StartKey, []byte{})
				// if we have at least succeeded one region, retry without increasing the retry count
				if bytes.Compare(regionStart, pairStart) > 0 {
					pairStart = regionStart
				} else {
					retry++
				}
				log.L().Info("retry write and ingest kv pairs", log.ZapRedactBinary("startKey", pairStart),
					log.ZapRedactBinary("endKey", end), log.ShortError(err), zap.Int("retry", retry))
				continue WriteAndIngest
			}
			if rg != nil {
				remainRanges.add(*rg)
			}
		}

		return err
	}

	return err
}

type retryType int

const (
	retryNone retryType = iota
	retryWrite
	retryIngest
)

func (local *local) writeAndIngestPairs(
	ctx context.Context,
	engineFile *LocalFile,
	region *split.RegionInfo,
	start, end []byte,
) (*Range, error) {
	var err error
	var remainRange *Range
loopWrite:
	for i := 0; i < maxRetryTimes; i++ {
		var metas []*sst.SSTMeta
		metas, remainRange, err = local.WriteToTiKV(ctx, engineFile, region, start, end)
		if err != nil {
			log.L().Warn("write to tikv failed", log.ShortError(err))
			return nil, err
		}

		for _, meta := range metas {
			errCnt := 0
			for errCnt < maxRetryTimes {
				log.L().Debug("ingest meta", zap.Reflect("meta", meta))
				var resp *sst.IngestResponse
				resp, err = local.Ingest(ctx, meta, region)
				if err != nil {
					if errors.Cause(err) == context.Canceled {
						return nil, err
					}
					log.L().Warn("ingest failed", log.ShortError(err), log.ZapRedactReflect("meta", meta),
						log.ZapRedactReflect("region", region))
					errCnt++
					continue
				}
				failpoint.Inject("FailIngestMeta", func(val failpoint.Value) {
					switch val.(string) {
					case "notleader":
						resp.Error.NotLeader = &errorpb.NotLeader{
							RegionId: region.Region.Id, Leader: region.Leader}
					case "epochnotmatch":
						resp.Error.EpochNotMatch = &errorpb.EpochNotMatch{
							CurrentRegions: []*metapb.Region{region.Region}}
					}
				})
				var retryTy retryType
				var newRegion *split.RegionInfo
				retryTy, newRegion, err = local.isIngestRetryable(ctx, resp, region, meta)
				if err == nil {
					// ingest next meta
					break
				}
				switch retryTy {
				case retryNone:
					log.L().Warn("ingest failed noretry", log.ShortError(err), log.ZapRedactReflect("meta", meta),
						log.ZapRedactReflect("region", region))
					// met non-retryable error retry whole Write procedure
					return remainRange, err
				case retryWrite:
					region = newRegion
					continue loopWrite
				case retryIngest:
					region = newRegion
					continue
				}
			}
		}

		if err != nil {
			log.L().Warn("write and ingest region, will retry import full range", log.ShortError(err),
				log.ZapRedactStringer("region", region.Region), log.ZapRedactBinary("start", start),
				log.ZapRedactBinary("end", end))
		}
		return remainRange, errors.Trace(err)
	}

	return remainRange, errors.Trace(err)
}

func (local *local) writeAndIngestByRanges(ctx context.Context, engineFile *LocalFile, ranges []Range, remainRanges *syncdRanges) error {
	if engineFile.Length == 0 {
		// engine is empty, this is likes because it's a index engine but the table contains no index
		log.L().Info("engine contains no data", zap.Stringer("uuid", engineFile.Uuid))
		return nil
	}
	log.L().Debug("the ranges Length write to tikv", zap.Int("Length", len(ranges)))

	var allErrLock sync.Mutex
	var allErr error
	var wg sync.WaitGroup

	wg.Add(len(ranges))

	for _, r := range ranges {
		startKey := r.start
		endKey := r.end
		w := local.rangeConcurrency.Apply()
		go func(w *worker.Worker) {
			defer func() {
				local.rangeConcurrency.Recycle(w)
				wg.Done()
			}()
			var err error
			for i := 0; i < maxRetryTimes; i++ {
				err = local.writeAndIngestByRange(ctx, engineFile, startKey, endKey, remainRanges)
				if err == nil || errors.Cause(err) == context.Canceled {
					return
				}
				log.L().Warn("write and ingest by range failed",
					zap.Int("retry time", i+1), log.ShortError(err))
			}

			allErrLock.Lock()
			allErr = multierr.Append(allErr, err)
			allErrLock.Unlock()
		}(w)
	}

	// wait for all sub tasks finish to avoid panic. if we return on the first error,
	// the outer tasks may close the pebble db but some sub tasks still read from the db
	wg.Wait()
	return allErr
}

type syncdRanges struct {
	sync.Mutex
	ranges []Range
}

func (r *syncdRanges) add(g Range) {
	r.Lock()
	r.ranges = append(r.ranges, g)
	r.Unlock()
}

func (r *syncdRanges) take() []Range {
	r.Lock()
	rg := r.ranges
	r.ranges = []Range{}
	r.Unlock()
	if len(rg) > 0 {
		sort.Slice(rg, func(i, j int) bool {
			return bytes.Compare(rg[i].start, rg[j].start) < 0
		})
	}
	return rg
}

func (local *local) ImportEngine(ctx context.Context, engineUUID uuid.UUID) error {
	lf, ok := local.lockForImport(engineUUID, importMutexStateImport)
	defer local.unlockForImport(engineUUID)

	if !ok {
		// skip if engine not exist. See the comment of `CloseEngine` for more detail.
		return nil
	}

	if lf.TotalSize == 0 {
		log.L().Info("engine contains no kv, skip import", zap.Stringer("engine", engineUUID))
		return nil
	}

	// split sorted file into range by 96MB size per file
	ranges, err := local.readAndSplitIntoRange(lf)
	if err != nil {
		return err
	}
	remains := &syncdRanges{}

	for {
		log.L().Info("start import engine", zap.Stringer("uuid", engineUUID),
			zap.Int("ranges", len(ranges)))

		// split region by given ranges
		for i := 0; i < maxRetryTimes; i++ {
			err = local.SplitAndScatterRegionByRanges(ctx, ranges)
			if err == nil || errors.Cause(err) == context.Canceled {
				break
			}

			log.L().Warn("split and scatter failed in retry", zap.Stringer("uuid", engineUUID),
				log.ShortError(err), zap.Int("retry", i))
		}
		if err != nil {
			log.L().Error("split & scatter ranges failed", zap.Stringer("uuid", engineUUID), log.ShortError(err))
			return err
		}

		// start to write to kv and ingest
		err = local.writeAndIngestByRanges(ctx, lf, ranges, remains)
		if err != nil {
			log.L().Error("write and ingest engine failed", log.ShortError(err))
			return err
		}

		unfinishedRanges := remains.take()
		if len(unfinishedRanges) == 0 {
			break
		}
		log.L().Info("ingest ranges unfinished", zap.Int("remain ranges", len(unfinishedRanges)))
		ranges = unfinishedRanges
	}

	log.L().Info("import engine success", zap.Stringer("uuid", engineUUID))
	return nil
}

func (local *local) ResetEngine(ctx context.Context, engineUUID uuid.UUID) error {
	// the only way to reset the engine + reclaim the space is to delete and reopen it 🤷
<<<<<<< HEAD
	exists, err := local.cleanupEngineIfExists(ctx, engineUUID)
	if err != nil || !exists {
		return err
	}
	return local.OpenEngine(ctx, engineUUID)
}

// cleanupEngineIfExists returns if the engine with given UUID exists. If the
// engine already exists, it will be deleted.
func (local *local) cleanupEngineIfExists(ctx context.Context, engineUUID uuid.UUID) (exists bool, err error) {
	localEngine, ok := local.lockForImport(engineUUID, importMutexStateClose)
	defer local.unlockForImport(engineUUID)

=======
	engineFile, ok := local.engines.Load(engineUUID)
	if !ok {
		log.L().Warn("could not find engine in cleanupEngine", zap.Stringer("uuid", engineUUID))
		return nil
	}
	localEngine := engineFile.(*LocalFile)
	localEngine.lock(importMutexStateClose)
	defer localEngine.unlock()
	if err := localEngine.Close(); err != nil {
		return err
	}
	if err := localEngine.Cleanup(local.localStoreDir); err != nil {
		return err
	}
	meta, err := local.LoadEngineMeta(engineUUID)
	if err != nil {
		meta = localFileMeta{}
	}
	db, err := local.openEngineDB(engineUUID, false)
	if err == nil {
		localEngine.db = db
		localEngine.localFileMeta = meta
	}
	return err
}

func (local *local) CleanupEngine(ctx context.Context, engineUUID uuid.UUID) error {
>>>>>>> 05295775
	// release this engine after import success
	if !ok {
		log.L().Warn("could not find engine in cleanupEngine", zap.Stringer("uuid", engineUUID))
		return false, nil
	}

	// since closing the engine causes all subsequent operations on it panic,
	// we make sure to delete it from the engine map before calling Close().
	// (note that Close() returning error does _not_ mean the pebble DB
	// remains open/usable.)
	local.engines.Delete(engineUUID)
	err = localEngine.Close()
	if err != nil {
		return true, err
	}
	err = localEngine.Cleanup(local.localStoreDir)
	if err != nil {
		return true, err
	}
	localEngine.TotalSize = 0
	localEngine.Length = 0
	return true, nil
}

func (local *local) CleanupEngine(ctx context.Context, engineUUID uuid.UUID) error {
	_, err := local.cleanupEngineIfExists(ctx, engineUUID)
	return err
}

func (local *local) CheckRequirements(ctx context.Context) error {
	if err := checkTiDBVersionBySQL(ctx, local.g, localMinTiDBVersion); err != nil {
		return err
	}
	if err := checkPDVersion(ctx, local.tls, local.pdAddr, localMinPDVersion); err != nil {
		return err
	}
	if err := checkTiKVVersion(ctx, local.tls, local.pdAddr, localMinTiKVVersion); err != nil {
		return err
	}
	return nil
}

func (local *local) FetchRemoteTableModels(ctx context.Context, schemaName string) ([]*model.TableInfo, error) {
	return fetchRemoteTableModelsFromTLS(ctx, local.tls, schemaName)
}

func (local *local) MakeEmptyRows() Rows {
	return kvPairs(nil)
}

func (local *local) NewEncoder(tbl table.Table, options *SessionOptions) (Encoder, error) {
	return NewTableKVEncoder(tbl, options)
}

func (local *local) LocalWriter(ctx context.Context, engineUUID uuid.UUID) (EngineWriter, error) {
	e, ok := local.engines.Load(engineUUID)
	if !ok {
		return nil, errors.Errorf("could not find engine for %s", engineUUID.String())
	}
	engineFile := e.(*LocalFile)
	return openLocalWriter(engineFile, local.localStoreDir, LocalMemoryTableSize), nil
}

func openLocalWriter(f *LocalFile, sstDir string, memtableSizeLimit int64) *LocalWriter {
	kvsChan := make(chan []common.KvPair, 1024)
	w := &LocalWriter{sstDir: sstDir, kvsChan: kvsChan, local: f, memtableSizeLimit: memtableSizeLimit}
	w.consumeWg.Add(1)
	go w.writeRowsLoop()
	return w
}

func (local *local) isIngestRetryable(
	ctx context.Context,
	resp *sst.IngestResponse,
	region *split.RegionInfo,
	meta *sst.SSTMeta,
) (retryType, *split.RegionInfo, error) {
	if resp.GetError() == nil {
		return retryNone, nil, nil
	}

	getRegion := func() (*split.RegionInfo, error) {
		for i := 0; ; i++ {
			newRegion, err := local.splitCli.GetRegion(ctx, region.Region.GetStartKey())
			if err != nil {
				return nil, errors.Trace(err)
			}
			if newRegion != nil {
				return newRegion, nil
			}
			log.L().Warn("get region by key return nil, will retry", log.ZapRedactReflect("region", region),
				zap.Int("retry", i))
			select {
			case <-ctx.Done():
				return nil, ctx.Err()
			case <-time.After(time.Second):
			}
		}
	}

	var newRegion *split.RegionInfo
	var err error
	switch errPb := resp.GetError(); {
	case errPb.NotLeader != nil:
		if newLeader := errPb.GetNotLeader().GetLeader(); newLeader != nil {
			newRegion = &split.RegionInfo{
				Leader: newLeader,
				Region: region.Region,
			}
		} else {
			newRegion, err = getRegion()
			if err != nil {
				return retryNone, nil, errors.Trace(err)
			}
		}
		return retryIngest, newRegion, errors.Errorf("not leader: %s", errPb.GetMessage())
	case errPb.EpochNotMatch != nil:
		if currentRegions := errPb.GetEpochNotMatch().GetCurrentRegions(); currentRegions != nil {
			var currentRegion *metapb.Region
			for _, r := range currentRegions {
				if insideRegion(r, meta) {
					currentRegion = r
					break
				}
			}
			if currentRegion != nil {
				var newLeader *metapb.Peer
				for _, p := range currentRegion.Peers {
					if p.GetStoreId() == region.Leader.GetStoreId() {
						newLeader = p
						break
					}
				}
				if newLeader != nil {
					newRegion = &split.RegionInfo{
						Leader: newLeader,
						Region: currentRegion,
					}
				}
			}
		}
		retryTy := retryNone
		if newRegion != nil {
			retryTy = retryWrite
		}
		return retryTy, newRegion, errors.Errorf("epoch not match: %s", errPb.GetMessage())
	case strings.Contains(errPb.Message, "raft: proposal dropped"):
		// TODO: we should change 'Raft raft: proposal dropped' to a error type like 'NotLeader'
		newRegion, err = getRegion()
		if err != nil {
			return retryNone, nil, errors.Trace(err)
		}
		return retryIngest, newRegion, errors.New(errPb.GetMessage())
	}
	return retryNone, nil, errors.Errorf("non-retryable error: %s", resp.GetError().GetMessage())
}

// return the smallest []byte that is bigger than current bytes.
// special case when key is empty, empty bytes means infinity in our context, so directly return itself.
func nextKey(key []byte) []byte {
	if len(key) == 0 {
		return []byte{}
	}

	// in tikv <= 4.x, tikv will truncate the row key, so we should fetch the next valid row key
	// See: https://github.com/tikv/tikv/blob/f7f22f70e1585d7ca38a59ea30e774949160c3e8/components/raftstore/src/coprocessor/split_observer.rs#L36-L41
	if tablecodec.IsRecordKey(key) {
		tableId, handle, _ := tablecodec.DecodeRecordKey(key)
		return tablecodec.EncodeRowKeyWithHandle(tableId, handle.Next())
	}

	// if key is an index, directly append a 0x00 to the key.
	res := make([]byte, 0, len(key)+1)
	res = append(res, key...)
	res = append(res, 0)
	return res
}

type rangeOffsets struct {
	Size uint64
	Keys uint64
}

type rangeProperty struct {
	Key []byte
	rangeOffsets
}

func (r *rangeProperty) Less(than btree.Item) bool {
	ta := than.(*rangeProperty)
	return bytes.Compare(r.Key, ta.Key) < 0
}

var _ btree.Item = &rangeProperty{}

type rangeProperties []rangeProperty

func decodeRangeProperties(data []byte) (rangeProperties, error) {
	r := make(rangeProperties, 0, 16)
	for len(data) > 0 {
		if len(data) < 4 {
			return nil, io.ErrUnexpectedEOF
		}
		keyLen := int(binary.BigEndian.Uint32(data[:4]))
		data = data[4:]
		if len(data) < keyLen+8*2 {
			return nil, io.ErrUnexpectedEOF
		}
		key := data[:keyLen]
		data = data[keyLen:]
		size := binary.BigEndian.Uint64(data[:8])
		keys := binary.BigEndian.Uint64(data[8:])
		data = data[16:]
		r = append(r, rangeProperty{Key: key, rangeOffsets: rangeOffsets{Size: size, Keys: keys}})
	}

	return r, nil
}

func (r rangeProperties) Encode() []byte {
	b := make([]byte, 0, 1024)
	idx := 0
	for _, p := range r {
		b = append(b, 0, 0, 0, 0)
		binary.BigEndian.PutUint32(b[idx:], uint32(len(p.Key)))
		idx += 4
		b = append(b, p.Key...)
		idx += len(p.Key)

		b = append(b, 0, 0, 0, 0, 0, 0, 0, 0)
		binary.BigEndian.PutUint64(b[idx:], p.Size)
		idx += 8

		b = append(b, 0, 0, 0, 0, 0, 0, 0, 0)
		binary.BigEndian.PutUint64(b[idx:], p.Keys)
		idx += 8
	}
	return b
}

func (r rangeProperties) get(key []byte) rangeOffsets {
	idx := sort.Search(len(r), func(i int) bool {
		return bytes.Compare(r[i].Key, key) >= 0
	})
	return r[idx].rangeOffsets
}

type RangePropertiesCollector struct {
	props               rangeProperties
	lastOffsets         rangeOffsets
	lastKey             []byte
	currentOffsets      rangeOffsets
	propSizeIdxDistance uint64
	propKeysIdxDistance uint64
}

func newRangePropertiesCollector() *RangePropertiesCollector {
	return &RangePropertiesCollector{
		props:               make([]rangeProperty, 0, 1024),
		propSizeIdxDistance: defaultPropSizeIndexDistance,
		propKeysIdxDistance: defaultPropKeysIndexDistance,
	}
}

func (c *RangePropertiesCollector) sizeInLastRange() uint64 {
	return c.currentOffsets.Size - c.lastOffsets.Size
}

func (c *RangePropertiesCollector) keysInLastRange() uint64 {
	return c.currentOffsets.Keys - c.lastOffsets.Keys
}

func (c *RangePropertiesCollector) insertNewPoint(key []byte) {
	c.lastOffsets = c.currentOffsets
	c.props = append(c.props, rangeProperty{Key: append([]byte{}, key...), rangeOffsets: c.currentOffsets})
}

// implement `pebble.TablePropertyCollector`
// implement `TablePropertyCollector.Add`
func (c *RangePropertiesCollector) Add(key pebble.InternalKey, value []byte) error {
	c.currentOffsets.Size += uint64(len(value)) + uint64(len(key.UserKey))
	c.currentOffsets.Keys += 1
	if len(c.lastKey) == 0 || c.sizeInLastRange() >= c.propSizeIdxDistance ||
		c.keysInLastRange() >= c.propKeysIdxDistance {
		c.insertNewPoint(key.UserKey)
	}
	c.lastKey = append(c.lastKey[:0], key.UserKey...)
	return nil
}

func (c *RangePropertiesCollector) Finish(userProps map[string]string) error {
	if c.sizeInLastRange() > 0 || c.keysInLastRange() > 0 {
		c.insertNewPoint(c.lastKey)
	}

	userProps[propRangeIndex] = string(c.props.Encode())
	return nil
}

// The name of the property collector.
func (c *RangePropertiesCollector) Name() string {
	return propRangeIndex
}

type sizeProperties struct {
	totalSize    uint64
	indexHandles *btree.BTree
}

func newSizeProperties() *sizeProperties {
	return &sizeProperties{indexHandles: btree.New(32)}
}

func (s *sizeProperties) add(item *rangeProperty) {
	if old := s.indexHandles.ReplaceOrInsert(item); old != nil {
		o := old.(*rangeProperty)
		item.Keys += o.Keys
		item.Size += o.Size
	}
}

func (s *sizeProperties) addAll(props rangeProperties) {
	prevRange := rangeOffsets{}
	for _, r := range props {
		s.add(&rangeProperty{
			Key:          r.Key,
			rangeOffsets: rangeOffsets{Keys: r.Keys - prevRange.Keys, Size: r.Size - prevRange.Size},
		})
		prevRange = r.rangeOffsets
	}
	if len(props) > 0 {
		s.totalSize = props[len(props)-1].Size
	}
}

// iter the tree until f return false
func (s *sizeProperties) iter(f func(p *rangeProperty) bool) {
	s.indexHandles.Ascend(func(i btree.Item) bool {
		prop := i.(*rangeProperty)
		return f(prop)
	})
}

func (local *local) EngineFileSizes() (res []EngineFileSize) {
	local.engines.Range(func(k, v interface{}) bool {
		engine := v.(*LocalFile)
		res = append(res, engine.getEngineFileSize())
		return true
	})
	return
}

type LocalWriter struct {
	writeErr           common.OnceError
	local              *LocalFile
	lastKey            []byte
	consumeWg          sync.WaitGroup
	kvsChan            chan []common.KvPair
	sstDir             string
	memtableSizeLimit  int64
	writeBatch         []common.KvPair
	isWriteBatchSorted bool
}

// If this method return false, it would not change `w.lastKey`
func (w *LocalWriter) isSorted(kvs []common.KvPair) bool {
	lastKey := w.lastKey
	for _, pair := range kvs {
		if len(lastKey) > 0 && bytes.Compare(lastKey, pair.Key) >= 0 {
			return false
		}
		lastKey = pair.Key
	}
	w.lastKey = append(w.lastKey[:0], lastKey...)
	return true
}

func (w *LocalWriter) AppendRows(ctx context.Context, tableName string, columnNames []string, ts uint64, rows Rows) error {
	kvs := rows.(kvPairs)
	if len(kvs) == 0 {
		return nil
	}
	w.kvsChan <- kvs
	w.local.Ts = ts
	return nil
}

func (w *LocalWriter) Close() error {
	close(w.kvsChan)
	w.consumeWg.Wait()
	return w.writeErr.Get()
}

func (w *LocalWriter) writeRowsLoop() {
	batchSize := int64(0)
	totalSize := int64(0)
	totalCount := int64(0)
	w.isWriteBatchSorted = true
	var writer *sstable.Writer = nil
	//var wb *pebble.Batch = nil
	var filePath string
	defer w.consumeWg.Done()
	var err error
	for kvs := range w.kvsChan {
		hasSort := w.isSorted(kvs)
		if totalCount > 1000 && hasSort {
			for _, pair := range kvs {
				totalSize += int64(len(pair.Key) + len(pair.Val))
			}
			if writer == nil {
				writer, filePath, err = w.createWriter()
				if err != nil {
					w.writeErr.Set(err)
					return
				}
				if len(w.writeBatch) > 0 && w.isWriteBatchSorted {
					if err := writeKVs(writer, w.writeBatch); err != nil {
						w.writeErr.Set(err)
						return
					}
					w.isWriteBatchSorted = true
					w.writeBatch = w.writeBatch[:0]
					totalSize += batchSize
					batchSize = 0
				}
			}
			if err := writeKVs(writer, kvs); err != nil {
				w.writeErr.Set(err)
				return
			}
		} else {
			for _, pair := range kvs {
				batchSize += int64(len(pair.Key) + len(pair.Val))
			}
			if !hasSort {
				w.isWriteBatchSorted = false
			}
			w.writeBatch = append(w.writeBatch, kvs...)

			if batchSize > w.memtableSizeLimit {
				if err := w.flushKVs(); err != nil {
					w.writeErr.Set(err)
					return
				}
				if writer == nil {
					w.lastKey = w.lastKey[:0]
				}
				totalSize += batchSize
				batchSize = 0
				w.isWriteBatchSorted = true
			}
		}
		totalCount += int64(len(kvs))
	}

	if batchSize > 0 {
		if err := w.flushKVs(); err != nil {
			w.writeErr.Set(err)
			return
		}
		totalSize += batchSize
		log.L().Info("write data by sort index", zap.Int64("bytes", totalSize))
	}
	w.local.lock(importMutexStateNoLock)
	if writer != nil {
		err := writer.Close()
		if err == nil {
			err = w.local.db.Ingest([]string{filePath})
			// The following two variable should be changed with holding mutex,
			// because there may be another thread change localFileMeta object. See it in `local::OpenEngine`
			atomic.AddInt64(&w.local.TotalSize, totalSize)
			atomic.AddInt64(&w.local.Length, totalCount)
		}
		w.writeErr.Set(err)
		log.L().Info("write data by sst writer", zap.Int64("bytes", totalSize))
	} else {
		atomic.AddInt64(&w.local.TotalSize, totalSize)
		atomic.AddInt64(&w.local.Length, totalCount)
	}
	w.local.unlock()
}

func (w *LocalWriter) flushKVs() error {
	writer, filePath, err := w.createWriter()
	if err != nil {
		return err
	}
	if !w.isWriteBatchSorted {
		sort.Slice(w.writeBatch, func(i, j int) bool {
			return bytes.Compare(w.writeBatch[i].Key, w.writeBatch[j].Key) < 0
		})
	}
	if err := writeKVs(writer, w.writeBatch); err != nil {
		return err
	}
	if err := writer.Close(); err != nil {
		return err
	}
	w.writeBatch = w.writeBatch[:0]
	w.local.lock(importMutexStateNoLock)
	err = w.local.db.Ingest([]string{filePath})
	w.local.unlock()
	return err
}

func (w *LocalWriter) createWriter() (*sstable.Writer, string, error) {
	filePath := filepath.Join(w.sstDir, fmt.Sprintf("%s.sst", uuid.New()))
	f, err := os.Create(filePath)
	if err != nil {
		return nil, filePath, err
	}
	writer := sstable.NewWriter(f, sstable.WriterOptions{
		TablePropertyCollectors: []func() pebble.TablePropertyCollector{
			func() pebble.TablePropertyCollector {
				return newRangePropertiesCollector()
			},
		},
		BlockSize: 16 * 1024,
	})
	return writer, filePath, nil
}

func writeKVs(writer *sstable.Writer, kvs []common.KvPair) error {
	internalKey := sstable.InternalKey{
		UserKey: []byte{},
		Trailer: uint64(sstable.InternalKeyKindSet),
	}
	for _, p := range kvs {
		internalKey.UserKey = p.Key
		if err := writer.Add(internalKey, p.Val); err != nil {
			return err
		}
	}
	return nil
}<|MERGE_RESOLUTION|>--- conflicted
+++ resolved
@@ -113,12 +113,8 @@
 type importMutexState int32
 
 const (
-<<<<<<< HEAD
-	importMutexStateImport importMutexState = iota + 1
-=======
 	importMutexStateNoLock importMutexState = iota
 	importMutexStateImport
->>>>>>> 05295775
 	importMutexStateFlush
 	importMutexStateClose
 )
@@ -131,10 +127,7 @@
 	// isImportingAtomic is an atomic variable indicating whether the importMutex has been locked.
 	// This should not be used as a "spin lock" indicator.
 	isImportingAtomic int32
-<<<<<<< HEAD
-=======
 	mutex             sync.Mutex
->>>>>>> 05295775
 }
 
 func (e *LocalFile) Close() error {
@@ -185,9 +178,8 @@
 	return sizeProps, nil
 }
 
-<<<<<<< HEAD
 func (e *LocalFile) isLocked() bool {
-	return atomic.LoadInt32(&e.isImportingAtomic) != 0
+	return atomic.LoadInt32(&e.isImportingAtomic) != int32(importMutexStateNoLock)
 }
 
 func (e *LocalFile) getEngineFileSize() EngineFileSize {
@@ -199,7 +191,8 @@
 		MemSize:     int64(metrics.MemTable.Size / 10),
 		IsImporting: e.isLocked(),
 	}
-=======
+}
+
 // lock locks the local file for importing.
 func (e *LocalFile) lock(state importMutexState) {
 	e.mutex.Lock()
@@ -207,9 +200,11 @@
 }
 
 func (e *LocalFile) unlock() {
+	if e == nil {
+		return
+	}
 	atomic.StoreInt32(&e.isImportingAtomic, int32(importMutexStateNoLock))
 	e.mutex.Unlock()
->>>>>>> 05295775
 }
 
 type gRPCConns struct {
@@ -227,8 +222,7 @@
 }
 
 type local struct {
-	engines           sync.Map // sync version of map[uuid.UUID]*LocalFile
-	engineImportLocks sync.Map // sync version of map[uuid.UUID]*sync.Mutex
+	engines sync.Map // sync version of map[uuid.UUID]*LocalFile
 
 	conns    gRPCConns
 	splitCli split.SplitClient
@@ -365,65 +359,28 @@
 	return MakeBackend(local), nil
 }
 
-<<<<<<< HEAD
-// lockForImport locks the local file for importing.
-func (local *local) lockForImport(engineId uuid.UUID, state importMutexState) (engine *LocalFile, exists bool) {
-	if lock, ok := local.engineImportLocks.Load(engineId); ok {
-		lock.(*sync.Mutex).Lock()
-	}
-
-	var engineInterface interface{}
-	engineInterface, exists = local.engines.Load(engineId)
-	// TODO: should we assert that `exists` implies `ok`?
-	if exists {
-		engine = engineInterface.(*LocalFile)
-		atomic.StoreInt32(&engine.isImportingAtomic, int32(state))
-	}
-	return
-}
-
-// unlockForImport unlocks the local file from importing.
-func (local *local) unlockForImport(engineId uuid.UUID) {
-	if engine, ok := local.engines.Load(engineId); ok {
-		atomic.StoreInt32(&engine.(*LocalFile).isImportingAtomic, 0)
-	}
-	if lock, ok := local.engineImportLocks.Load(engineId); ok {
-		lock.(*sync.Mutex).Unlock()
-	}
-}
-
-func (local *local) lockAllForImport() {
-	local.engineImportLocks.Range(func(k, v interface{}) bool {
-		v.(*sync.Mutex).Lock()
-		return true
-	})
-}
-
-func (local *local) unlockAllForImport() {
-	local.engineImportLocks.Range(func(k, v interface{}) bool {
-		v.(*sync.Mutex).Unlock()
-		return true
-	})
-=======
-// lock locks the local file.
-func (local *local) lockEngine(engineId uuid.UUID, state importMutexState) bool {
+// lock locks the local file and returns if local file if it exists.
+func (local *local) lockEngine(engineId uuid.UUID, state importMutexState) (*LocalFile, bool) {
 	if e, ok := local.engines.Load(engineId); ok {
 		engine := e.(*LocalFile)
 		engine.lock(state)
+		return engine, true
+	}
+	return nil, false
+}
+
+func (local *local) lockAllEngines(state importMutexState) {
+	local.engines.Range(func(k, v interface{}) bool {
+		v.(*LocalFile).lock(state)
 		return true
-	}
-	return false
-}
-
-// unlock unlocks the local file from importing.
-func (local *local) unlockEngine(engineId uuid.UUID) bool {
-	if e, ok := local.engines.Load(engineId); ok {
-		engine := e.(*LocalFile)
-		engine.unlock()
+	})
+}
+
+func (local *local) unlockAllEngines() {
+	local.engines.Range(func(k, v interface{}) bool {
+		v.(*LocalFile).unlock()
 		return true
-	}
-	return false
->>>>>>> 05295775
+	})
 }
 
 func (local *local) makeConn(ctx context.Context, storeID uint64) (*grpc.ClientConn, error) {
@@ -473,12 +430,6 @@
 
 // Close the importer connection.
 func (local *local) Close() {
-	local.lockAllForImport()
-	defer func() {
-		local.unlockAllForImport()
-		local.engineImportLocks = sync.Map{}
-	}()
-
 	local.engines.Range(func(k, v interface{}) bool {
 		v.(*LocalFile).Close()
 		return true
@@ -498,23 +449,23 @@
 
 // FlushEngine ensure the written data is saved successfully, to make sure no data lose after restart
 func (local *local) FlushEngine(engineId uuid.UUID) error {
-	engineFile, ok := local.lockForImport(engineId, importMutexStateFlush)
-	defer local.unlockForImport(engineId)
+	engineFile, ok := local.lockEngine(engineId, importMutexStateFlush)
 
 	// the engine cannot be deleted after while we've acquired the lock identified by UUID.
 
-	if ok {
-		if err := engineFile.db.Flush(); err != nil {
-			return err
-		}
-		return local.saveEngineMeta(engineFile)
-	}
-	return errors.Errorf("engine '%s' not found", engineId)
+	if !ok {
+		return errors.Errorf("engine '%s' not found", engineId)
+	}
+	defer engineFile.unlock()
+	if err := engineFile.db.Flush(); err != nil {
+		return err
+	}
+	return local.saveEngineMeta(engineFile)
 }
 
 func (local *local) FlushAllEngines() (err error) {
-	local.lockAllForImport()
-	defer local.unlockAllForImport()
+	local.lockAllEngines(importMutexStateFlush)
+	defer local.unlockAllEngines()
 
 	var flushFinishedWg sync.WaitGroup
 	var flushedEngines []*LocalFile
@@ -621,14 +572,6 @@
 	if err != nil {
 		return err
 	}
-<<<<<<< HEAD
-	local.engineImportLocks.Store(engineUUID, new(sync.Mutex))
-	local.engines.Store(engineUUID, &LocalFile{
-		localFileMeta: meta,
-		db:            db,
-		Uuid:          engineUUID,
-	})
-=======
 	if e, ok := local.engines.Load(engineUUID); ok {
 		engine := e.(*LocalFile)
 		engine.db = db
@@ -636,7 +579,6 @@
 	} else {
 		local.engines.Store(engineUUID, &LocalFile{localFileMeta: meta, db: db, Uuid: engineUUID, isImportingAtomic: int32(importMutexStateNoLock)})
 	}
->>>>>>> 05295775
 	return nil
 }
 
@@ -667,7 +609,6 @@
 			db:                db,
 			isImportingAtomic: int32(importMutexStateNoLock),
 		}
-		local.engineImportLocks.Store(engineUUID, new(sync.Mutex))
 		local.engines.Store(engineUUID, engineFile)
 		return nil
 	}
@@ -1298,13 +1239,12 @@
 }
 
 func (local *local) ImportEngine(ctx context.Context, engineUUID uuid.UUID) error {
-	lf, ok := local.lockForImport(engineUUID, importMutexStateImport)
-	defer local.unlockForImport(engineUUID)
-
+	lf, ok := local.lockEngine(engineUUID, importMutexStateImport)
 	if !ok {
 		// skip if engine not exist. See the comment of `CloseEngine` for more detail.
 		return nil
 	}
+	defer lf.unlock()
 
 	if lf.TotalSize == 0 {
 		log.L().Info("engine contains no kv, skip import", zap.Stringer("engine", engineUUID))
@@ -1358,28 +1298,11 @@
 
 func (local *local) ResetEngine(ctx context.Context, engineUUID uuid.UUID) error {
 	// the only way to reset the engine + reclaim the space is to delete and reopen it 🤷
-<<<<<<< HEAD
-	exists, err := local.cleanupEngineIfExists(ctx, engineUUID)
-	if err != nil || !exists {
-		return err
-	}
-	return local.OpenEngine(ctx, engineUUID)
-}
-
-// cleanupEngineIfExists returns if the engine with given UUID exists. If the
-// engine already exists, it will be deleted.
-func (local *local) cleanupEngineIfExists(ctx context.Context, engineUUID uuid.UUID) (exists bool, err error) {
-	localEngine, ok := local.lockForImport(engineUUID, importMutexStateClose)
-	defer local.unlockForImport(engineUUID)
-
-=======
-	engineFile, ok := local.engines.Load(engineUUID)
+	localEngine, ok := local.lockEngine(engineUUID, importMutexStateClose)
 	if !ok {
 		log.L().Warn("could not find engine in cleanupEngine", zap.Stringer("uuid", engineUUID))
 		return nil
 	}
-	localEngine := engineFile.(*LocalFile)
-	localEngine.lock(importMutexStateClose)
 	defer localEngine.unlock()
 	if err := localEngine.Close(); err != nil {
 		return err
@@ -1400,34 +1323,30 @@
 }
 
 func (local *local) CleanupEngine(ctx context.Context, engineUUID uuid.UUID) error {
->>>>>>> 05295775
+	localEngine, ok := local.lockEngine(engineUUID, importMutexStateClose)
 	// release this engine after import success
 	if !ok {
 		log.L().Warn("could not find engine in cleanupEngine", zap.Stringer("uuid", engineUUID))
-		return false, nil
-	}
+		return nil
+	}
+	defer localEngine.unlock()
 
 	// since closing the engine causes all subsequent operations on it panic,
 	// we make sure to delete it from the engine map before calling Close().
 	// (note that Close() returning error does _not_ mean the pebble DB
 	// remains open/usable.)
 	local.engines.Delete(engineUUID)
-	err = localEngine.Close()
+	err := localEngine.Close()
 	if err != nil {
-		return true, err
+		return err
 	}
 	err = localEngine.Cleanup(local.localStoreDir)
 	if err != nil {
-		return true, err
+		return err
 	}
 	localEngine.TotalSize = 0
 	localEngine.Length = 0
-	return true, nil
-}
-
-func (local *local) CleanupEngine(ctx context.Context, engineUUID uuid.UUID) error {
-	_, err := local.cleanupEngineIfExists(ctx, engineUUID)
-	return err
+	return nil
 }
 
 func (local *local) CheckRequirements(ctx context.Context) error {
