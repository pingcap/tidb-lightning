// Copyright 2020 PingCAP, Inc.
//
// Licensed under the Apache License, Version 2.0 (the "License");
// you may not use this file except in compliance with the License.
// You may obtain a copy of the License at
//
//     http://www.apache.org/licenses/LICENSE-2.0
//
// Unless required by applicable law or agreed to in writing, software
// distributed under the License is distributed on an "AS IS" BASIS,
// See the License for the specific language governing permissions and
// limitations under the License.

package backend

import (
	"bytes"
	"context"
	"encoding/binary"
	"encoding/json"
	"fmt"
	"io"
	"io/ioutil"
	"os"
	"path/filepath"
	"sort"
	"strings"
	"sync"
	"sync/atomic"
	"time"

	"github.com/cockroachdb/pebble"
	"github.com/cockroachdb/pebble/sstable"
	"github.com/coreos/go-semver/semver"
	"github.com/google/btree"
	"github.com/google/uuid"
	split "github.com/pingcap/br/pkg/restore"
	"github.com/pingcap/br/pkg/utils"
	"github.com/pingcap/errors"
	"github.com/pingcap/failpoint"
	"github.com/pingcap/kvproto/pkg/errorpb"
	sst "github.com/pingcap/kvproto/pkg/import_sstpb"
	"github.com/pingcap/kvproto/pkg/kvrpcpb"
	"github.com/pingcap/kvproto/pkg/metapb"
	"github.com/pingcap/parser/model"
	"github.com/pingcap/tidb/table"
	"github.com/pingcap/tidb/tablecodec"
	"github.com/pingcap/tidb/util/codec"
	"github.com/pingcap/tidb/util/hack"
	pd "github.com/tikv/pd/client"
	"go.uber.org/zap"
	"google.golang.org/grpc"
	"google.golang.org/grpc/backoff"
	"google.golang.org/grpc/credentials"
	"google.golang.org/grpc/keepalive"

	"github.com/pingcap/tidb-lightning/lightning/common"
	"github.com/pingcap/tidb-lightning/lightning/glue"
	"github.com/pingcap/tidb-lightning/lightning/log"
	"github.com/pingcap/tidb-lightning/lightning/manual"
	"github.com/pingcap/tidb-lightning/lightning/worker"
)

const (
	dialTimeout          = 5 * time.Second
	bigValueSize         = 1 << 16 // 64K
	engineMetaFileSuffix = ".meta"

	gRPCKeepAliveTime    = 10 * time.Second
	gRPCKeepAliveTimeout = 3 * time.Second
	gRPCBackOffMaxDelay  = 3 * time.Second

	LocalMemoryTableSize = 128 << 20

	// See: https://github.com/tikv/tikv/blob/e030a0aae9622f3774df89c62f21b2171a72a69e/etc/config-template.toml#L360
	regionMaxKeyCount = 1_440_000

	propRangeIndex = "tikv.range_index"

	defaultPropSizeIndexDistance = 4 * 1024 * 1024 // 4MB
	defaultPropKeysIndexDistance = 40 * 1024

	// the lower threshold of max open files for pebble db.
	openFilesLowerThreshold = 128
)

var (
	localMinTiDBVersion = *semver.New("4.0.0")
	localMinTiKVVersion = *semver.New("4.0.0")
	localMinPDVersion   = *semver.New("4.0.0")
)

// Range record start and end key for localStoreDir.DB
// so we can write it to tikv in streaming
type Range struct {
	start  []byte
	end    []byte
	length int
}

type errorOnDuplicateMerger struct {
	key        []byte
	value      []byte
	cnt        *int32
	engineUUID uuid.UUID
}

func (m *errorOnDuplicateMerger) MergeNewer(value []byte) error {
	// TODO: write to an error channel instead.
	// (can't return error since it caused tons of BackgroundError log without aborting the process)
	//panic(fmt.Sprintf(
	//	"encountered duplicate key = %x, old value = %x, new value = %x, engine = %s",
	//	m.key,
	//	m.value,
	//	value,
	//	m.engineUUID,
	//))
	atomic.AddInt32(m.cnt, 1)
	log.L().Error("encountered duplicate key", zap.Binary("key", m.key), zap.Binary("old", m.value),
		zap.Binary("new", value), zap.Stringer("engine", m.engineUUID))
	return nil
}

func (m *errorOnDuplicateMerger) MergeOlder(value []byte) error {
	log.L().Error("encountered duplicate key", zap.Binary("key", m.key), zap.Binary("old", m.value),
		zap.Binary("new", value), zap.Stringer("engine", m.engineUUID))
	//panic(fmt.Sprintf(
	//	"encountered duplicate key = %x, old value = %x, new value = %x, engine = %s",
	//	m.key,
	//	value,
	//	m.value,
	//	m.engineUUID,
	//))
	atomic.AddInt32(m.cnt, 1)
	return nil
}

func (m *errorOnDuplicateMerger) Finish(bool) ([]byte, io.Closer, error) {
	return m.value, nil, nil
}

// localFileMeta contains some field that is necessary to continue the engine restore/import process.
// These field should be written to disk when we update chunk checkpoint
type localFileMeta struct {
	Ts        uint64 `json:"ts"`
	Length    int64  `json:"length"`
	TotalSize int64  `json:"total_size"`
}

type importMutexState int32

const (
	importMutexStateNoLock importMutexState = iota
	importMutexStateImport
	importMutexStateFlush
	importMutexStateClose
)

type LocalFile struct {
	localFileMeta
<<<<<<< HEAD
	db     *pebble.DB
	Uuid   uuid.UUID
	dupCnt int32
=======
	db   *pebble.DB
	Uuid uuid.UUID

	// isImportingAtomic is an atomic variable indicating whether the importMutex has been locked.
	// This should not be used as a "spin lock" indicator.
	isImportingAtomic int32
	mutex             sync.Mutex
>>>>>>> 90dbfe3c
}

func (e *LocalFile) Close() error {
	return e.db.Close()
}

// Cleanup remove meta and db files
func (e *LocalFile) Cleanup(dataDir string) error {
	metaPath := filepath.Join(dataDir, e.Uuid.String()+engineMetaFileSuffix)
	if err := os.Remove(metaPath); err != nil && !os.IsNotExist(err) {
		return errors.Trace(err)
	}

	dbPath := filepath.Join(dataDir, e.Uuid.String())
	return os.RemoveAll(dbPath)
}

// Exist checks if db folder existing (meta sometimes won't flush before lightning exit)
func (e *LocalFile) Exist(dataDir string) error {
	dbPath := filepath.Join(dataDir, e.Uuid.String())
	if _, err := os.Stat(dbPath); err != nil {
		return err
	}
	return nil
}

func (e *LocalFile) getSizeProperties() (*sizeProperties, error) {
	sstables, err := e.db.SSTables(pebble.WithProperties())
	if err != nil {
		log.L().Warn("get table properties failed", zap.Stringer("engine", e.Uuid), log.ShortError(err))
		return nil, errors.Trace(err)
	}

	sizeProps := newSizeProperties()
	for _, level := range sstables {
		for _, info := range level {
			if prop, ok := info.Properties.UserProperties[propRangeIndex]; ok {
				data := hack.Slice(prop)
				rangeProps, err := decodeRangeProperties(data)
				if err != nil {
					log.L().Warn("decodeRangeProperties failed", zap.Stringer("engine", e.Uuid),
						zap.Stringer("fileNum", info.FileNum), log.ShortError(err))
					return nil, errors.Trace(err)
				}

				sizeProps.addAll(rangeProps)
			}
		}
	}

	return sizeProps, nil
}

// lock locks the local file for importing.
func (e *LocalFile) lock(state importMutexState) {
	e.mutex.Lock()
	atomic.StoreInt32(&e.isImportingAtomic, int32(state))
}

func (e *LocalFile) unlock() {
	atomic.StoreInt32(&e.isImportingAtomic, int32(importMutexStateNoLock))
	e.mutex.Unlock()
}

type gRPCConns struct {
	mu    sync.Mutex
	conns map[uint64]*connPool
}

func (conns *gRPCConns) Close() {
	conns.mu.Lock()
	defer conns.mu.Unlock()

	for _, cp := range conns.conns {
		cp.Close()
	}
}

type local struct {
	engines  sync.Map
	conns    gRPCConns
	splitCli split.SplitClient
	tls      *common.TLS
	pdAddr   string
	g        glue.Glue

	localStoreDir   string
	regionSplitSize int64

	rangeConcurrency  *worker.Pool
	ingestConcurrency *worker.Pool
	batchWriteKVPairs int
	checkpointEnabled bool

	tcpConcurrency int
	maxOpenFiles   int
}

// connPool is a lazy pool of gRPC channels.
// When `Get` called, it lazily allocates new connection if connection not full.
// If it's full, then it will return allocated channels round-robin.
type connPool struct {
	mu sync.Mutex

	conns   []*grpc.ClientConn
	name    string
	next    int
	cap     int
	newConn func(ctx context.Context) (*grpc.ClientConn, error)
}

func (p *connPool) takeConns() (conns []*grpc.ClientConn) {
	p.mu.Lock()
	defer p.mu.Unlock()
	p.conns, conns = nil, p.conns
	p.next = 0
	return conns
}

// Close closes the conn pool.
func (p *connPool) Close() {
	for _, c := range p.takeConns() {
		if err := c.Close(); err != nil {
			log.L().Warn("failed to close clientConn", zap.String("target", c.Target()), log.ShortError(err))
		}
	}
}

// get tries to get an existing connection from the pool, or make a new one if the pool not full.
func (p *connPool) get(ctx context.Context) (*grpc.ClientConn, error) {
	p.mu.Lock()
	defer p.mu.Unlock()
	if len(p.conns) < p.cap {
		c, err := p.newConn(ctx)
		if err != nil {
			return nil, err
		}
		p.conns = append(p.conns, c)
		return c, nil
	}

	conn := p.conns[p.next]
	p.next = (p.next + 1) % p.cap
	return conn, nil
}

// newConnPool creates a new connPool by the specified conn factory function and capacity.
func newConnPool(cap int, newConn func(ctx context.Context) (*grpc.ClientConn, error)) *connPool {
	return &connPool{
		cap:     cap,
		conns:   make([]*grpc.ClientConn, 0, cap),
		newConn: newConn,

		mu: sync.Mutex{},
	}
}

// NewLocalBackend creates new connections to tikv.
func NewLocalBackend(
	ctx context.Context,
	tls *common.TLS,
	pdAddr string,
	regionSplitSize int64,
	localFile string,
	rangeConcurrency int,
	sendKVPairs int,
	enableCheckpoint bool,
	g glue.Glue,
	maxOpenFiles int,
) (Backend, error) {
	pdCli, err := pd.NewClientWithContext(ctx, []string{pdAddr}, tls.ToPDSecurityOption())
	if err != nil {
		return MakeBackend(nil), errors.Annotate(err, "construct pd client failed")
	}
	splitCli := split.NewSplitClient(pdCli, tls.TLSConfig())

	shouldCreate := true
	if enableCheckpoint {
		if info, err := os.Stat(localFile); err != nil {
			if !os.IsNotExist(err) {
				return MakeBackend(nil), err
			}
		} else if info.IsDir() {
			shouldCreate = false
		}
	}

	if shouldCreate {
		err = os.Mkdir(localFile, 0700)
		if err != nil {
			return MakeBackend(nil), err
		}
	}

	local := &local{
		engines:  sync.Map{},
		splitCli: splitCli,
		tls:      tls,
		pdAddr:   pdAddr,
		g:        g,

		localStoreDir:   localFile,
		regionSplitSize: regionSplitSize,

		rangeConcurrency:  worker.NewPool(ctx, rangeConcurrency, "range"),
		ingestConcurrency: worker.NewPool(ctx, rangeConcurrency*2, "ingest"),
		tcpConcurrency:    rangeConcurrency,
		batchWriteKVPairs: sendKVPairs,
		checkpointEnabled: enableCheckpoint,
		maxOpenFiles:      utils.MaxInt(maxOpenFiles, openFilesLowerThreshold),
	}
	local.conns.conns = make(map[uint64]*connPool)
	return MakeBackend(local), nil
}

// lock locks the local file.
func (local *local) lockEngine(engineId uuid.UUID, state importMutexState) bool {
	if e, ok := local.engines.Load(engineId); ok {
		engine := e.(*LocalFile)
		engine.lock(state)
		return true
	}
	return false
}

// unlock unlocks the local file from importing.
func (local *local) unlockEngine(engineId uuid.UUID) bool {
	if e, ok := local.engines.Load(engineId); ok {
		engine := e.(*LocalFile)
		engine.unlock()
		return true
	}
	return false
}

func (local *local) makeConn(ctx context.Context, storeID uint64) (*grpc.ClientConn, error) {
	store, err := local.splitCli.GetStore(ctx, storeID)
	if err != nil {
		return nil, errors.Trace(err)
	}
	opt := grpc.WithInsecure()
	if local.tls.TLSConfig() != nil {
		opt = grpc.WithTransportCredentials(credentials.NewTLS(local.tls.TLSConfig()))
	}
	ctx, cancel := context.WithTimeout(ctx, dialTimeout)

	bfConf := backoff.DefaultConfig
	bfConf.MaxDelay = gRPCBackOffMaxDelay
	// we should use peer address for tiflash. for tikv, peer address is empty
	addr := store.GetPeerAddress()
	if addr == "" {
		addr = store.GetAddress()
	}
	conn, err := grpc.DialContext(
		ctx,
		addr,
		opt,
		grpc.WithConnectParams(grpc.ConnectParams{Backoff: bfConf}),
		grpc.WithKeepaliveParams(keepalive.ClientParameters{
			Time:                gRPCKeepAliveTime,
			Timeout:             gRPCKeepAliveTimeout,
			PermitWithoutStream: true,
		}),
	)
	cancel()
	if err != nil {
		return nil, errors.Trace(err)
	}
	return conn, nil
}

func (local *local) getGrpcConnLocked(ctx context.Context, storeID uint64) (*grpc.ClientConn, error) {
	if _, ok := local.conns.conns[storeID]; !ok {
		local.conns.conns[storeID] = newConnPool(local.tcpConcurrency, func(ctx context.Context) (*grpc.ClientConn, error) {
			return local.makeConn(ctx, storeID)
		})
	}
	return local.conns.conns[storeID].get(ctx)
}

// Close the importer connection.
func (local *local) Close() {
	local.engines.Range(func(k, v interface{}) bool {
		v.(*LocalFile).Close()
		return true
	})

	local.conns.Close()

	// if checkpoint is disable or we finish load all data successfully, then files in this
	// dir will be useless, so we clean up this dir and all files in it.
	if !local.checkpointEnabled || common.IsEmptyDir(local.localStoreDir) {
		err := os.RemoveAll(local.localStoreDir)
		if err != nil {
			log.L().Warn("remove local db file failed", zap.Error(err))
		}
	}
}

// Flush ensure the written data is saved successfully, to make sure no data lose after restart
func (local *local) Flush(engineId uuid.UUID) error {
	if engine, ok := local.engines.Load(engineId); ok {
		engineFile := engine.(*LocalFile)
		if err := engineFile.db.Flush(); err != nil {
			return err
		}
		return local.saveEngineMeta(engineFile)
	}
	return errors.Errorf("engine '%s' not found", engineId)
}

func (local *local) RetryImportDelay() time.Duration {
	return defaultRetryBackoffTime
}

func (local *local) MaxChunkSize() int {
	// a batch size write to leveldb
	return int(local.regionSplitSize)
}

func (local *local) ShouldPostProcess() bool {
	return true
}

func (local *local) openEngineDB(engineUUID uuid.UUID, readOnly bool, lf *LocalFile) (*pebble.DB, error) {
	opt := &pebble.Options{
		MemTableSize: LocalMemoryTableSize,
		// the default threshold value may cause write stall.
		MemTableStopWritesThreshold: 8,
		MaxConcurrentCompactions:    16,
		// set to half of the max open files so that if open files is more that estimation, trigger compaction
		// to avoid failure due to open files exceeded limit
		L0CompactionThreshold: local.maxOpenFiles / 2,
		L0StopWritesThreshold: local.maxOpenFiles / 2,
		MaxOpenFiles:          local.maxOpenFiles,
		DisableWAL:            true,
		ReadOnly:              readOnly,
		TablePropertyCollectors: []func() pebble.TablePropertyCollector{
			func() pebble.TablePropertyCollector {
				return newRangePropertiesCollector()
			},
		},
		Merger: &pebble.Merger{
			Name: "error-on-duplicates-merger",
			Merge: func(key, value []byte) (pebble.ValueMerger, error) {
				return &errorOnDuplicateMerger{key: key, value: value, engineUUID: engineUUID, cnt: &lf.dupCnt}, nil
			},
		},
	}
	dbPath := filepath.Join(local.localStoreDir, engineUUID.String())
	return pebble.Open(dbPath, opt)
}

func (local *local) saveEngineMeta(engine *LocalFile) error {
	jsonBytes, err := json.Marshal(&engine.localFileMeta)
	if err != nil {
		return errors.Trace(err)
	}
	metaPath := filepath.Join(local.localStoreDir, engine.Uuid.String()+engineMetaFileSuffix)
	return errors.Trace(ioutil.WriteFile(metaPath, jsonBytes, 0644))
}

func (local *local) LoadEngineMeta(engineUUID uuid.UUID) (localFileMeta, error) {
	var meta localFileMeta

	mataPath := filepath.Join(local.localStoreDir, engineUUID.String()+engineMetaFileSuffix)
	f, err := os.Open(mataPath)
	if err != nil {
		return meta, err
	}
	err = json.NewDecoder(f).Decode(&meta)
	return meta, err
}

// This method must be called with holding mutex of LocalFile
func (local *local) OpenEngine(ctx context.Context, engineUUID uuid.UUID) error {
	meta, err := local.LoadEngineMeta(engineUUID)
	if err != nil {
		meta = localFileMeta{}
	}
	lf := &LocalFile{localFileMeta: meta, Uuid: engineUUID}
	db, err := local.openEngineDB(engineUUID, false, lf)
	if err != nil {
		return err
	}
<<<<<<< HEAD
	lf.db = db
	local.engines.Store(engineUUID, lf)
=======
	if e, ok := local.engines.Load(engineUUID); ok {
		engine := e.(*LocalFile)
		engine.db = db
		engine.localFileMeta = meta
	} else {
		local.engines.Store(engineUUID, &LocalFile{localFileMeta: meta, db: db, Uuid: engineUUID, isImportingAtomic: int32(importMutexStateNoLock)})
	}
>>>>>>> 90dbfe3c
	return nil
}

// Close backend engine by uuid
// NOTE: we will return nil if engine is not exist. This will happen if engine import&cleanup successfully
// but exit before update checkpoint. Thus after restart, we will try to import this engine again.
func (local *local) CloseEngine(ctx context.Context, engineUUID uuid.UUID) error {
	// flush mem table to storage, to free memory,
	// ask others' advise, looks like unnecessary, but with this we can control memory precisely.
	engine, ok := local.engines.Load(engineUUID)
	if !ok {
		// recovery mode, we should reopen this engine file
		meta, err := local.LoadEngineMeta(engineUUID)
		if err != nil {
			// if engine meta not exist, just skip
			if os.IsNotExist(err) {
				return nil
			}
			return err
		}
		engineFile := &LocalFile{
<<<<<<< HEAD
			localFileMeta: meta,
			Uuid:          engineUUID,
=======
			localFileMeta:     meta,
			Uuid:              engineUUID,
			db:                db,
			isImportingAtomic: int32(importMutexStateNoLock),
>>>>>>> 90dbfe3c
		}
		db, err := local.openEngineDB(engineUUID, true, engineFile)
		if err != nil {
			return err
		}
		engineFile.db = db
		local.engines.Store(engineUUID, engineFile)
		return nil
	}
	engineFile := engine.(*LocalFile)
	err := engineFile.db.Flush()
	if err != nil {
		return err
	}
	return local.saveEngineMeta(engineFile)
}

func (local *local) getImportClient(ctx context.Context, peer *metapb.Peer) (sst.ImportSSTClient, error) {
	local.conns.mu.Lock()
	defer local.conns.mu.Unlock()

	conn, err := local.getGrpcConnLocked(ctx, peer.GetStoreId())
	if err != nil {
		return nil, err
	}
	return sst.NewImportSSTClient(conn), nil
}

// WriteToTiKV writer engine key-value pairs to tikv and return the sst meta generated by tikv.
// we don't need to do cleanup for the pairs written to tikv if encounters an error,
// tikv will takes the responsibility to do so.
func (local *local) WriteToTiKV(
	ctx context.Context,
	engineFile *LocalFile,
	region *split.RegionInfo,
	start, end []byte,
) ([]*sst.SSTMeta, *Range, error) {
	begin := time.Now()
	regionRange := intersectRange(region.Region, Range{start: start, end: end})
	opt := &pebble.IterOptions{LowerBound: regionRange.start, UpperBound: regionRange.end}
	iter := engineFile.db.NewIter(opt)
	defer iter.Close()
	iter.First()
	if iter.Error() != nil {
		return nil, nil, errors.Annotate(iter.Error(), "failed to read the first key")
	}

	if !iter.Valid() {
		log.L().Info("keys within region is empty, skip ingest", log.ZapRedactBinary("start", start),
			log.ZapRedactBinary("regionStart", region.Region.StartKey), log.ZapRedactBinary("end", end),
			log.ZapRedactBinary("regionEnd", region.Region.EndKey))
		return nil, nil, nil
	}

	firstKey := codec.EncodeBytes([]byte{}, iter.Key())
	iter.Last()
	if iter.Error() != nil {
		return nil, nil, errors.Annotate(iter.Error(), "failed to seek to the last key")
	}
	lastKey := codec.EncodeBytes([]byte{}, iter.Key())

	u := uuid.New()
	meta := &sst.SSTMeta{
		Uuid:        u[:],
		RegionId:    region.Region.GetId(),
		RegionEpoch: region.Region.GetRegionEpoch(),
		Range: &sst.Range{
			Start: firstKey,
			End:   lastKey,
		},
	}

	leaderID := region.Leader.GetId()
	clients := make([]sst.ImportSST_WriteClient, 0, len(region.Region.GetPeers()))
	requests := make([]*sst.WriteRequest, 0, len(region.Region.GetPeers()))
	for _, peer := range region.Region.GetPeers() {
		cli, err := local.getImportClient(ctx, peer)
		if err != nil {
			return nil, nil, err
		}

		wstream, err := cli.Write(ctx)
		if err != nil {
			return nil, nil, errors.Trace(err)
		}

		// Bind uuid for this write request
		req := &sst.WriteRequest{
			Chunk: &sst.WriteRequest_Meta{
				Meta: meta,
			},
		}
		if err = wstream.Send(req); err != nil {
			return nil, nil, errors.Trace(err)
		}
		req.Chunk = &sst.WriteRequest_Batch{
			Batch: &sst.WriteBatch{
				CommitTs: engineFile.Ts,
			},
		}
		clients = append(clients, wstream)
		requests = append(requests, req)
	}

	bytesBuf := newBytesBuffer()
	defer bytesBuf.destroy()
	pairs := make([]*sst.Pair, 0, local.batchWriteKVPairs)
	count := 0
	size := int64(0)
	totalCount := 0
	firstLoop := true
	regionMaxSize := local.regionSplitSize * 4 / 3

	for iter.First(); iter.Valid(); iter.Next() {
		size += int64(len(iter.Key()) + len(iter.Value()))
		// here we reuse the `*sst.Pair`s to optimize object allocation
		if firstLoop {
			pair := &sst.Pair{
				Key:   bytesBuf.addBytes(iter.Key()),
				Value: bytesBuf.addBytes(iter.Value()),
			}
			pairs = append(pairs, pair)
		} else {
			pairs[count].Key = bytesBuf.addBytes(iter.Key())
			pairs[count].Value = bytesBuf.addBytes(iter.Value())
		}
		count++
		totalCount++

		if count >= local.batchWriteKVPairs {
			for i := range clients {
				requests[i].Chunk.(*sst.WriteRequest_Batch).Batch.Pairs = pairs[:count]
				if err := clients[i].Send(requests[i]); err != nil {
					return nil, nil, err
				}
			}
			count = 0
			bytesBuf.reset()
			firstLoop = false
		}
		if size >= regionMaxSize || totalCount >= regionMaxKeyCount {
			break
		}
	}

	if iter.Error() != nil {
		return nil, nil, errors.Trace(iter.Error())
	}

	if count > 0 {
		for i := range clients {
			requests[i].Chunk.(*sst.WriteRequest_Batch).Batch.Pairs = pairs[:count]
			if err := clients[i].Send(requests[i]); err != nil {
				return nil, nil, err
			}
		}
	}

	var leaderPeerMetas []*sst.SSTMeta
	for i, wStream := range clients {
		if resp, closeErr := wStream.CloseAndRecv(); closeErr != nil {
			return nil, nil, closeErr
		} else {
			if leaderID == region.Region.Peers[i].GetId() {
				leaderPeerMetas = resp.Metas
				log.L().Debug("get metas after write kv stream to tikv", zap.Reflect("metas", leaderPeerMetas))
			}
		}
	}

	// if there is not leader currently, we should directly return an error
	if leaderPeerMetas == nil {
		log.L().Warn("write to tikv no leader", log.ZapRedactReflect("region", region),
			zap.Uint64("leader_id", leaderID), log.ZapRedactReflect("meta", meta),
			zap.Int("kv_pairs", totalCount), zap.Int64("total_bytes", size))
		return nil, nil, errors.Errorf("write to tikv with no leader returned, region '%d', leader: %d",
			region.Region.Id, leaderID)
	}

	log.L().Debug("write to kv", zap.Reflect("region", region), zap.Uint64("leader", leaderID),
		zap.Reflect("meta", meta), zap.Reflect("return metas", leaderPeerMetas),
		zap.Int("kv_pairs", totalCount), zap.Int64("total_bytes", size),
		zap.Int64("buf_size", bytesBuf.totalSize()),
		zap.Stringer("takeTime", time.Since(begin)))

	var remainRange *Range
	if iter.Valid() && iter.Next() {
		firstKey := append([]byte{}, iter.Key()...)
		remainRange = &Range{start: firstKey, end: regionRange.end}
		log.L().Info("write to tikv partial finish", zap.Int("count", totalCount),
			zap.Int64("size", size), log.ZapRedactBinary("startKey", regionRange.start), log.ZapRedactBinary("endKey", regionRange.end),
			log.ZapRedactBinary("remainStart", remainRange.start), log.ZapRedactBinary("remainEnd", remainRange.end),
			log.ZapRedactReflect("region", region))
	}

	return leaderPeerMetas, remainRange, nil
}

func (local *local) Ingest(ctx context.Context, meta *sst.SSTMeta, region *split.RegionInfo) (*sst.IngestResponse, error) {
	leader := region.Leader
	if leader == nil {
		leader = region.Region.GetPeers()[0]
	}

	cli, err := local.getImportClient(ctx, leader)
	if err != nil {
		return nil, err
	}
	reqCtx := &kvrpcpb.Context{
		RegionId:    region.Region.GetId(),
		RegionEpoch: region.Region.GetRegionEpoch(),
		Peer:        leader,
	}

	req := &sst.IngestRequest{
		Context: reqCtx,
		Sst:     meta,
	}
	resp, err := cli.Ingest(ctx, req)
	if err != nil {
		return nil, err
	}
	return resp, nil
}

func splitRangeBySizeProps(fullRange Range, sizeProps *sizeProperties, sizeLimit int64, keysLimit int64) []Range {
	ranges := make([]Range, 0, sizeProps.totalSize/uint64(sizeLimit))
	curSize := uint64(0)
	curKeys := uint64(0)
	curKey := fullRange.start
	sizeProps.iter(func(p *rangeProperty) bool {
		curSize += p.Size
		curKeys += p.Keys
		if int64(curSize) >= sizeLimit || int64(curKeys) >= keysLimit {
			ranges = append(ranges, Range{start: curKey, end: p.Key})
			curKey = p.Key
			curSize = 0
			curKeys = 0
		}
		return true
	})

	if curKeys > 0 {
		ranges = append(ranges, Range{start: curKey, end: fullRange.end})
	} else {
		ranges[len(ranges)-1].end = fullRange.end
	}
	return ranges
}

func (local *local) readAndSplitIntoRange(engineFile *LocalFile, regionSplitSize, regionMaxKeyCount int64) ([]Range, error) {
	iter := engineFile.db.NewIter(nil)
	defer iter.Close()

	iterError := func(e string) error {
		err := iter.Error()
		if err != nil {
			return errors.Annotate(err, e)
		}
		return errors.New(e)
	}

	var firstKey, lastKey []byte
	if iter.First() {
		firstKey = append([]byte{}, iter.Key()...)
	} else {
		return nil, iterError("could not find first pair")
	}
	if iter.Last() {
		lastKey = append([]byte{}, iter.Key()...)
	} else {
		return nil, iterError("could not find last pair")
	}
	endKey := nextKey(lastKey)

	// <= 96MB no need to split into range
	if engineFile.TotalSize <= regionSplitSize && engineFile.Length <= regionMaxKeyCount {
		ranges := []Range{{start: firstKey, end: endKey, length: int(engineFile.Length)}}
		return ranges, nil
	}

	sizeProps, err := engineFile.getSizeProperties()
	if err != nil {
		return nil, errors.Trace(err)
	}

	ranges := splitRangeBySizeProps(Range{start: firstKey, end: endKey}, sizeProps,
		regionSplitSize, regionMaxKeyCount)

	log.L().Info("split engine key ranges", zap.Stringer("engine", engineFile.Uuid),
		zap.Int64("totalSize", engineFile.TotalSize), zap.Int64("totalCount", engineFile.Length),
		log.ZapRedactBinary("firstKey", firstKey), log.ZapRedactBinary("lastKey", lastKey),
		zap.Int("ranges", len(ranges)))

	return ranges, nil
}

type bytesRecycleChan struct {
	ch chan []byte
}

// recycleChan is used for reusing allocated []byte so we can use memory more efficiently
//
// NOTE: we don't used a `sync.Pool` because when will sync.Pool release is depending on the
// garbage collector which always release the memory so late. Use a fixed size chan to reuse
// can decrease the memory usage to 1/3 compare with sync.Pool.
var recycleChan *bytesRecycleChan

func init() {
	recycleChan = &bytesRecycleChan{
		ch: make(chan []byte, 1024),
	}
}

func (c *bytesRecycleChan) Acquire() []byte {
	select {
	case b := <-c.ch:
		return b
	default:
		return manual.New(1 << 20) // 1M
	}
}

func (c *bytesRecycleChan) Release(w []byte) {
	select {
	case c.ch <- w:
		return
	default:
		manual.Free(w)
	}
}

type bytesBuffer struct {
	bufs      [][]byte
	curBuf    []byte
	curIdx    int
	curBufIdx int
	curBufLen int
}

func newBytesBuffer() *bytesBuffer {
	return &bytesBuffer{bufs: make([][]byte, 0, 128), curBufIdx: -1}
}

func (b *bytesBuffer) addBuf() {
	if b.curBufIdx < len(b.bufs)-1 {
		b.curBufIdx += 1
		b.curBuf = b.bufs[b.curBufIdx]
	} else {
		buf := recycleChan.Acquire()
		b.bufs = append(b.bufs, buf)
		b.curBuf = buf
		b.curBufIdx = len(b.bufs) - 1
	}

	b.curBufLen = len(b.curBuf)
	b.curIdx = 0
}

func (b *bytesBuffer) reset() {
	if len(b.bufs) > 0 {
		b.curBuf = b.bufs[0]
		b.curBufLen = len(b.bufs[0])
		b.curBufIdx = 0
		b.curIdx = 0
	}
}

func (b *bytesBuffer) destroy() {
	for _, buf := range b.bufs {
		recycleChan.Release(buf)
	}
	b.bufs = b.bufs[:0]
}

func (b *bytesBuffer) totalSize() int64 {
	return int64(len(b.bufs)) * int64(1<<20)
}

func (b *bytesBuffer) addBytes(bytes []byte) []byte {
	if len(bytes) > bigValueSize {
		return append([]byte{}, bytes...)
	}

	if b.curIdx+len(bytes) > b.curBufLen {
		b.addBuf()
	}
	idx := b.curIdx
	copy(b.curBuf[idx:], bytes)
	b.curIdx += len(bytes)
	return b.curBuf[idx:b.curIdx]
}

func (local *local) writeAndIngestByRange(
	ctxt context.Context,
	engineFile *LocalFile,
	start, end []byte,
	remainRanges *syncdRanges,
) error {
	ito := &pebble.IterOptions{
		LowerBound: start,
		UpperBound: end,
	}

	iter := engineFile.db.NewIter(ito)
	defer iter.Close()
	// Needs seek to first because NewIter returns an iterator that is unpositioned
	hasKey := iter.First()
	if iter.Error() != nil {
		return errors.Annotate(iter.Error(), "failed to read the first key")
	}
	if !hasKey {
		log.L().Info("There is no pairs in iterator",
			log.ZapRedactBinary("start", start),
			log.ZapRedactBinary("end", end),
			log.ZapRedactBinary("next end", nextKey(end)))
		return nil
	}
	pairStart := append([]byte{}, iter.Key()...)
	iter.Last()
	if iter.Error() != nil {
		return errors.Annotate(iter.Error(), "failed to seek to the last key")
	}
	pairEnd := append([]byte{}, iter.Key()...)

	var regions []*split.RegionInfo
	var err error
	ctx, cancel := context.WithCancel(ctxt)
	defer cancel()

WriteAndIngest:
	for retry := 0; retry < maxRetryTimes; {
		if retry != 0 {
			select {
			case <-time.After(time.Second):
			case <-ctx.Done():
				return ctx.Err()
			}
		}
		startKey := codec.EncodeBytes([]byte{}, pairStart)
		endKey := codec.EncodeBytes([]byte{}, nextKey(pairEnd))
		regions, err = paginateScanRegion(ctx, local.splitCli, startKey, endKey, 128)
		if err != nil || len(regions) == 0 {
			log.L().Warn("scan region failed", log.ShortError(err), zap.Int("region_len", len(regions)),
				log.ZapRedactBinary("startKey", startKey), log.ZapRedactBinary("endKey", endKey), zap.Int("retry", retry))
			retry++
			continue WriteAndIngest
		}

		for _, region := range regions {
			log.L().Debug("get region", zap.Int("retry", retry), zap.Binary("startKey", startKey),
				zap.Binary("endKey", endKey), zap.Uint64("id", region.Region.GetId()),
				zap.Stringer("epoch", region.Region.GetRegionEpoch()), zap.Binary("start", region.Region.GetStartKey()),
				zap.Binary("end", region.Region.GetEndKey()), zap.Reflect("peers", region.Region.GetPeers()))

			w := local.ingestConcurrency.Apply()
			var rg *Range
			rg, err = local.writeAndIngestPairs(ctx, engineFile, region, pairStart, end)
			local.ingestConcurrency.Recycle(w)
			if err != nil {
				_, regionStart, _ := codec.DecodeBytes(region.Region.StartKey, []byte{})
				// if we have at least succeeded one region, retry without increasing the retry count
				if bytes.Compare(regionStart, pairStart) > 0 {
					pairStart = regionStart
				} else {
					retry++
				}
				log.L().Info("retry write and ingest kv pairs", log.ZapRedactBinary("startKey", pairStart),
					log.ZapRedactBinary("endKey", end), log.ShortError(err), zap.Int("retry", retry))
				continue WriteAndIngest
			}
			if rg != nil {
				remainRanges.add(*rg)
			}
		}

		return err
	}

	return err
}

type retryType int

const (
	retryNone retryType = iota
	retryWrite
	retryIngest
)

func (local *local) writeAndIngestPairs(
	ctx context.Context,
	engineFile *LocalFile,
	region *split.RegionInfo,
	start, end []byte,
) (*Range, error) {
	var err error
	var remainRange *Range
loopWrite:
	for i := 0; i < maxRetryTimes; i++ {
		var metas []*sst.SSTMeta
		metas, remainRange, err = local.WriteToTiKV(ctx, engineFile, region, start, end)
		if err != nil {
			log.L().Warn("write to tikv failed", log.ShortError(err))
			return nil, err
		}

		for _, meta := range metas {
			errCnt := 0
			for errCnt < maxRetryTimes {
				log.L().Debug("ingest meta", zap.Reflect("meta", meta))
				var resp *sst.IngestResponse
				failpoint.Inject("FailIngestMeta", func(val failpoint.Value) {
					// only inject the error once
					switch val.(string) {
					case "notleader":
						resp = &sst.IngestResponse{
							Error: &errorpb.Error{
								NotLeader: &errorpb.NotLeader{
									RegionId: region.Region.Id,
									Leader:   region.Leader,
								},
							},
						}
					case "epochnotmatch":
						resp = &sst.IngestResponse{
							Error: &errorpb.Error{
								EpochNotMatch: &errorpb.EpochNotMatch{
									CurrentRegions: []*metapb.Region{region.Region},
								},
							},
						}
					}
					if resp != nil {
						err = nil
					}
				})
				if resp == nil {
					resp, err = local.Ingest(ctx, meta, region)
				}
				if err != nil {
					if errors.Cause(err) == context.Canceled {
						return nil, err
					}
					log.L().Warn("ingest failed", log.ShortError(err), log.ZapRedactReflect("meta", meta),
						log.ZapRedactReflect("region", region))
					errCnt++
					continue
				}

				var retryTy retryType
				var newRegion *split.RegionInfo
				retryTy, newRegion, err = local.isIngestRetryable(ctx, resp, region, meta)
				if err == nil {
					// ingest next meta
					break
				}
				switch retryTy {
				case retryNone:
					log.L().Warn("ingest failed noretry", log.ShortError(err), log.ZapRedactReflect("meta", meta),
						log.ZapRedactReflect("region", region))
					// met non-retryable error retry whole Write procedure
					return remainRange, err
				case retryWrite:
					region = newRegion
					continue loopWrite
				case retryIngest:
					region = newRegion
					continue
				}
			}
		}

		if err != nil {
			log.L().Warn("write and ingest region, will retry import full range", log.ShortError(err),
				log.ZapRedactStringer("region", region.Region), log.ZapRedactBinary("start", start),
				log.ZapRedactBinary("end", end))
		}
		return remainRange, errors.Trace(err)
	}

	return remainRange, errors.Trace(err)
}

func (local *local) writeAndIngestByRanges(ctx context.Context, engineFile *LocalFile, ranges []Range, remainRanges *syncdRanges) error {
	if engineFile.Length == 0 {
		// engine is empty, this is likes because it's a index engine but the table contains no index
		log.L().Warn("engine contains no data", zap.Stringer("uuid", engineFile.Uuid))
		return nil
	}
	log.L().Debug("the ranges Length write to tikv", zap.Int("Length", len(ranges)))

	errCh := make(chan error, len(ranges))

	ctx, cancel := context.WithCancel(ctx)
	defer cancel()
	for _, r := range ranges {
		startKey := r.start
		endKey := r.end
		w := local.rangeConcurrency.Apply()
		go func(w *worker.Worker) {
			defer local.rangeConcurrency.Recycle(w)
			var err error
			for i := 0; i < maxRetryTimes; i++ {
				err = local.writeAndIngestByRange(ctx, engineFile, startKey, endKey, remainRanges)
				if err == nil || errors.Cause(err) == context.Canceled {
					break
				}
				log.L().Warn("write and ingest by range failed",
					zap.Int("retry time", i+1), log.ShortError(err))
			}
			errCh <- err
		}(w)
	}

	var err error
	for i := 0; i < len(ranges); i++ {
		// wait for all sub tasks finish to avoid panic. if we return on the first error,
		// the outer tasks may close the pebble db but some sub tasks still read from the db
		e := <-errCh
		if e != nil && err == nil {
			err = e
		}
	}
	return err
}

type syncdRanges struct {
	sync.Mutex
	ranges []Range
}

func (r *syncdRanges) add(g Range) {
	r.Lock()
	r.ranges = append(r.ranges, g)
	r.Unlock()
}

func (r *syncdRanges) take() []Range {
	r.Lock()
	rg := r.ranges
	r.ranges = []Range{}
	r.Unlock()
	if len(rg) > 0 {
		sort.Slice(rg, func(i, j int) bool {
			return bytes.Compare(rg[i].start, rg[j].start) < 0
		})
	}
	return rg
}

func (local *local) ImportEngine(ctx context.Context, engineUUID uuid.UUID) (err error) {
	engineFile, ok := local.engines.Load(engineUUID)
	if !ok {
		// skip if engine not exist. See the comment of `CloseEngine` for more detail.
		return nil
	}

	lf := engineFile.(*LocalFile)
	if lf.TotalSize == 0 {
		log.L().Info("engine contains no kv, skip import", zap.Stringer("engine", engineUUID))
		return nil
	}

	log.L().Info("engine kv stats", zap.Int64("keys", lf.Length), zap.Int64("bytes", lf.TotalSize),
		zap.Stringer("uuid", engineUUID))

	concurrency := local.tcpConcurrency
	rangeSize := lf.TotalSize / int64(concurrency)
	rangeKvs := lf.Length / int64(concurrency)
	if rangeSize < local.regionSplitSize {
		rangeSize = local.regionSplitSize
		rangeKvs = regionMaxKeyCount
	}

	ranges, err := local.readAndSplitIntoRange(lf, rangeSize, rangeKvs)
	if err != nil {
		return errors.Trace(err)
	}

	var wg sync.WaitGroup
	var allErr common.OnceError
	start := time.Now()
	for i, rg := range ranges {
		idx := i
		wg.Add(1)
		w := local.rangeConcurrency.Apply()
		go func(rg Range) {
			defer wg.Done()
			defer local.rangeConcurrency.Recycle(w)

			it := lf.db.NewIter(&pebble.IterOptions{LowerBound: rg.start, UpperBound: rg.end})
			defer func() {
				if e := it.Close(); e != nil && err != nil {
					allErr.Set(e)
				}
			}()

<<<<<<< HEAD
			total := int64(0)
			for it.First(); it.Valid(); it.Next() {
				if e := it.Error(); e != nil {
					allErr.Set(e)
					return
				}
				total += 1
				if total%1000000 == 0 && total < rangeKvs {
					dur := time.Since(start)

					log.L().Info("finish check 1m keys", zap.Int("thread", idx), zap.Int64("checked", total),
						zap.Int64("remain", rangeKvs-total), zap.Duration("cost", dur))
				}
			}
			if e := it.Error(); e != nil {
				allErr.Set(e)
=======
		// if all the kv can fit in one region, skip split regions. TiDB will split one region for
		// the table when table is created.
		needSplit := len(ranges) > 1 || lf.TotalSize > local.regionSplitSize || lf.Length > regionMaxKeyCount

		// split region by given ranges
		for i := 0; i < maxRetryTimes; i++ {
			err = local.SplitAndScatterRegionByRanges(ctx, ranges, needSplit)
			if err == nil || common.IsContextCanceledError(err) {
				break
>>>>>>> 90dbfe3c
			}

		}(rg)
	}

	wg.Wait()
	err = allErr.Get()
	cnt := atomic.LoadInt32(&lf.dupCnt)
	if cnt > 0 {
		log.L().Error("total duplicated key count: %d", zap.Int32("dupCnt", cnt))
		err = errors.Errorf("total duplicated key count: %d", cnt)
	}
	return

	/*
		// split sorted file into range by 96MB size per file
		ranges, err := local.readAndSplitIntoRange(lf)
		if err != nil {
			return err
		}
		remains := &syncdRanges{}

		for {
			log.L().Info("start import engine", zap.Stringer("uuid", engineUUID),
				zap.Int("ranges", len(ranges)))

			// split region by given ranges
			for i := 0; i < maxRetryTimes; i++ {
				err = local.SplitAndScatterRegionByRanges(ctx, ranges)
				if err == nil {
					break
				}

				log.L().Warn("split and scatter failed in retry", zap.Stringer("uuid", engineUUID),
					log.ShortError(err), zap.Int("retry", i))
			}
			if err != nil {
				log.L().Error("split & scatter ranges failed", zap.Stringer("uuid", engineUUID), log.ShortError(err))
				return err
			}

			// start to write to kv and ingest
			err = local.writeAndIngestByRanges(ctx, engineFile.(*LocalFile), ranges, remains)
			if err != nil {
				log.L().Error("write and ingest engine failed", log.ShortError(err))
				return err
			}

			unfinishedRanges := remains.take()
			if len(unfinishedRanges) == 0 {
				break
			}
			log.L().Info("ingest ranges unfinished", zap.Int("remain ranges", len(unfinishedRanges)))
			ranges = unfinishedRanges
		}

<<<<<<< HEAD
		log.L().Info("import engine success", zap.Stringer("uuid", engineUUID))
		return nil
	*/
=======
	log.L().Info("import engine success", zap.Stringer("uuid", engineUUID),
		zap.Int64("size", lf.TotalSize), zap.Int64("kvs", lf.Length))
	return nil
>>>>>>> 90dbfe3c
}

func (local *local) ResetEngine(ctx context.Context, engineUUID uuid.UUID) error {
	// the only way to reset the engine + reclaim the space is to delete and reopen it 🤷
	engineFile, ok := local.engines.Load(engineUUID)
	if !ok {
		log.L().Warn("could not find engine in cleanupEngine", zap.Stringer("uuid", engineUUID))
		return nil
	}
	localEngine := engineFile.(*LocalFile)
	localEngine.lock(importMutexStateClose)
	defer localEngine.unlock()
	if err := localEngine.Close(); err != nil {
		return err
	}
	if err := localEngine.Cleanup(local.localStoreDir); err != nil {
		return err
	}
	meta, err := local.LoadEngineMeta(engineUUID)
	if err != nil {
		meta = localFileMeta{}
	}
	db, err := local.openEngineDB(engineUUID, false)
	if err == nil {
		localEngine.db = db
		localEngine.localFileMeta = meta
	}
	return err
}

func (local *local) CleanupEngine(ctx context.Context, engineUUID uuid.UUID) error {
	// release this engine after import success
	engineFile, ok := local.engines.Load(engineUUID)
	if ok {
		localEngine := engineFile.(*LocalFile)
		err := localEngine.Close()
		if err != nil {
			return err
		}
		err = localEngine.Cleanup(local.localStoreDir)
		if err != nil {
			return err
		}
		local.engines.Delete(engineUUID)
	} else {
		log.L().Warn("could not find engine in cleanupEngine", zap.Stringer("uuid", engineUUID))
	}
	return nil
}

func (local *local) CheckRequirements(ctx context.Context) error {
	if err := checkTiDBVersionBySQL(ctx, local.g, localMinTiDBVersion); err != nil {
		return err
	}
	if err := checkPDVersion(ctx, local.tls, local.pdAddr, localMinPDVersion); err != nil {
		return err
	}
	if err := checkTiKVVersion(ctx, local.tls, local.pdAddr, localMinTiKVVersion); err != nil {
		return err
	}
	return nil
}

func (local *local) FetchRemoteTableModels(ctx context.Context, schemaName string) ([]*model.TableInfo, error) {
	return fetchRemoteTableModelsFromTLS(ctx, local.tls, schemaName)
}

func (local *local) MakeEmptyRows() Rows {
	return kvPairs(nil)
}

func (local *local) NewEncoder(tbl table.Table, options *SessionOptions) (Encoder, error) {
	return NewTableKVEncoder(tbl, options)
}

func (local *local) LocalWriter(ctx context.Context, engineUUID uuid.UUID) (EngineWriter, error) {
	e, ok := local.engines.Load(engineUUID)
	if !ok {
		return nil, errors.Errorf("could not find engine for %s", engineUUID.String())
	}
	engineFile := e.(*LocalFile)
<<<<<<< HEAD

	// write to pebble to make them sorted
	wb := engineFile.db.NewBatch()
	defer wb.Close()
	wo := &pebble.WriteOptions{Sync: false}

	size := int64(0)
	for _, pair := range kvs {
		wb.Merge(pair.Key, pair.Val, wo)
		size += int64(len(pair.Key) + len(pair.Val))
	}
	if err := wb.Commit(wo); err != nil {
		return err
	}
	atomic.AddInt64(&engineFile.Length, int64(len(kvs)))
	atomic.AddInt64(&engineFile.TotalSize, size)
	engineFile.Ts = ts
	return
=======
	return openLocalWriter(engineFile, local.localStoreDir, LocalMemoryTableSize), nil
>>>>>>> 90dbfe3c
}

func openLocalWriter(f *LocalFile, sstDir string, memtableSizeLimit int64) *LocalWriter {
	kvsChan := make(chan []common.KvPair, 1024)
	w := &LocalWriter{sstDir: sstDir, kvsChan: kvsChan, local: f, memtableSizeLimit: memtableSizeLimit}
	w.consumeWg.Add(1)
	go w.writeRowsLoop()
	return w
}

func (local *local) isIngestRetryable(
	ctx context.Context,
	resp *sst.IngestResponse,
	region *split.RegionInfo,
	meta *sst.SSTMeta,
) (retryType, *split.RegionInfo, error) {
	if resp.GetError() == nil {
		return retryNone, nil, nil
	}

	getRegion := func() (*split.RegionInfo, error) {
		for i := 0; ; i++ {
			newRegion, err := local.splitCli.GetRegion(ctx, region.Region.GetStartKey())
			if err != nil {
				return nil, errors.Trace(err)
			}
			if newRegion != nil {
				return newRegion, nil
			}
			log.L().Warn("get region by key return nil, will retry", log.ZapRedactReflect("region", region),
				zap.Int("retry", i))
			select {
			case <-ctx.Done():
				return nil, ctx.Err()
			case <-time.After(time.Second):
			}
		}
	}

	var newRegion *split.RegionInfo
	var err error
	switch errPb := resp.GetError(); {
	case errPb.NotLeader != nil:
		if newLeader := errPb.GetNotLeader().GetLeader(); newLeader != nil {
			newRegion = &split.RegionInfo{
				Leader: newLeader,
				Region: region.Region,
			}
		} else {
			newRegion, err = getRegion()
			if err != nil {
				return retryNone, nil, errors.Trace(err)
			}
		}
		return retryIngest, newRegion, errors.Errorf("not leader: %s", errPb.GetMessage())
	case errPb.EpochNotMatch != nil:
		if currentRegions := errPb.GetEpochNotMatch().GetCurrentRegions(); currentRegions != nil {
			var currentRegion *metapb.Region
			for _, r := range currentRegions {
				if insideRegion(r, meta) {
					currentRegion = r
					break
				}
			}
			if currentRegion != nil {
				var newLeader *metapb.Peer
				for _, p := range currentRegion.Peers {
					if p.GetStoreId() == region.Leader.GetStoreId() {
						newLeader = p
						break
					}
				}
				if newLeader != nil {
					newRegion = &split.RegionInfo{
						Leader: newLeader,
						Region: currentRegion,
					}
				}
			}
		}
		retryTy := retryNone
		if newRegion != nil {
			retryTy = retryWrite
		}
		return retryTy, newRegion, errors.Errorf("epoch not match: %s", errPb.GetMessage())
	case strings.Contains(errPb.Message, "raft: proposal dropped"):
		// TODO: we should change 'Raft raft: proposal dropped' to a error type like 'NotLeader'
		newRegion, err = getRegion()
		if err != nil {
			return retryNone, nil, errors.Trace(err)
		}
		return retryIngest, newRegion, errors.New(errPb.GetMessage())
	}
	return retryNone, nil, errors.Errorf("non-retryable error: %s", resp.GetError().GetMessage())
}

// return the smallest []byte that is bigger than current bytes.
// special case when key is empty, empty bytes means infinity in our context, so directly return itself.
func nextKey(key []byte) []byte {
	if len(key) == 0 {
		return []byte{}
	}

	// in tikv <= 4.x, tikv will truncate the row key, so we should fetch the next valid row key
	// See: https://github.com/tikv/tikv/blob/f7f22f70e1585d7ca38a59ea30e774949160c3e8/components/raftstore/src/coprocessor/split_observer.rs#L36-L41
	if tablecodec.IsRecordKey(key) {
		tableId, handle, _ := tablecodec.DecodeRecordKey(key)
		return tablecodec.EncodeRowKeyWithHandle(tableId, handle.Next())
	}

	// if key is an index, directly append a 0x00 to the key.
	res := make([]byte, 0, len(key)+1)
	res = append(res, key...)
	res = append(res, 0)
	return res
}

type rangeOffsets struct {
	Size uint64
	Keys uint64
}

type rangeProperty struct {
	Key []byte
	rangeOffsets
}

func (r *rangeProperty) Less(than btree.Item) bool {
	ta := than.(*rangeProperty)
	return bytes.Compare(r.Key, ta.Key) < 0
}

var _ btree.Item = &rangeProperty{}

type rangeProperties []rangeProperty

func decodeRangeProperties(data []byte) (rangeProperties, error) {
	r := make(rangeProperties, 0, 16)
	for len(data) > 0 {
		if len(data) < 4 {
			return nil, io.ErrUnexpectedEOF
		}
		keyLen := int(binary.BigEndian.Uint32(data[:4]))
		data = data[4:]
		if len(data) < keyLen+8*2 {
			return nil, io.ErrUnexpectedEOF
		}
		key := data[:keyLen]
		data = data[keyLen:]
		size := binary.BigEndian.Uint64(data[:8])
		keys := binary.BigEndian.Uint64(data[8:])
		data = data[16:]
		r = append(r, rangeProperty{Key: key, rangeOffsets: rangeOffsets{Size: size, Keys: keys}})
	}

	return r, nil
}

func (r rangeProperties) Encode() []byte {
	b := make([]byte, 0, 1024)
	idx := 0
	for _, p := range r {
		b = append(b, 0, 0, 0, 0)
		binary.BigEndian.PutUint32(b[idx:], uint32(len(p.Key)))
		idx += 4
		b = append(b, p.Key...)
		idx += len(p.Key)

		b = append(b, 0, 0, 0, 0, 0, 0, 0, 0)
		binary.BigEndian.PutUint64(b[idx:], p.Size)
		idx += 8

		b = append(b, 0, 0, 0, 0, 0, 0, 0, 0)
		binary.BigEndian.PutUint64(b[idx:], p.Keys)
		idx += 8
	}
	return b
}

func (r rangeProperties) get(key []byte) rangeOffsets {
	idx := sort.Search(len(r), func(i int) bool {
		return bytes.Compare(r[i].Key, key) >= 0
	})
	return r[idx].rangeOffsets
}

type RangePropertiesCollector struct {
	props               rangeProperties
	lastOffsets         rangeOffsets
	lastKey             []byte
	currentOffsets      rangeOffsets
	propSizeIdxDistance uint64
	propKeysIdxDistance uint64
}

func newRangePropertiesCollector() *RangePropertiesCollector {
	return &RangePropertiesCollector{
		props:               make([]rangeProperty, 0, 1024),
		propSizeIdxDistance: defaultPropSizeIndexDistance,
		propKeysIdxDistance: defaultPropKeysIndexDistance,
	}
}

func (c *RangePropertiesCollector) sizeInLastRange() uint64 {
	return c.currentOffsets.Size - c.lastOffsets.Size
}

func (c *RangePropertiesCollector) keysInLastRange() uint64 {
	return c.currentOffsets.Keys - c.lastOffsets.Keys
}

func (c *RangePropertiesCollector) insertNewPoint(key []byte) {
	c.lastOffsets = c.currentOffsets
	c.props = append(c.props, rangeProperty{Key: append([]byte{}, key...), rangeOffsets: c.currentOffsets})
}

// implement `pebble.TablePropertyCollector`
// implement `TablePropertyCollector.Add`
func (c *RangePropertiesCollector) Add(key pebble.InternalKey, value []byte) error {
	c.currentOffsets.Size += uint64(len(value)) + uint64(len(key.UserKey))
	c.currentOffsets.Keys += 1
	if len(c.lastKey) == 0 || c.sizeInLastRange() >= c.propSizeIdxDistance ||
		c.keysInLastRange() >= c.propKeysIdxDistance {
		c.insertNewPoint(key.UserKey)
	}
	c.lastKey = append(c.lastKey[:0], key.UserKey...)
	return nil
}

func (c *RangePropertiesCollector) Finish(userProps map[string]string) error {
	if c.sizeInLastRange() > 0 || c.keysInLastRange() > 0 {
		c.insertNewPoint(c.lastKey)
	}

	userProps[propRangeIndex] = string(c.props.Encode())
	return nil
}

// The name of the property collector.
func (c *RangePropertiesCollector) Name() string {
	return propRangeIndex
}

type sizeProperties struct {
	totalSize    uint64
	indexHandles *btree.BTree
}

func newSizeProperties() *sizeProperties {
	return &sizeProperties{indexHandles: btree.New(32)}
}

func (s *sizeProperties) add(item *rangeProperty) {
	if old := s.indexHandles.ReplaceOrInsert(item); old != nil {
		o := old.(*rangeProperty)
		item.Keys += o.Keys
		item.Size += o.Size
	}
}

func (s *sizeProperties) addAll(props rangeProperties) {
	prevRange := rangeOffsets{}
	for _, r := range props {
		s.add(&rangeProperty{
			Key:          r.Key,
			rangeOffsets: rangeOffsets{Keys: r.Keys - prevRange.Keys, Size: r.Size - prevRange.Size},
		})
		prevRange = r.rangeOffsets
	}
	if len(props) > 0 {
		s.totalSize = props[len(props)-1].Size
	}
}

// iter the tree until f return false
func (s *sizeProperties) iter(f func(p *rangeProperty) bool) {
	s.indexHandles.Ascend(func(i btree.Item) bool {
		prop := i.(*rangeProperty)
		return f(prop)
	})
}

type LocalWriter struct {
	writeErr           common.OnceError
	local              *LocalFile
	lastKey            []byte
	consumeWg          sync.WaitGroup
	kvsChan            chan []common.KvPair
	sstDir             string
	memtableSizeLimit  int64
	writeBatch         []common.KvPair
	isWriteBatchSorted bool
}

// If this method return false, it would not change `w.lastKey`
func (w *LocalWriter) isSorted(kvs []common.KvPair) bool {
	lastKey := w.lastKey
	for _, pair := range kvs {
		if len(lastKey) > 0 && bytes.Compare(lastKey, pair.Key) >= 0 {
			return false
		}
		lastKey = pair.Key
	}
	w.lastKey = append(w.lastKey[:0], lastKey...)
	return true
}

func (w *LocalWriter) AppendRows(ctx context.Context, tableName string, columnNames []string, ts uint64, rows Rows) error {
	kvs := rows.(kvPairs)
	if len(kvs) == 0 {
		return nil
	}
	w.kvsChan <- kvs
	w.local.Ts = ts
	return nil
}

func (w *LocalWriter) Close() error {
	close(w.kvsChan)
	w.consumeWg.Wait()
	return w.writeErr.Get()
}

func (w *LocalWriter) writeRowsLoop() {
	batchSize := int64(0)
	totalSize := int64(0)
	totalCount := int64(0)
	w.isWriteBatchSorted = true
	var writer *sstable.Writer = nil
	//var wb *pebble.Batch = nil
	var filePath string
	defer w.consumeWg.Done()
	var err error
	for kvs := range w.kvsChan {
		hasSort := w.isSorted(kvs)
		if totalCount > 1000 && hasSort {
			for _, pair := range kvs {
				totalSize += int64(len(pair.Key) + len(pair.Val))
			}
			if writer == nil {
				writer, filePath, err = w.createWriter()
				if err != nil {
					w.writeErr.Set(err)
					return
				}
				if len(w.writeBatch) > 0 && w.isWriteBatchSorted {
					if err := writeKVs(writer, w.writeBatch); err != nil {
						w.writeErr.Set(err)
						return
					}
					w.isWriteBatchSorted = true
					w.writeBatch = w.writeBatch[:0]
					totalSize += batchSize
					batchSize = 0
				}
			}
			if err := writeKVs(writer, kvs); err != nil {
				w.writeErr.Set(err)
				return
			}
		} else {
			for _, pair := range kvs {
				batchSize += int64(len(pair.Key) + len(pair.Val))
			}
			if !hasSort {
				w.isWriteBatchSorted = false
			}
			w.writeBatch = append(w.writeBatch, kvs...)

			if batchSize > w.memtableSizeLimit {
				if err := w.flushKVs(); err != nil {
					w.writeErr.Set(err)
					return
				}
				if writer == nil {
					w.lastKey = w.lastKey[:0]
				}
				totalSize += batchSize
				batchSize = 0
				w.isWriteBatchSorted = true
			}
		}
		totalCount += int64(len(kvs))
	}

	if batchSize > 0 {
		if err := w.flushKVs(); err != nil {
			w.writeErr.Set(err)
			return
		}
		totalSize += batchSize
		log.L().Info("write data by sort index", zap.Int64("bytes", totalSize))
	}
	w.local.lock(importMutexStateNoLock)
	if writer != nil {
		err := writer.Close()
		if err == nil {
			err = w.local.db.Ingest([]string{filePath})
			// The following two variable should be changed with holding mutex,
			// because there may be another thread change localFileMeta object. See it in `local::OpenEngine`
			atomic.AddInt64(&w.local.TotalSize, totalSize)
			atomic.AddInt64(&w.local.Length, totalCount)
		}
		w.writeErr.Set(err)
		log.L().Info("write data by sst writer", zap.Int64("bytes", totalSize))
	} else {
		atomic.AddInt64(&w.local.TotalSize, totalSize)
		atomic.AddInt64(&w.local.Length, totalCount)
	}
	w.local.unlock()
}

func (w *LocalWriter) flushKVs() error {
	writer, filePath, err := w.createWriter()
	if err != nil {
		return err
	}
	if !w.isWriteBatchSorted {
		sort.Slice(w.writeBatch, func(i, j int) bool {
			return bytes.Compare(w.writeBatch[i].Key, w.writeBatch[j].Key) < 0
		})
	}
	if err := writeKVs(writer, w.writeBatch); err != nil {
		return err
	}
	if err := writer.Close(); err != nil {
		return err
	}
	w.writeBatch = w.writeBatch[:0]
	w.local.lock(importMutexStateNoLock)
	err = w.local.db.Ingest([]string{filePath})
	w.local.unlock()
	return err
}

func (w *LocalWriter) createWriter() (*sstable.Writer, string, error) {
	filePath := filepath.Join(w.sstDir, fmt.Sprintf("%s.sst", uuid.New()))
	f, err := os.Create(filePath)
	if err != nil {
		return nil, filePath, err
	}
	writer := sstable.NewWriter(f, sstable.WriterOptions{
		TablePropertyCollectors: []func() pebble.TablePropertyCollector{
			func() pebble.TablePropertyCollector {
				return newRangePropertiesCollector()
			},
		},
		BlockSize: 16 * 1024,
	})
	return writer, filePath, nil
}

func writeKVs(writer *sstable.Writer, kvs []common.KvPair) error {
	internalKey := sstable.InternalKey{
		UserKey: []byte{},
		Trailer: uint64(sstable.InternalKeyKindSet),
	}
	for _, p := range kvs {
		internalKey.UserKey = p.Key
		if err := writer.Add(internalKey, p.Val); err != nil {
			return err
		}
	}
	return nil
}<|MERGE_RESOLUTION|>--- conflicted
+++ resolved
@@ -158,19 +158,14 @@
 
 type LocalFile struct {
 	localFileMeta
-<<<<<<< HEAD
 	db     *pebble.DB
 	Uuid   uuid.UUID
 	dupCnt int32
-=======
-	db   *pebble.DB
-	Uuid uuid.UUID
 
 	// isImportingAtomic is an atomic variable indicating whether the importMutex has been locked.
 	// This should not be used as a "spin lock" indicator.
 	isImportingAtomic int32
 	mutex             sync.Mutex
->>>>>>> 90dbfe3c
 }
 
 func (e *LocalFile) Close() error {
@@ -551,23 +546,20 @@
 	if err != nil {
 		meta = localFileMeta{}
 	}
-	lf := &LocalFile{localFileMeta: meta, Uuid: engineUUID}
+
+	lf := &LocalFile{localFileMeta: meta, Uuid: engineUUID, isImportingAtomic: int32(importMutexStateNoLock)}
+	if e, ok := local.engines.Load(engineUUID); ok {
+		lf = e.(*LocalFile)
+		lf.localFileMeta = meta
+		lf.dupCnt = 0
+	}
 	db, err := local.openEngineDB(engineUUID, false, lf)
 	if err != nil {
 		return err
 	}
-<<<<<<< HEAD
 	lf.db = db
 	local.engines.Store(engineUUID, lf)
-=======
-	if e, ok := local.engines.Load(engineUUID); ok {
-		engine := e.(*LocalFile)
-		engine.db = db
-		engine.localFileMeta = meta
-	} else {
-		local.engines.Store(engineUUID, &LocalFile{localFileMeta: meta, db: db, Uuid: engineUUID, isImportingAtomic: int32(importMutexStateNoLock)})
-	}
->>>>>>> 90dbfe3c
+
 	return nil
 }
 
@@ -589,15 +581,9 @@
 			return err
 		}
 		engineFile := &LocalFile{
-<<<<<<< HEAD
-			localFileMeta: meta,
-			Uuid:          engineUUID,
-=======
 			localFileMeta:     meta,
 			Uuid:              engineUUID,
-			db:                db,
 			isImportingAtomic: int32(importMutexStateNoLock),
->>>>>>> 90dbfe3c
 		}
 		db, err := local.openEngineDB(engineUUID, true, engineFile)
 		if err != nil {
@@ -1296,7 +1282,6 @@
 				}
 			}()
 
-<<<<<<< HEAD
 			total := int64(0)
 			for it.First(); it.Valid(); it.Next() {
 				if e := it.Error(); e != nil {
@@ -1313,19 +1298,7 @@
 			}
 			if e := it.Error(); e != nil {
 				allErr.Set(e)
-=======
-		// if all the kv can fit in one region, skip split regions. TiDB will split one region for
-		// the table when table is created.
-		needSplit := len(ranges) > 1 || lf.TotalSize > local.regionSplitSize || lf.Length > regionMaxKeyCount
-
-		// split region by given ranges
-		for i := 0; i < maxRetryTimes; i++ {
-			err = local.SplitAndScatterRegionByRanges(ctx, ranges, needSplit)
-			if err == nil || common.IsContextCanceledError(err) {
-				break
->>>>>>> 90dbfe3c
-			}
-
+			}
 		}(rg)
 	}
 
@@ -1380,15 +1353,10 @@
 			ranges = unfinishedRanges
 		}
 
-<<<<<<< HEAD
-		log.L().Info("import engine success", zap.Stringer("uuid", engineUUID))
+		log.L().Info("import engine success", zap.Stringer("uuid", engineUUID),
+			zap.Int64("size", lf.TotalSize), zap.Int64("kvs", lf.Length))
 		return nil
 	*/
-=======
-	log.L().Info("import engine success", zap.Stringer("uuid", engineUUID),
-		zap.Int64("size", lf.TotalSize), zap.Int64("kvs", lf.Length))
-	return nil
->>>>>>> 90dbfe3c
 }
 
 func (local *local) ResetEngine(ctx context.Context, engineUUID uuid.UUID) error {
@@ -1411,7 +1379,7 @@
 	if err != nil {
 		meta = localFileMeta{}
 	}
-	db, err := local.openEngineDB(engineUUID, false)
+	db, err := local.openEngineDB(engineUUID, false, localEngine)
 	if err == nil {
 		localEngine.db = db
 		localEngine.localFileMeta = meta
@@ -1470,28 +1438,7 @@
 		return nil, errors.Errorf("could not find engine for %s", engineUUID.String())
 	}
 	engineFile := e.(*LocalFile)
-<<<<<<< HEAD
-
-	// write to pebble to make them sorted
-	wb := engineFile.db.NewBatch()
-	defer wb.Close()
-	wo := &pebble.WriteOptions{Sync: false}
-
-	size := int64(0)
-	for _, pair := range kvs {
-		wb.Merge(pair.Key, pair.Val, wo)
-		size += int64(len(pair.Key) + len(pair.Val))
-	}
-	if err := wb.Commit(wo); err != nil {
-		return err
-	}
-	atomic.AddInt64(&engineFile.Length, int64(len(kvs)))
-	atomic.AddInt64(&engineFile.TotalSize, size)
-	engineFile.Ts = ts
-	return
-=======
 	return openLocalWriter(engineFile, local.localStoreDir, LocalMemoryTableSize), nil
->>>>>>> 90dbfe3c
 }
 
 func openLocalWriter(f *LocalFile, sstDir string, memtableSizeLimit int64) *LocalWriter {
