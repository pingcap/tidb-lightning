--- conflicted
+++ resolved
@@ -519,7 +519,6 @@
 	return
 }
 
-<<<<<<< HEAD
 func (be *tidbBackend) EngineFileSizes() []EngineFileSize {
 	return nil
 }
@@ -534,7 +533,8 @@
 
 func (be *tidbBackend) ResetEngine(context.Context, uuid.UUID) error {
 	return errors.New("cannot reset an engine in TiDB backend")
-=======
+}
+
 func (be *tidbBackend) LocalWriter(ctx context.Context, engineUUID uuid.UUID) (EngineWriter, error) {
 	return &TiDBWriter{be: be, engineUUID: engineUUID}, nil
 }
@@ -550,5 +550,4 @@
 
 func (w *TiDBWriter) AppendRows(ctx context.Context, tableName string, columnNames []string, arg1 uint64, rows Rows) error {
 	return w.be.WriteRows(ctx, w.engineUUID, tableName, columnNames, arg1, rows)
->>>>>>> f842ab8d
 }