--- conflicted
+++ resolved
@@ -141,7 +141,6 @@
 	//  - PKIsHandle (true = do not generate _tidb_rowid)
 	FetchRemoteTableModels(ctx context.Context, schemaName string) ([]*model.TableInfo, error)
 
-<<<<<<< HEAD
 	// FlushEngine ensures all KV pairs written to an open engine has been
 	// synchronized, such that kill-9'ing Lightning afterwards and resuming from
 	// checkpoint can recover the exact same content.
@@ -162,9 +161,9 @@
 
 	// ResetEngine clears all written KV pairs in this opened engine.
 	ResetEngine(ctx context.Context, engineUUID uuid.UUID) error
-=======
+
+	// LocalWriter obtains a thread-local EngineWriter for writing rows into the given engine.
 	LocalWriter(ctx context.Context, engineUUID uuid.UUID) (EngineWriter, error)
->>>>>>> f842ab8d
 }
 
 func fetchRemoteTableModelsFromTLS(ctx context.Context, tls *common.TLS, schema string) ([]*model.TableInfo, error) {
