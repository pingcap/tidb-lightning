--- conflicted
+++ resolved
@@ -91,12 +91,8 @@
 		perms = append(perms, i)
 	}
 	perms = append(perms, -1)
-<<<<<<< HEAD
-	encoder := s.backend.NewEncoder(s.tbl, &kv.SessionOptions{SQLMode: 0, Timestamp: 1234567890})
-=======
-	encoder, err := s.backend.NewEncoder(s.tbl, &kv.SessionOptions{SQLMode: 0, Timestamp: 1234567890, RowFormatVersion: "1"})
-	c.Assert(err, IsNil)
->>>>>>> a7fb063f
+	encoder, err := s.backend.NewEncoder(s.tbl, &kv.SessionOptions{SQLMode: 0, Timestamp: 1234567890})
+	c.Assert(err, IsNil)
 	row, err := encoder.Encode(logger, []types.Datum{
 		types.NewUintDatum(18446744073709551615),
 		types.NewIntDatum(-9223372036854775808),
