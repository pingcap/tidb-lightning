--- conflicted
+++ resolved
@@ -169,13 +169,8 @@
 			defer reader.Close()
 
 			for {
-<<<<<<< HEAD
 				statements, err := reader.Read(4 * 1024)
-				if err == io.EOF {
-=======
-				statments, err := reader.Read(4 * 1024)
 				if errors.Cause(err) == io.EOF {
->>>>>>> c7abcb80
 					break
 				}
 
