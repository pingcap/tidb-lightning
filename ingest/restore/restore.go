--- conflicted
+++ resolved
@@ -435,13 +435,8 @@
 		tableInfo:      tableInfo,
 		tableMeta:      tableMeta,
 		encoders:       newKvEncoderPool(dbInfo, tableInfo, tableMeta).init(concurrency),
-<<<<<<< HEAD
-		deliversMgr:    kv.NewKVDeliverKeeper(cfg.KvDeliverAddr),
+		deliversMgr:    kv.NewKVDeliverKeeper(cfg.KvIngest.Backend),
 		handledRegions: make(map[int]*regionStat),
-=======
-		deliversMgr:    kv.NewKVDeliverKeeper(cfg.KvIngest.Backend),
-		handledRegions: make(map[int]int64),
->>>>>>> b89dfa41
 	}
 
 	s := time.Now()
