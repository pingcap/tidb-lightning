package restore

import (
	"fmt"
	"io"
	"runtime"
	"strings"
	"sync"
	"time"

	"github.com/juju/errors"
	"github.com/satori/go.uuid"
	log "github.com/sirupsen/logrus"
	"golang.org/x/net/context"

	"github.com/pingcap/tidb-lightning/ingest/common"
	"github.com/pingcap/tidb-lightning/ingest/config"
	"github.com/pingcap/tidb-lightning/ingest/kv"
	"github.com/pingcap/tidb-lightning/ingest/mydump"
	verify "github.com/pingcap/tidb-lightning/ingest/verification"
	tidbcfg "github.com/pingcap/tidb/config"
)

var (
	errCtxAborted = errors.New("context aborted error")
	metrics       = common.NewMetrics()
	concurrency   = 1
)

func init() {
	concurrency = runtime.NumCPU() // TODO ... config

	cfg := tidbcfg.GetGlobalConfig()
	cfg.Log.SlowThreshold = 3000

	kv.InitMembufCap(defReadBlockSize)
}

type RestoreControlloer struct {
	mux sync.RWMutex
	wg  sync.WaitGroup

	cfg    *config.Config
	dbMeta *mydump.MDDatabaseMeta
	dbInfo *TidbDBInfo

	localChecksums map[string]*verify.KVChecksum

	// statDB         *sql.DB
	// statDbms       *ProgressDBMS
	// tablesProgress map[string]*TableProgress
}

func NewRestoreControlloer(dbMeta *mydump.MDDatabaseMeta, cfg *config.Config) *RestoreControlloer {
	// store := cfg.ProgressStore
	// statDB := ConnectDB(store.Host, store.Port, store.User, store.Psw)
	// statDbms := NewProgressDBMS(statDB, store.Database)

	return &RestoreControlloer{
		cfg:            cfg,
		dbMeta:         dbMeta,
		localChecksums: make(map[string]*verify.KVChecksum),
		// statDB: statDB,
		// statDbms: statDbms,
	}
}

func (rc *RestoreControlloer) Close() {
	// rc.statDB.Close()
}

func (rc *RestoreControlloer) Run(ctx context.Context) {
	log.Info("restore controlloer start running !")

	opts := []func(context.Context) error{
		rc.restoreSchema,
		// rc.recoverProgress,
		rc.restoreTables,
		rc.compact,
		rc.checksum,
		rc.analyze,
	}

	for _, process := range opts {
		err := process(ctx)
		if err == errCtxAborted {
			break
		}
		if err != nil {
			log.Errorf("run cause error : %s", err.Error())
			break // ps : not continue
		}
	}

	// show metrics
	statistic := metrics.DumpTiming()
	log.Warnf("Timing statistic :\n%s", statistic)

	return
}

func (rc *RestoreControlloer) restoreSchema(ctx context.Context) error {
	log.Infof("restore schema %s from file %s", rc.dbMeta.Name, rc.dbMeta.SchemaFile)

	tidbMgr, err := NewTiDBManager(rc.cfg.TiDB.PdAddr)
	if err != nil {
		log.Errorf("create tidb manager failed : %v", err)
		return err
	}
	defer tidbMgr.Close()

	database := rc.dbMeta.Name
	tablesSchema := make(map[string]string)
	for tbl, tblMeta := range rc.dbMeta.Tables {
		tablesSchema[tbl] = tblMeta.GetSchema()
	}

	err = tidbMgr.InitSchema(database, tablesSchema)
	if err != nil {
		return errors.Errorf("db schema failed to init : %v", err)
	}
	// TODO : check tables' schema
	rc.dbInfo = tidbMgr.SyncSchema(database)

	return nil
}

func (rc *RestoreControlloer) restoreTables(ctx context.Context) error {
	log.Info("start to restore tables ~")

	// tables' restoring mission
	tablesRestoring := make([]*TableRestore, 0, len(rc.dbMeta.Tables))
	defer func() {
		for _, tr := range tablesRestoring {
			tr.Close()
		}
	}()

	dbInfo := rc.dbInfo
	for tbl, tableMeta := range rc.dbMeta.Tables {
		tableInfo, ok := dbInfo.Tables[tbl]
		if !ok {
			log.Warnf("table info not found : %s", tbl)
			continue
		}

		tablesRestoring = append(tablesRestoring, NewTableRestore(
			ctx, dbInfo, tableInfo, tableMeta, rc.cfg, rc.localChecksums,
		))
	}

	// TODO .. sort table by table ?

	// tables' region restore task
	tasks := make([]*regionRestoreTask, 0, len(tablesRestoring))
	for _, tr := range tablesRestoring {
		tasks = append(tasks, tr.tasks...)
	}

	workers := NewRestoreWorkerPool(concurrency)

	go func() {
		ticker := time.NewTicker(time.Minute * 5)
		defer ticker.Stop()

		for {
			select {
			case <-ticker.C:
				statistic := metrics.DumpTiming()
				log.Warnf("Timing statistic :\n%s", statistic)
			}
		}
	}()

	var wg sync.WaitGroup
	for _, task := range tasks {
		select {
		case <-ctx.Done():
			return errCtxAborted
		default:
		}

		worker := workers.Apply()
		wg.Add(1)
		log.Warnf("region allowed to run >>>>>> [%s]", task.region.Name())
		go func(w *RestoreWorker, t *regionRestoreTask) {
			defer wg.Done()
			defer workers.Recycle(w)
			t.Run(ctx)
		}(worker, task)
	}
	wg.Wait() // TODO ... ctx abroted

	return nil
}

// do compaction for the whole data.
func (rc *RestoreControlloer) compact(ctx context.Context) error {
	if !rc.cfg.PostRestore.Compact {
		log.Info("Skip compaction.")
		return nil
	}

	cli, err := kv.NewKVDeliverClient(ctx, uuid.Nil, rc.cfg.ImportServer.Addr)
	if err != nil {
		return errors.Trace(err)
	}
	defer cli.Close()

	return errors.Trace(cli.Compact())
}

// do checksum for each table.
func (rc *RestoreControlloer) checksum(ctx context.Context) error {
	if !rc.cfg.PostRestore.Checksum {
		log.Info("Skip checksum.")
		return nil
	}

	tables := rc.getTables()
	remoteChecksums, err := DoChecksum(rc.cfg.TiDB, tables)
	if err != nil {
		return errors.Trace(err)
	}

	for _, remoteChecksum := range remoteChecksums {
		table := fmt.Sprintf("%s.%s", remoteChecksum.Schema, remoteChecksum.Table)
		localChecksum, ok := rc.localChecksums[table]
		if !ok {
			log.Warnf("not found local checksum for table %s", table)
			continue
		}

		if remoteChecksum.Checksum != localChecksum.Sum() || remoteChecksum.TotalKVs != localChecksum.SumKVS() || remoteChecksum.TotalBytes != localChecksum.SumSize() {
			log.Errorf("table %s checksum mismatched remote vs local => (checksum: %d vs %d) (total_kvs: %d vs %d) (total_bytes:%d vs %d)",
				table, remoteChecksum.Checksum, localChecksum.Sum(), remoteChecksum.TotalKVs, localChecksum.SumKVS(), remoteChecksum.TotalBytes, localChecksum.SumSize())
		}

		log.Infof("table %s checksum identical", table)
	}

	return nil
}

// analyze will analyze table for all tables.
func (rc *RestoreControlloer) analyze(ctx context.Context) error {
	if !rc.cfg.PostRestore.Analyze {
		log.Info("Skip analyze table.")
	}

	tables := rc.getTables()
	analyzeTable(rc.cfg.TiDB, tables)

	return nil
}

func (rc *RestoreControlloer) getTables() []string {
	tables := make([]string, 0, len(rc.dbMeta.Tables))
	dbInfo := rc.dbInfo
	for tbl := range rc.dbMeta.Tables {
		// FIXME: it seems a little bit of redundance. Simplify it in the future.  @chendahui
		_, ok := dbInfo.Tables[tbl]
		if !ok {
			log.Warnf("table info not found : %s", tbl)
			continue
		}
		tables = append(tables, fmt.Sprintf("%s.%s", dbInfo.Name, tbl))
	}
	return tables
}

func analyzeTable(dsn config.DBStore, tables []string) error {
	db := common.ConnectDB(dsn.Host, dsn.Port, dsn.User, dsn.Psw)
	defer db.Close()

	for _, table := range tables {
		_, err := db.Exec("ANALYZE TABLE %s", table)
		if err != nil {
			log.Errorf("analyze table %s error %s", table, errors.ErrorStack(err))
			continue
		}
	}

	return nil
}

////////////////////////////////////////////////////////////////

// TODO ... find another way to caculate
func adjustUUID(uuid string, length int) string {
	size := len(uuid)
	if size > length {
		uuid = uuid[size-length:]
	} else if size < length {
		uuid = uuid + strings.Repeat("+", length-size)
	}
	return uuid
}

func makeKVDeliver(
	ctx context.Context,
	cfg *config.Config,
	dbInfo *TidbDBInfo,
	tableInfo *TidbTableInfo) (kv.KVDeliver, error) {

	uuid := uuid.Must(uuid.NewV4())
	return kv.NewKVDeliverClient(ctx, uuid, cfg.ImportServer.Addr)
}

////////////////////////////////////////////////////////////////

type RestoreWorkerPool struct {
	limit   int
	workers chan *RestoreWorker
}

type RestoreWorker struct {
	ID int64
}

func NewRestoreWorkerPool(limit int) *RestoreWorkerPool {
	workers := make(chan *RestoreWorker, limit)
	for i := 0; i < limit; i++ {
		workers <- &RestoreWorker{ID: int64(i + 1)}
	}

	return &RestoreWorkerPool{
		limit:   limit,
		workers: workers,
	}
}

func (pool *RestoreWorkerPool) Apply() *RestoreWorker         { return <-pool.workers }
func (pool *RestoreWorkerPool) Recycle(worker *RestoreWorker) { pool.workers <- worker }

////////////////////////////////////////////////////////////////

const (
	statPending  string = "pending"
	statRunning  string = "running"
	statFinished string = "finished"
	statFailed   string = "failed"
)

type restoreCallback func(regionID int, maxRowID int64, rows uint64, checksum *verify.KVChecksum, err error)

type regionRestoreTask struct {
	status   string
	region   *mydump.TableRegion
	executor *RegionRestoreExectuor
	encoders *kvEncoderPool
	delivers *kv.KVDeliverKeeper
	// TODO : progress ...
	callback restoreCallback
}

func newRegionRestoreTask(
	region *mydump.TableRegion,
	executor *RegionRestoreExectuor,
	encoders *kvEncoderPool,
	delivers *kv.KVDeliverKeeper,
	callback restoreCallback) *regionRestoreTask {

	return &regionRestoreTask{
		status:   statPending,
		region:   region,
		executor: executor,
		delivers: delivers,
		encoders: encoders,
		callback: callback,
	}
}

func (t *regionRestoreTask) Run(ctx context.Context) {
	region := t.region
	log.Infof("Start restore region : [%s] ...", t.region.Name())

	t.status = statRunning
	maxRowID, rows, checksum, err := t.run(ctx)
	if err != nil {
		log.Errorf("Table region (%s) restore failed : %s", region.Name(), err.Error())
	}

	log.Infof("Finished restore region : [%s]", region.Name())
	t.callback(region.ID, maxRowID, rows, checksum, err)
	t.status = statFinished

	return
}

func (t *regionRestoreTask) run(ctx context.Context) (int64, uint64, *verify.KVChecksum, error) {
	kvEncoder := t.encoders.Apply()
	defer t.encoders.Recycle(kvEncoder)

	kvDeliver := t.delivers.AcquireClient(t.executor.dbInfo.Name, t.executor.tableInfo.Name)
	defer t.delivers.RecycleClient(kvDeliver)

	return t.executor.Run(ctx, t.region, kvEncoder, kvDeliver)
}

////////////////////////////////////////////////////////////////

type kvEncoderPool struct {
	mux       sync.Mutex
	dbInfo    *TidbDBInfo
	tableInfo *TidbTableInfo
	tableMeta *mydump.MDTableMeta
	encoders  []*kv.TableKVEncoder
	sqlMode   string
}

func newKvEncoderPool(
	dbInfo *TidbDBInfo,
	tableInfo *TidbTableInfo,
	tableMeta *mydump.MDTableMeta, sqlMode string) *kvEncoderPool {
	return &kvEncoderPool{
		dbInfo:    dbInfo,
		tableInfo: tableInfo,
		tableMeta: tableMeta,
		encoders:  []*kv.TableKVEncoder{},
		sqlMode:   sqlMode,
	}
}

func (p *kvEncoderPool) init(size int) *kvEncoderPool {
	p.mux.Lock()
	defer p.mux.Unlock()

	p.encoders = make([]*kv.TableKVEncoder, 0, size)

	var wg sync.WaitGroup
	defer wg.Wait()
	for i := 0; i < size; i++ {
		wg.Add(1)
		go func() {
			defer wg.Done()
			ec, err := kv.NewTableKVEncoder(
				p.dbInfo.Name, p.dbInfo.ID,
				p.tableInfo.Name, p.tableInfo.ID,
				p.tableInfo.Columns, p.tableMeta.GetSchema(), p.sqlMode)
			if err == nil {
				p.encoders = append(p.encoders, ec)
			}
		}()
	}

	return p
}

func (p *kvEncoderPool) Apply() *kv.TableKVEncoder {
	p.mux.Lock()
	defer p.mux.Unlock()

	size := len(p.encoders)
	if size == 0 {
		encoder, err := kv.NewTableKVEncoder(
			p.dbInfo.Name, p.dbInfo.ID,
			p.tableInfo.Name, p.tableInfo.ID,
			p.tableInfo.Columns, p.tableMeta.GetSchema(), p.sqlMode)
		if err != nil {
			log.Errorf("failed to new kv encoder (%s) : %s", p.dbInfo.Name, err.Error())
			return nil
		}

		p.encoders = append(p.encoders, encoder)
		size = 1
	}

	encoder := p.encoders[size-1]
	p.encoders = p.encoders[:size-1]
	return encoder
}

func (p *kvEncoderPool) Recycle(encoder *kv.TableKVEncoder) {
	if encoder != nil {
		p.mux.Lock()
		p.encoders = append(p.encoders, encoder)
		p.mux.Unlock()
	}
}

func (p *kvEncoderPool) Clear() {
	p.mux.Lock()
	defer p.mux.Unlock()

	for _, encoder := range p.encoders {
		encoder.Close()
	}
	p.encoders = p.encoders[:0]
}

////////////////////////////////////////////////////////////////

type TableRestore struct {
	wg  sync.WaitGroup
	mux sync.Mutex
	ctx context.Context

	cfg         *config.Config
	dbInfo      *TidbDBInfo
	tableInfo   *TidbTableInfo
	tableMeta   *mydump.MDTableMeta
	encoders    *kvEncoderPool
	deliversMgr *kv.KVDeliverKeeper

	regions        []*mydump.TableRegion
	id2regions     map[int]*mydump.TableRegion
	tasks          []*regionRestoreTask
	handledRegions map[int]*regionStat
	localChecksums map[string]*verify.KVChecksum
}

type regionStat struct {
	maxRowID int64
	rows     uint64
	checksum *verify.KVChecksum
}

func NewTableRestore(
	ctx context.Context,
	dbInfo *TidbDBInfo,
	tableInfo *TidbTableInfo,
	tableMeta *mydump.MDTableMeta,
	cfg *config.Config,
	localChecksums map[string]*verify.KVChecksum) *TableRestore {

	tr := &TableRestore{
		ctx:            ctx,
		cfg:            cfg,
		dbInfo:         dbInfo,
		tableInfo:      tableInfo,
		tableMeta:      tableMeta,
<<<<<<< HEAD
		encoders:       newKvEncoderPool(dbInfo, tableInfo, tableMeta).init(concurrency),
		deliversMgr:    kv.NewKVDeliverKeeper(cfg.ImportServer.Addr),
=======
		encoders:       newKvEncoderPool(dbInfo, tableInfo, tableMeta, cfg.TiDB.SQLMode).init(concurrency),
		deliversMgr:    kv.NewKVDeliverKeeper(cfg.KvIngest.Backend),
>>>>>>> d032beb5
		handledRegions: make(map[int]*regionStat),
		localChecksums: localChecksums,
	}

	s := time.Now()
	tr.loadRegions()
	log.Infof("[%s] load regions cost = %.2f sec", tableInfo.Name, time.Since(s).Seconds())

	return tr
}

func (tr *TableRestore) Close() {
	// TODO : flush table meta right now ~
	tr.encoders.Clear()
	log.Infof("[%s] closed !", tr.tableMeta.Name)
}

func (tr *TableRestore) loadRegions() {
	log.Infof("[%s] load regions !", tr.tableMeta.Name)

	// TODO : regionProgress & !regionProgress.Finished()

	preAllocateRowsID := !tr.tableInfo.WithIntegerPrimaryKey()
	founder := mydump.NewRegionFounder(tr.cfg.Mydumper.MinRegionSize)
	regions := founder.MakeTableRegions(tr.tableMeta, preAllocateRowsID)

	table := tr.tableMeta.Name
	for _, region := range regions {
		log.Warnf("[%s] region - %s", table, region.Name())
	}

	id2regions := make(map[int]*mydump.TableRegion)
	for _, region := range regions {
		id2regions[region.ID] = region
	}

	tasks := make([]*regionRestoreTask, 0, len(regions))
	for _, region := range regions {
		executor := NewRegionRestoreExectuor(tr.cfg, tr.dbInfo, tr.tableInfo, tr.tableMeta)
		task := newRegionRestoreTask(region, executor, tr.encoders, tr.deliversMgr, tr.onRegionFinished)
		tasks = append(tasks, task)
	}

	tr.regions = regions
	tr.id2regions = id2regions
	tr.tasks = tasks
	return
}

func (tr *TableRestore) onRegionFinished(id int, maxRowID int64, rows uint64, checksum *verify.KVChecksum, err error) {
	table := tr.tableInfo.Name
	tr.mux.Lock()
	defer tr.mux.Unlock()

	region := tr.id2regions[id]
	if err != nil {
		log.Errorf("[%s] region (%s) restore failed : %s",
			table, region.Name(), err.Error())
		return
	}

	tr.handledRegions[id] = &regionStat{
		maxRowID: maxRowID,
		rows:     rows,
		checksum: checksum,
	}

	total := len(tr.regions)
	handled := len(tr.handledRegions)
	log.Infof("[%s] handled region count = %d (%s)", table, handled, common.Percent(handled, total))
	if handled == len(tr.tasks) {
		tr.onFinished()
	}

	return
}

func (tr *TableRestore) makeKVDeliver() (kv.KVDeliver, error) {
	return makeKVDeliver(tr.ctx, tr.cfg, tr.dbInfo, tr.tableInfo)
}

func (tr *TableRestore) onFinished() {
	// generate meta kv
	var (
		tableMaxRowID int64
		tableRows     uint64
		checksum      = verify.NewKVChecksum(0)
	)
	for _, regStat := range tr.handledRegions {
		tableRows += regStat.rows
		if regStat.maxRowID > tableMaxRowID {
			tableMaxRowID = regStat.maxRowID
		}
		checksum.Add(regStat.checksum)
	}
	table := fmt.Sprintf("%s.%s", tr.tableMeta.DB, tr.tableMeta.Name)
	log.Infof("table %s.%s self-calculated checksum %s", table, checksum)
	tr.localChecksums[table] = checksum

	tr.restoreTableMeta(tableMaxRowID)

	// flush all kvs into TiKV ~
	tr.ingestKV()

	log.Infof("table %s.%s has imported %s rows", tableRows)
	return
}

func (tr *TableRestore) restoreTableMeta(rowID int64) error {
	encoder := tr.encoders.Apply()
	defer tr.encoders.Recycle(encoder)

	table := tr.tableInfo.Name
	log.Infof("[%s] restore table meta (row_id = %d)", table, rowID)

	kvDeliver := tr.deliversMgr.AcquireClient(tr.dbInfo.Name, table)
	defer tr.deliversMgr.RecycleClient(kvDeliver)

	kvs, err := encoder.BuildMetaKvs(rowID)
	if err != nil {
		log.Errorf("failed to generate meta key (row_id = %d) : %s", table, rowID, err.Error())
		return errors.Trace(err)
	}

	if err = kvDeliver.Put(kvs); err != nil {
		log.Errorf("[%s] meta key deliver failed : %s", table, err.Error())
		return errors.Trace(err)
	}

	return nil
}

func (tr *TableRestore) ingestKV() error {
	table := tr.tableInfo.Name
	log.Infof("[%s] to flush kv deliver ...", table)

	// kvDeliver, _ := tr.makeKVDeliver()
	kvDeliver := tr.deliversMgr

	start := time.Now()
	defer func() {
		kvDeliver.Close()
		metrics.MarkTiming(fmt.Sprintf("[%s]_kv_flush", table), start)
		log.Infof("[%s] kv deliver all flushed !", table)
	}()

	if err := kvDeliver.Flush(); err != nil {
		log.Errorf("[%s] falied to flush kvs : %s", table, err.Error())
		return errors.Trace(err)
	}

	return nil
}

// RemoteChecksum represents a checksum result got from tidb.
type RemoteChecksum struct {
	Schema     string
	Table      string
	Checksum   uint64
	TotalKVs   uint64
	TotalBytes uint64
}

// DoChecksum do checksum for tables.
// table should be in <db>.<table>, format.  e.g. foo.bar
func DoChecksum(dsn config.DBStore, tables []string) ([]*RemoteChecksum, error) {
	db := common.ConnectDB(dsn.Host, dsn.Port, dsn.User, dsn.Psw)
	defer db.Close()

	// ps : checksum command usually take long time to execute,
	//		so here need to expand the gcLifeTime for single transaction.
	oriGCLifeTime, gcErr := ObtainGCLifeTime(db)
	if gcErr == nil {
		gcErr = UpdateGCLifeTime(db, "100h")
	}
	if gcErr != nil {
		log.Errorf("Abort checksum verify for GCLifeTime setting failed : %s", gcErr.Error())
		return nil, errors.Trace(gcErr)
	}
	defer UpdateGCLifeTime(db, oriGCLifeTime)

	// ps : speed up executing checksum temporarily
	_, err := db.Exec("set session tidb_checksum_table_concurrency = 32")
	if err != nil {
		log.Warnf("failed to set variable @tidb_checksum_table_concurrency: %s", err.Error())
	}

	// ADMIN CHECKSUM TABLE <table>,<table>  example.
	// 	mysql> admin checksum table test.t;
	// +---------+------------+---------------------+-----------+-------------+
	// | Db_name | Table_name | Checksum_crc64_xor  | Total_kvs | Total_bytes |
	// +---------+------------+---------------------+-----------+-------------+
	// | test    | t          | 8520875019404689597 |   7296873 |   357601387 |
	// +---------+------------+---------------------+-----------+-------------+

	tbls := strings.Join(tables, ",")
	log.Infof("doing checksum for tables %s", tbls)

	rows, err := db.Query(fmt.Sprintf("ADMIN CHECKSUM TABLE %s", tbls))
	if err != nil {
		return nil, errors.Trace(err)
	}
	defer rows.Close()

	checksums := make([]*RemoteChecksum, 0, len(tables))
	for rows.Next() {
		cs := RemoteChecksum{}
		err = rows.Scan(&cs.Schema, &cs.Table, &cs.Checksum, &cs.TotalKVs, &cs.TotalBytes)
		if err != nil {
			return nil, errors.Trace(err)
		}
		checksums = append(checksums, &cs)
	}
	if err := rows.Err(); err != nil {
		return checksums, errors.Trace(err)
	}

	return checksums, nil
}

func (tr *TableRestore) excCheckTable() error {
	log.Infof("Verify by execute `admin check table` : %s", tr.tableMeta.Name)

	dsn := tr.cfg.TiDB
	db := common.ConnectDB(dsn.Host, dsn.Port, dsn.User, dsn.Psw)
	defer db.Close()

	// verify datas completion via command "admin check table"
	_, err := db.Exec(
		fmt.Sprintf("ADMIN CHECK TABLE %s.%s", tr.tableMeta.DB, tr.tableMeta.Name))
	return err
}

////////////////////////////////////////////////////////////////

type RegionRestoreExectuor struct {
	cfg *config.Config

	dbInfo    *TidbDBInfo
	tableInfo *TidbTableInfo
	tableMeta *mydump.MDTableMeta
}

func NewRegionRestoreExectuor(
	cfg *config.Config,
	dbInfo *TidbDBInfo,
	tableInfo *TidbTableInfo,
	tableMeta *mydump.MDTableMeta) *RegionRestoreExectuor {

	exc := &RegionRestoreExectuor{
		cfg:       cfg,
		dbInfo:    dbInfo,
		tableInfo: tableInfo,
		tableMeta: tableMeta,
	}

	return exc
}

func (exc *RegionRestoreExectuor) Run(
	ctx context.Context,
	region *mydump.TableRegion,
	kvEncoder *kv.TableKVEncoder,
	kvDeliver kv.KVDeliver) (int64, uint64, *verify.KVChecksum, error) {

	/*
		Flows :
			1. read mydump file
			2. sql -> kvs
			3. load kvs data (into kv deliver server)
			4. flush kvs data (into tikv node)
	*/
	reader, _ := mydump.NewRegionReader(region.File, region.Offset, region.Size)
	defer reader.Close()

	table := exc.tableInfo.Name
	readMark := fmt.Sprintf("[%s]_read_file", table)
	encodeMark := fmt.Sprintf("[%s]_sql_2_kv", table)
	deliverMark := fmt.Sprintf("[%s]_deliver_write", table)

	rows := uint64(0)
	checksum := verify.NewKVChecksum(0)
	/*
		TODO :
			So far, since checksum can not recompute on the same key-value pair,
			otherwise this would leds to an incorrect checksum value finally.
			So it's important to gaurnate that do checksum on kvs correctly
			no matter what happens during process of restore ( eg. safe point / error retry ... )
	*/

	if region.BeginRowID >= 0 {
		kvEncoder.RebaseRowID(region.BeginRowID)
	}
	for {
		select {
		case <-ctx.Done():
			return kvEncoder.NextRowID(), rows, checksum, errCtxAborted
		default:
		}

		start := time.Now()
		sqls, err := reader.Read(defReadBlockSize)
		if err == io.EOF {
			break
		}
		metrics.MarkTiming(readMark, start)

		for _, stmt := range sqls {
			// sql -> kv
			start = time.Now()
			kvs, affectedRows, err := kvEncoder.SQL2KV(stmt)
			metrics.MarkTiming(encodeMark, start)

			if err != nil {
				log.Errorf("kv encode failed = %s\n", err.Error())
				return kvEncoder.NextRowID(), rows, checksum, errors.Trace(err)
			}

			// kv -> deliver ( -> tikv )
			start = time.Now()
			err = kvDeliver.Put(kvs)
			metrics.MarkTiming(deliverMark, start)

			if err != nil {
				// TODO : retry ~
				log.Errorf("kv deliver failed = %s\n", err.Error())
				return kvEncoder.NextRowID(), rows, checksum, errors.Trace(err)
			}

			checksum.Update(kvs)
			rows += affectedRows
		}
		// TODO .. record progress on this region
	}

	// TODO :
	//		It's really necessary to statistic total num of kv pairs for debug tracing !!!

	return kvEncoder.NextRowID(), rows, checksum, nil
}<|MERGE_RESOLUTION|>--- conflicted
+++ resolved
@@ -530,13 +530,8 @@
 		dbInfo:         dbInfo,
 		tableInfo:      tableInfo,
 		tableMeta:      tableMeta,
-<<<<<<< HEAD
-		encoders:       newKvEncoderPool(dbInfo, tableInfo, tableMeta).init(concurrency),
+		encoders:       newKvEncoderPool(dbInfo, tableInfo, tableMeta, cfg.TiDB.SQLMode).init(concurrency),
 		deliversMgr:    kv.NewKVDeliverKeeper(cfg.ImportServer.Addr),
-=======
-		encoders:       newKvEncoderPool(dbInfo, tableInfo, tableMeta, cfg.TiDB.SQLMode).init(concurrency),
-		deliversMgr:    kv.NewKVDeliverKeeper(cfg.KvIngest.Backend),
->>>>>>> d032beb5
 		handledRegions: make(map[int]*regionStat),
 		localChecksums: localChecksums,
 	}
