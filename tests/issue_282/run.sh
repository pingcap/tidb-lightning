#!/bin/sh
#
# Copyright 2020 PingCAP, Inc.
#
# Licensed under the Apache License, Version 2.0 (the "License");
# you may not use this file except in compliance with the License.
# You may obtain a copy of the License at
#
#     http://www.apache.org/licenses/LICENSE-2.0
#
# Unless required by applicable law or agreed to in writing, software
# distributed under the License is distributed on an "AS IS" BASIS,
# See the License for the specific language governing permissions and
# limitations under the License.

set -eu

for backend in tidb importer local; do
<<<<<<< HEAD
=======
    if [ "$backend" = 'local' ]; then
        check_cluster_version 4 0 0 'local backend' || continue
    fi

>>>>>>> 4af19d5d
    run_sql 'DROP DATABASE IF EXISTS issue282;'
    run_lightning --backend $backend

    run_sql "SELECT hex(accessKey) FROM issue282.t_access3"
    check_contains 'hex(accessKey): 405026464C415348534841'
    check_contains 'hex(accessKey): 1A'
done<|MERGE_RESOLUTION|>--- conflicted
+++ resolved
@@ -16,13 +16,10 @@
 set -eu
 
 for backend in tidb importer local; do
-<<<<<<< HEAD
-=======
     if [ "$backend" = 'local' ]; then
         check_cluster_version 4 0 0 'local backend' || continue
     fi
 
->>>>>>> 4af19d5d
     run_sql 'DROP DATABASE IF EXISTS issue282;'
     run_lightning --backend $backend
 
